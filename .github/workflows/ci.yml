--- conflicted
+++ resolved
@@ -4,22 +4,14 @@
     branches:
       - devel
       - alpha
-<<<<<<< HEAD
-      - stable
       - op-erigon
-=======
       - 'release/**'
->>>>>>> 0a1bbdb7
   pull_request:
     branches:
       - devel
       - alpha
-<<<<<<< HEAD
-      - stable
       - op-erigon
-=======
       - 'release/**'
->>>>>>> 0a1bbdb7
     types:
       - opened
       - reopened
