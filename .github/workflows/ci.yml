--- conflicted
+++ resolved
@@ -5,21 +5,15 @@
       - devel
       - alpha
       - op-erigon
-<<<<<<< HEAD
       - 'release/**'
-=======
       - tip/canyon
->>>>>>> 8cb1eb88
   pull_request:
     branches:
       - devel
       - alpha
       - op-erigon
-<<<<<<< HEAD
       - 'release/**'
-=======
       - tip/canyon
->>>>>>> 8cb1eb88
     types:
       - opened
       - reopened
