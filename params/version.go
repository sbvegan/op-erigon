--- conflicted
+++ resolved
@@ -33,13 +33,8 @@
 // see https://calver.org
 const (
 	VersionMajor       = 2        // Major version component of the current release
-<<<<<<< HEAD
-	VersionMinor       = 38       // Minor version component of the current release
-	VersionMicro       = 1        // Patch version component of the current release
-=======
 	VersionMinor       = 39       // Minor version component of the current release
 	VersionMicro       = 0        // Patch version component of the current release
->>>>>>> b5891e2c
 	VersionModifier    = "stable" // Modifier component of the current release
 	VersionKeyCreated  = "ErigonVersionCreated"
 	VersionKeyFinished = "ErigonVersionFinished"
