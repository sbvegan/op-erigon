--- conflicted
+++ resolved
@@ -33,13 +33,8 @@
 // see https://calver.org
 const (
 	VersionMajor       = 2        // Major version component of the current release
-<<<<<<< HEAD
-	VersionMinor       = 47       // Minor version component of the current release
-	VersionMicro       = 0        // Patch version component of the current release
-=======
 	VersionMinor       = 48       // Minor version component of the current release
 	VersionMicro       = 1        // Patch version component of the current release
->>>>>>> 674b77f0
 	VersionModifier    = "stable" // Modifier component of the current release
 	VersionKeyCreated  = "ErigonVersionCreated"
 	VersionKeyFinished = "ErigonVersionFinished"
