--- conflicted
+++ resolved
@@ -33,11 +33,7 @@
 // see https://calver.org
 const (
 	VersionMajor       = 2        // Major version component of the current release
-<<<<<<< HEAD
-	VersionMinor       = 42       // Minor version component of the current release
-=======
 	VersionMinor       = 43       // Minor version component of the current release
->>>>>>> 1106475e
 	VersionMicro       = 0        // Patch version component of the current release
 	VersionModifier    = "stable" // Modifier component of the current release
 	VersionKeyCreated  = "ErigonVersionCreated"
