--- conflicted
+++ resolved
@@ -11,29 +11,16 @@
 
 // MiningConfig is the configuration parameters of mining.
 type MiningConfig struct {
-<<<<<<< HEAD
 	Enabled      bool
 	EnabledPOS   bool
 	Noverify     bool              // Disable remote mining solution verification(only useful in ethash).
 	Etherbase    libcommon.Address `toml:",omitempty"` // Public address for block mining rewards
 	SigKey       *ecdsa.PrivateKey // ECDSA private key for signing blocks
 	Notify       []string          `toml:",omitempty"` // HTTP URL list to be notified of new work packages(only useful in ethash).
-	ExtraData    hexutil.Bytes     `toml:",omitempty"` // Block extra data set by the miner
+	ExtraData    hexutility.Bytes  `toml:",omitempty"` // Block extra data set by the miner
 	GasLimit     uint64            // Target gas limit for mined blocks.
 	GasPrice     *big.Int          // Minimum gas price for mining a transaction
 	Recommit     time.Duration     // The time interval for miner to re-create mining work.
 	Transactions [][]byte          `toml:",omitempty"`
 	NoTxPool     bool              `toml:",omitempty"`
-=======
-	Enabled    bool
-	EnabledPOS bool
-	Noverify   bool              // Disable remote mining solution verification(only useful in ethash).
-	Etherbase  libcommon.Address `toml:",omitempty"` // Public address for block mining rewards
-	SigKey     *ecdsa.PrivateKey // ECDSA private key for signing blocks
-	Notify     []string          `toml:",omitempty"` // HTTP URL list to be notified of new work packages(only useful in ethash).
-	ExtraData  hexutility.Bytes  `toml:",omitempty"` // Block extra data set by the miner
-	GasLimit   uint64            // Target gas limit for mined blocks.
-	GasPrice   *big.Int          // Minimum gas price for mining a transaction
-	Recommit   time.Duration     // The time interval for miner to re-create mining work.
->>>>>>> 1106475e
 }