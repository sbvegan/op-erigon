package networkname

const (
<<<<<<< HEAD
	MainnetChainName         = "mainnet"
	SepoliaChainName         = "sepolia"
	RinkebyChainName         = "rinkeby"
	GoerliChainName          = "goerli"
	DevChainName             = "dev"
	MumbaiChainName          = "mumbai"
	BorMainnetChainName      = "bor-mainnet"
	BorDevnetChainName       = "bor-devnet"
	GnosisChainName          = "gnosis"
	ChiadoChainName          = "chiado"
	OptimismDevnetChainName  = "optimism-devnet"
	OptimismMainnetChainName = "optimism-mainnet"
	OptimismGoerliChainName  = "optimism-goerli"
=======
	MainnetChainName    = "mainnet"
	SepoliaChainName    = "sepolia"
	GoerliChainName     = "goerli"
	DevChainName        = "dev"
	MumbaiChainName     = "mumbai"
	BorMainnetChainName = "bor-mainnet"
	BorDevnetChainName  = "bor-devnet"
	GnosisChainName     = "gnosis"
	ChiadoChainName     = "chiado"
>>>>>>> 9adcc17e
)

var All = []string{
	MainnetChainName,
	SepoliaChainName,
	GoerliChainName,
	MumbaiChainName,
	BorMainnetChainName,
	BorDevnetChainName,
	GnosisChainName,
	ChiadoChainName,
	OptimismGoerliChainName,
	OptimismDevnetChainName,
}

// OptimismMainnetChainName is excluded due to genesis alloc mismatch:
// core/allocs/optimism_mainnet.json is empty because its size is too big > 300MB<|MERGE_RESOLUTION|>--- conflicted
+++ resolved
@@ -1,10 +1,8 @@
 package networkname
 
 const (
-<<<<<<< HEAD
 	MainnetChainName         = "mainnet"
 	SepoliaChainName         = "sepolia"
-	RinkebyChainName         = "rinkeby"
 	GoerliChainName          = "goerli"
 	DevChainName             = "dev"
 	MumbaiChainName          = "mumbai"
@@ -15,17 +13,6 @@
 	OptimismDevnetChainName  = "optimism-devnet"
 	OptimismMainnetChainName = "optimism-mainnet"
 	OptimismGoerliChainName  = "optimism-goerli"
-=======
-	MainnetChainName    = "mainnet"
-	SepoliaChainName    = "sepolia"
-	GoerliChainName     = "goerli"
-	DevChainName        = "dev"
-	MumbaiChainName     = "mumbai"
-	BorMainnetChainName = "bor-mainnet"
-	BorDevnetChainName  = "bor-devnet"
-	GnosisChainName     = "gnosis"
-	ChiadoChainName     = "chiado"
->>>>>>> 9adcc17e
 )
 
 var All = []string{
