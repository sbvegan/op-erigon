package networkname

const (
<<<<<<< HEAD
	MainnetChainName        = "mainnet"
	SepoliaChainName        = "sepolia"
	RinkebyChainName        = "rinkeby"
	GoerliChainName         = "goerli"
	DevChainName            = "dev"
	SokolChainName          = "sokol"
	BSCChainName            = "bsc"
	ChapelChainName         = "chapel"
	RialtoChainName         = "rialto"
	MumbaiChainName         = "mumbai"
	BorMainnetChainName     = "bor-mainnet"
	BorDevnetChainName      = "bor-devnet"
	GnosisChainName         = "gnosis"
	ChiadoChainName         = "chiado"
	OptimismDevnetChainName = "op-dev"
	OptimismGoerliChainName = "optimism-goerli"
=======
	MainnetChainName    = "mainnet"
	SepoliaChainName    = "sepolia"
	RinkebyChainName    = "rinkeby"
	GoerliChainName     = "goerli"
	DevChainName        = "dev"
	MumbaiChainName     = "mumbai"
	BorMainnetChainName = "bor-mainnet"
	BorDevnetChainName  = "bor-devnet"
	GnosisChainName     = "gnosis"
	ChiadoChainName     = "chiado"
>>>>>>> 1106475e
)

var All = []string{
	MainnetChainName,
	SepoliaChainName,
	RinkebyChainName,
	GoerliChainName,
	MumbaiChainName,
	BorMainnetChainName,
	BorDevnetChainName,
	OptimismGoerliChainName,
	GnosisChainName,
	ChiadoChainName,
}<|MERGE_RESOLUTION|>--- conflicted
+++ resolved
@@ -1,16 +1,11 @@
 package networkname
 
 const (
-<<<<<<< HEAD
 	MainnetChainName        = "mainnet"
 	SepoliaChainName        = "sepolia"
 	RinkebyChainName        = "rinkeby"
 	GoerliChainName         = "goerli"
 	DevChainName            = "dev"
-	SokolChainName          = "sokol"
-	BSCChainName            = "bsc"
-	ChapelChainName         = "chapel"
-	RialtoChainName         = "rialto"
 	MumbaiChainName         = "mumbai"
 	BorMainnetChainName     = "bor-mainnet"
 	BorDevnetChainName      = "bor-devnet"
@@ -18,18 +13,6 @@
 	ChiadoChainName         = "chiado"
 	OptimismDevnetChainName = "op-dev"
 	OptimismGoerliChainName = "optimism-goerli"
-=======
-	MainnetChainName    = "mainnet"
-	SepoliaChainName    = "sepolia"
-	RinkebyChainName    = "rinkeby"
-	GoerliChainName     = "goerli"
-	DevChainName        = "dev"
-	MumbaiChainName     = "mumbai"
-	BorMainnetChainName = "bor-mainnet"
-	BorDevnetChainName  = "bor-devnet"
-	GnosisChainName     = "gnosis"
-	ChiadoChainName     = "chiado"
->>>>>>> 1106475e
 )
 
 var All = []string{
