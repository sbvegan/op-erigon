--- conflicted
+++ resolved
@@ -1,20 +1,6 @@
 package networkname
 
 const (
-<<<<<<< HEAD
-	MainnetChainName         = "mainnet"
-	SepoliaChainName         = "sepolia"
-	GoerliChainName          = "goerli"
-	DevChainName             = "dev"
-	MumbaiChainName          = "mumbai"
-	BorMainnetChainName      = "bor-mainnet"
-	BorDevnetChainName       = "bor-devnet"
-	GnosisChainName          = "gnosis"
-	ChiadoChainName          = "chiado"
-	OptimismDevnetChainName  = "optimism-devnet"
-	OptimismMainnetChainName = "optimism-mainnet"
-	OptimismGoerliChainName  = "optimism-goerli"
-=======
 	MainnetChainName        = "mainnet"
 	HoleskyChainName        = "holesky"
 	SepoliaChainName        = "sepolia"
@@ -26,7 +12,10 @@
 	GnosisChainName         = "gnosis"
 	BorE2ETestChain2ValName = "bor-e2e-test-2Val"
 	ChiadoChainName         = "chiado"
->>>>>>> 034ef638
+
+	OptimismDevnetChainName  = "optimism-devnet"
+	OptimismMainnetChainName = "optimism-mainnet"
+	OptimismGoerliChainName  = "optimism-goerli"
 )
 
 var All = []string{
