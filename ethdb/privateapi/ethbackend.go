--- conflicted
+++ resolved
@@ -633,13 +633,8 @@
 	headHeader := rawdb.ReadHeader(tx2, headHash, *headNumber)
 	tx2.Rollback()
 
-<<<<<<< HEAD
-	if headHeader.Hash() != forkChoice.HeadBlockHash {
+	if headHeader.Hash() != forkChoice.HeadBlockHash && s.config.Optimism == nil {
 		// Per Item 2 of https://github.com/ethereum/execution-apis/blob/v1.0.0-alpha.9/src/engine/specification.md#specification-1:
-=======
-	if headHeader.Hash() != forkChoice.HeadBlockHash && s.config.Optimism == nil {
-		// Per https://github.com/ethereum/execution-apis/blob/v1.0.0-alpha.9/src/engine/specification.md#specification-1:
->>>>>>> 505536d4
 		// Client software MAY skip an update of the forkchoice state and
 		// MUST NOT begin a payload build process if forkchoiceState.headBlockHash doesn't reference a leaf of the block tree.
 		// That is, the block referenced by forkchoiceState.headBlockHash is neither the head of the canonical chain nor a block at the tip of any other chain.
@@ -651,11 +646,7 @@
 		return &remote.EngineForkChoiceUpdatedResponse{PayloadStatus: convertPayloadStatus(status)}, nil
 	}
 
-<<<<<<< HEAD
-	if headHeader.Time >= payloadAttributes.Timestamp {
-=======
-	if headHeader.Time >= req.PayloadAttributes.Timestamp && s.config.Optimism == nil {
->>>>>>> 505536d4
+	if headHeader.Time >= payloadAttributes.Timestamp && s.config.Optimism == nil {
 		return nil, &InvalidPayloadAttributesErr
 	}
 
@@ -682,26 +673,7 @@
 	// payload IDs start from 1 (0 signifies null)
 	s.payloadId++
 
-<<<<<<< HEAD
 	s.builders[s.payloadId] = builder.NewBlockBuilder(s.builderFunc, &param)
-=======
-	emptyHeader := core.MakeEmptyHeader(headHeader, s.config, req.PayloadAttributes.Timestamp, nil)
-	emptyHeader.Coinbase = gointerfaces.ConvertH160toAddress(req.PayloadAttributes.SuggestedFeeRecipient)
-	emptyHeader.MixDigest = gointerfaces.ConvertH256ToHash(req.PayloadAttributes.PrevRandao)
-
-	param := core.BlockBuilderParameters{
-		ParentHash:            forkChoice.HeadBlockHash,
-		Timestamp:             req.PayloadAttributes.Timestamp,
-		PrevRandao:            emptyHeader.MixDigest,
-		SuggestedFeeRecipient: emptyHeader.Coinbase,
-		PayloadId:             s.payloadId,
-		Transactions:          req.PayloadAttributes.Transactions,
-		NoTxPool:              req.PayloadAttributes.NoTxPool != nil && *req.PayloadAttributes.NoTxPool,
-		GasLimit:              req.PayloadAttributes.GasLimit,
-	}
-
-	s.builders[s.payloadId] = builder.NewBlockBuilder(s.builderFunc, &param, emptyHeader)
->>>>>>> 505536d4
 	log.Debug("BlockBuilder added", "payload", s.payloadId)
 
 	return &remote.EngineForkChoiceUpdatedResponse{
