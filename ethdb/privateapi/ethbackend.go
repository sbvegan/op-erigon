--- conflicted
+++ resolved
@@ -226,637 +226,6 @@
 	return &remote.BlockReply{BlockRlp: blockRlp, Senders: sendersBytes}, nil
 }
 
-<<<<<<< HEAD
-func (s *EthBackendServer) PendingBlock(_ context.Context, _ *emptypb.Empty) (*remote.PendingBlockReply, error) {
-	s.lock.Lock()
-	defer s.lock.Unlock()
-
-	b := s.builders[s.payloadId]
-	if b == nil {
-		return nil, nil
-	}
-
-	pendingBlock := b.Block()
-	if pendingBlock == nil {
-		return nil, nil
-	}
-
-	blockRlp, err := rlp.EncodeToBytes(pendingBlock)
-	if err != nil {
-		return nil, err
-	}
-
-	return &remote.PendingBlockReply{BlockRlp: blockRlp}, nil
-}
-
-func convertPayloadStatus(payloadStatus *engineapi.PayloadStatus) *remote.EnginePayloadStatus {
-	reply := remote.EnginePayloadStatus{Status: payloadStatus.Status}
-	if payloadStatus.Status != remote.EngineStatus_SYNCING {
-		reply.LatestValidHash = gointerfaces.ConvertHashToH256(payloadStatus.LatestValidHash)
-	}
-	if payloadStatus.ValidationError != nil {
-		reply.ValidationError = payloadStatus.ValidationError.Error()
-	}
-	return &reply
-}
-
-func (s *EthBackendServer) stageLoopIsBusy() bool {
-	ctx, cancel := context.WithTimeout(context.Background(), 1*time.Second)
-	defer cancel()
-	wait, ok := s.hd.BeaconRequestList.WaitForWaiting(ctx)
-	if !ok {
-		select {
-		case <-wait:
-			return false
-		case <-ctx.Done():
-			return true
-		}
-	}
-	return false
-}
-
-func (s *EthBackendServer) checkWithdrawalsPresence(time uint64, withdrawals []*types.Withdrawal) error {
-	if !s.config.IsShanghai(time) && withdrawals != nil {
-		return &rpc.InvalidParamsError{Message: "withdrawals before shanghai"}
-	}
-	if s.config.IsShanghai(time) && withdrawals == nil {
-		return &rpc.InvalidParamsError{Message: "missing withdrawals list"}
-	}
-	return nil
-}
-
-// EngineNewPayload validates and possibly executes payload
-func (s *EthBackendServer) EngineNewPayload(ctx context.Context, req *types2.ExecutionPayload) (*remote.EnginePayloadStatus, error) {
-	header := types.Header{
-		ParentHash:  gointerfaces.ConvertH256ToHash(req.ParentHash),
-		Coinbase:    gointerfaces.ConvertH160toAddress(req.Coinbase),
-		Root:        gointerfaces.ConvertH256ToHash(req.StateRoot),
-		Bloom:       gointerfaces.ConvertH2048ToBloom(req.LogsBloom),
-		BaseFee:     gointerfaces.ConvertH256ToUint256Int(req.BaseFeePerGas).ToBig(),
-		Extra:       req.ExtraData,
-		Number:      big.NewInt(int64(req.BlockNumber)),
-		GasUsed:     req.GasUsed,
-		GasLimit:    req.GasLimit,
-		Time:        req.Timestamp,
-		MixDigest:   gointerfaces.ConvertH256ToHash(req.PrevRandao),
-		UncleHash:   types.EmptyUncleHash,
-		Difficulty:  merge.ProofOfStakeDifficulty,
-		Nonce:       merge.ProofOfStakeNonce,
-		ReceiptHash: gointerfaces.ConvertH256ToHash(req.ReceiptRoot),
-		TxHash:      types.DeriveSha(types.BinaryTransactions(req.Transactions)),
-	}
-	var withdrawals []*types.Withdrawal
-	if req.Version >= 2 {
-		withdrawals = ConvertWithdrawalsFromRpc(req.Withdrawals)
-	}
-
-	if withdrawals != nil {
-		wh := types.DeriveSha(types.Withdrawals(withdrawals))
-		header.WithdrawalsHash = &wh
-	}
-
-	if err := s.checkWithdrawalsPresence(header.Time, withdrawals); err != nil {
-		return nil, err
-	}
-
-	if req.Version >= 3 {
-		header.DataGasUsed = req.DataGasUsed
-		header.ExcessDataGas = req.ExcessDataGas
-	}
-
-	if !s.config.IsCancun(header.Time) && (header.DataGasUsed != nil || header.ExcessDataGas != nil) {
-		return nil, &rpc.InvalidParamsError{Message: "dataGasUsed/excessDataGas present before Cancun"}
-	}
-
-	if s.config.IsCancun(header.Time) && (header.DataGasUsed == nil || header.ExcessDataGas == nil) {
-		return nil, &rpc.InvalidParamsError{Message: "dataGasUsed/excessDataGas missing"}
-	}
-
-	blockHash := gointerfaces.ConvertH256ToHash(req.BlockHash)
-	if header.Hash() != blockHash {
-		s.logger.Error("[NewPayload] invalid block hash", "stated", libcommon.Hash(blockHash), "actual", header.Hash())
-		return &remote.EnginePayloadStatus{
-			Status:          remote.EngineStatus_INVALID,
-			ValidationError: "invalid block hash",
-		}, nil
-	}
-
-	for _, txn := range req.Transactions {
-		if types.TypedTransactionMarshalledAsRlpString(txn) {
-			s.logger.Warn("[NewPayload] typed txn marshalled as RLP string", "txn", common.Bytes2Hex(txn))
-			return &remote.EnginePayloadStatus{
-				Status:          remote.EngineStatus_INVALID,
-				ValidationError: "typed txn marshalled as RLP string",
-			}, nil
-		}
-	}
-
-	transactions, err := types.DecodeTransactions(req.Transactions)
-	if err != nil {
-		s.logger.Warn("[NewPayload] failed to decode transactions", "err", err)
-		return &remote.EnginePayloadStatus{
-			Status:          remote.EngineStatus_INVALID,
-			ValidationError: err.Error(),
-		}, nil
-	}
-	block := types.NewBlockFromStorage(blockHash, &header, transactions, nil /* uncles */, withdrawals)
-
-	possibleStatus, err := s.getQuickPayloadStatusIfPossible(blockHash, req.BlockNumber, header.ParentHash, nil, true)
-	if err != nil {
-		return nil, err
-	}
-	if possibleStatus != nil {
-		return convertPayloadStatus(possibleStatus), nil
-	}
-
-	s.lock.Lock()
-	defer s.lock.Unlock()
-
-	s.logger.Debug("[NewPayload] sending block", "height", header.Number, "hash", libcommon.Hash(blockHash))
-	s.hd.BeaconRequestList.AddPayloadRequest(block)
-
-	payloadStatus := <-s.hd.PayloadStatusCh
-	s.logger.Debug("[NewPayload] got reply", "payloadStatus", payloadStatus)
-
-	if payloadStatus.CriticalError != nil {
-		return nil, payloadStatus.CriticalError
-	}
-
-	return convertPayloadStatus(&payloadStatus), nil
-}
-
-// Check if we can quickly determine the status of a newPayload or forkchoiceUpdated.
-func (s *EthBackendServer) getQuickPayloadStatusIfPossible(blockHash libcommon.Hash, blockNumber uint64, parentHash libcommon.Hash, forkchoiceMessage *engineapi.ForkChoiceMessage, newPayload bool) (*engineapi.PayloadStatus, error) {
-	// Determine which prefix to use for logs
-	var prefix string
-	if newPayload {
-		prefix = "NewPayload"
-	} else {
-		prefix = "ForkChoiceUpdated"
-	}
-	if s.config.TerminalTotalDifficulty == nil {
-		log.Error(fmt.Sprintf("[%s] not a proof-of-stake chain", prefix))
-		return nil, fmt.Errorf("not a proof-of-stake chain")
-	}
-
-	if s.hd == nil {
-		return nil, fmt.Errorf("headerdownload is nil")
-	}
-
-	tx, err := s.db.BeginRo(s.ctx)
-	if err != nil {
-		return nil, err
-	}
-	defer tx.Rollback()
-	// Some Consensus layer clients sometimes sends us repeated FCUs and make Erigon print a gazillion logs.
-	// E.G teku sometimes will end up spamming fcu on the terminal block if it has not synced to that point.
-	if forkchoiceMessage != nil &&
-		forkchoiceMessage.FinalizedBlockHash == rawdb.ReadForkchoiceFinalized(tx) &&
-		forkchoiceMessage.HeadBlockHash == rawdb.ReadForkchoiceHead(tx) &&
-		forkchoiceMessage.SafeBlockHash == rawdb.ReadForkchoiceSafe(tx) {
-		return &engineapi.PayloadStatus{Status: remote.EngineStatus_VALID, LatestValidHash: blockHash}, nil
-	}
-
-	header, err := rawdb.ReadHeaderByHash(tx, blockHash)
-	if err != nil {
-		return nil, err
-	}
-	// Retrieve parent and total difficulty.
-	var parent *types.Header
-	var td *big.Int
-	if newPayload {
-		parent, err = rawdb.ReadHeaderByHash(tx, parentHash)
-		if err != nil {
-			return nil, err
-		}
-		td, err = rawdb.ReadTdByHash(tx, parentHash)
-	} else {
-		td, err = rawdb.ReadTdByHash(tx, blockHash)
-	}
-	if err != nil {
-		return nil, err
-	}
-
-	if td != nil && td.Cmp(s.config.TerminalTotalDifficulty) < 0 {
-		s.logger.Warn(fmt.Sprintf("[%s] Beacon Chain request before TTD", prefix), "hash", blockHash)
-		return &engineapi.PayloadStatus{Status: remote.EngineStatus_INVALID, LatestValidHash: libcommon.Hash{}}, nil
-	}
-
-	if !s.hd.POSSync() {
-		s.logger.Info(fmt.Sprintf("[%s] Still in PoW sync", prefix), "hash", blockHash)
-		return &engineapi.PayloadStatus{Status: remote.EngineStatus_SYNCING}, nil
-	}
-
-	var canonicalHash libcommon.Hash
-	if header != nil {
-		canonicalHash, err = s.blockReader.CanonicalHash(context.Background(), tx, header.Number.Uint64())
-	}
-	if err != nil {
-		return nil, err
-	}
-
-	if newPayload && parent != nil && blockNumber != parent.Number.Uint64()+1 {
-		s.logger.Warn(fmt.Sprintf("[%s] Invalid block number", prefix), "headerNumber", blockNumber, "parentNumber", parent.Number.Uint64())
-		s.hd.ReportBadHeaderPoS(blockHash, parent.Hash())
-		return &engineapi.PayloadStatus{
-			Status:          remote.EngineStatus_INVALID,
-			LatestValidHash: parent.Hash(),
-			ValidationError: errors.New("invalid block number"),
-		}, nil
-	}
-	// Check if we already determined if the hash is attributed to a previously received invalid header.
-	bad, lastValidHash := s.hd.IsBadHeaderPoS(blockHash)
-	if bad {
-		s.logger.Warn(fmt.Sprintf("[%s] Previously known bad block", prefix), "hash", blockHash)
-	} else if newPayload {
-		bad, lastValidHash = s.hd.IsBadHeaderPoS(parentHash)
-		if bad {
-			s.logger.Warn(fmt.Sprintf("[%s] Previously known bad block", prefix), "hash", blockHash, "parentHash", parentHash)
-		}
-	}
-	if bad {
-		s.hd.ReportBadHeaderPoS(blockHash, lastValidHash)
-		return &engineapi.PayloadStatus{Status: remote.EngineStatus_INVALID, LatestValidHash: lastValidHash}, nil
-	}
-
-	// If header is already validated or has a missing parent, you can either return VALID or SYNCING.
-	if newPayload {
-		if header != nil && canonicalHash == blockHash {
-			return &engineapi.PayloadStatus{Status: remote.EngineStatus_VALID, LatestValidHash: blockHash}, nil
-		}
-
-		if parent == nil && s.hd.PosStatus() != headerdownload.Idle {
-			s.logger.Debug(fmt.Sprintf("[%s] Downloading some other PoS blocks", prefix), "hash", blockHash)
-			return &engineapi.PayloadStatus{Status: remote.EngineStatus_SYNCING}, nil
-		}
-	} else {
-		if header == nil && s.hd.PosStatus() != headerdownload.Idle {
-			s.logger.Debug(fmt.Sprintf("[%s] Downloading some other PoS stuff", prefix), "hash", blockHash)
-			return &engineapi.PayloadStatus{Status: remote.EngineStatus_SYNCING}, nil
-		}
-		// Following code ensures we skip the fork choice state update if if forkchoiceState.headBlockHash references an ancestor of the head of canonical chain
-		headHash := rawdb.ReadHeadBlockHash(tx)
-		if err != nil {
-			return nil, err
-		}
-
-		// We add the extra restriction blockHash != headHash for the FCU case of canonicalHash == blockHash
-		// because otherwise (when FCU points to the head) we want go to stage headers
-		// so that it calls writeForkChoiceHashes.
-		if blockHash != headHash && canonicalHash == blockHash {
-			return &engineapi.PayloadStatus{Status: remote.EngineStatus_VALID, LatestValidHash: blockHash}, nil
-		}
-	}
-
-	// If another payload is already commissioned then we just reply with syncing
-	if s.stageLoopIsBusy() {
-		s.logger.Debug(fmt.Sprintf("[%s] stage loop is busy", prefix))
-		return &engineapi.PayloadStatus{Status: remote.EngineStatus_SYNCING}, nil
-	}
-
-	return nil, nil
-}
-
-// The expected value to be received by the feeRecipient in wei
-func blockValue(br *types.BlockWithReceipts, baseFee *uint256.Int) *uint256.Int {
-	blockValue := uint256.NewInt(0)
-	txs := br.Block.Transactions()
-	for i := range txs {
-		gas := new(uint256.Int).SetUint64(br.Receipts[i].GasUsed)
-		effectiveTip := txs[i].GetEffectiveGasTip(baseFee)
-		txValue := new(uint256.Int).Mul(gas, effectiveTip)
-		blockValue.Add(blockValue, txValue)
-	}
-	return blockValue
-}
-
-// EngineGetPayload retrieves previously assembled payload (Validators only)
-func (s *EthBackendServer) EngineGetPayload(ctx context.Context, req *remote.EngineGetPayloadRequest) (*remote.EngineGetPayloadResponse, error) {
-	if !s.proposing {
-		return nil, fmt.Errorf("execution layer not running as a proposer. enable proposer by taking out the --proposer.disable flag on startup")
-	}
-
-	if s.config.TerminalTotalDifficulty == nil {
-		return nil, fmt.Errorf("not a proof-of-stake chain")
-	}
-
-	s.logger.Debug("[GetPayload] acquiring lock")
-	s.lock.Lock()
-	defer s.lock.Unlock()
-	s.logger.Debug("[GetPayload] lock acquired")
-
-	builder, ok := s.builders[req.PayloadId]
-	if !ok {
-		log.Warn("Payload not stored", "payloadId", req.PayloadId)
-		return nil, &UnknownPayloadErr
-	}
-
-	blockWithReceipts, err := builder.Stop()
-	if err != nil {
-		s.logger.Error("Failed to build PoS block", "err", err)
-		return nil, err
-	}
-	block := blockWithReceipts.Block
-	header := block.Header()
-
-	baseFee := new(uint256.Int)
-	baseFee.SetFromBig(header.BaseFee)
-
-	encodedTransactions, err := types.MarshalTransactionsBinary(block.Transactions())
-	if err != nil {
-		return nil, err
-	}
-
-	payload := &types2.ExecutionPayload{
-		Version:       1,
-		ParentHash:    gointerfaces.ConvertHashToH256(header.ParentHash),
-		Coinbase:      gointerfaces.ConvertAddressToH160(header.Coinbase),
-		Timestamp:     header.Time,
-		PrevRandao:    gointerfaces.ConvertHashToH256(header.MixDigest),
-		StateRoot:     gointerfaces.ConvertHashToH256(block.Root()),
-		ReceiptRoot:   gointerfaces.ConvertHashToH256(block.ReceiptHash()),
-		LogsBloom:     gointerfaces.ConvertBytesToH2048(block.Bloom().Bytes()),
-		GasLimit:      block.GasLimit(),
-		GasUsed:       block.GasUsed(),
-		BlockNumber:   block.NumberU64(),
-		ExtraData:     block.Extra(),
-		BaseFeePerGas: gointerfaces.ConvertUint256IntToH256(baseFee),
-		BlockHash:     gointerfaces.ConvertHashToH256(block.Hash()),
-		Transactions:  encodedTransactions,
-	}
-	if block.Withdrawals() != nil {
-		payload.Version = 2
-		payload.Withdrawals = ConvertWithdrawalsToRpc(block.Withdrawals())
-	}
-
-	if header.DataGasUsed != nil && header.ExcessDataGas != nil {
-		payload.Version = 3
-		payload.DataGasUsed = header.DataGasUsed
-		payload.ExcessDataGas = header.ExcessDataGas
-	}
-
-	blockValue := blockValue(blockWithReceipts, baseFee)
-
-	blobsBundle := &types2.BlobsBundleV1{}
-	for i, tx := range block.Transactions() {
-		if tx.Type() != types.BlobTxType {
-			continue
-		}
-		blobTx, ok := tx.(*types.BlobTxWrapper)
-		if !ok {
-			return nil, fmt.Errorf("expected blob transaction to be type BlobTxWrapper, got: %T", blobTx)
-		}
-		versionedHashes, commitments, proofs, blobs := blobTx.GetDataHashes(), blobTx.Commitments, blobTx.Proofs, blobTx.Blobs
-		lenCheck := len(versionedHashes)
-		if lenCheck != len(commitments) || lenCheck != len(proofs) || lenCheck != len(blobs) {
-			return nil, fmt.Errorf("tx %d in block %s has inconsistent commitments (%d) / proofs (%d) / blobs (%d) / "+
-				"versioned hashes (%d)", i, block.Hash(), len(commitments), len(proofs), len(blobs), lenCheck)
-		}
-		for _, commitment := range commitments {
-			blobsBundle.Commitments = append(blobsBundle.Commitments, commitment[:])
-		}
-		for _, proof := range proofs {
-			blobsBundle.Proofs = append(blobsBundle.Proofs, proof[:])
-		}
-		for _, blob := range blobs {
-			blobsBundle.Blobs = append(blobsBundle.Blobs, blob[:])
-		}
-	}
-
-	return &remote.EngineGetPayloadResponse{
-		ExecutionPayload: payload,
-		BlockValue:       gointerfaces.ConvertUint256IntToH256(blockValue),
-		BlobsBundle:      blobsBundle,
-	}, nil
-}
-
-// engineForkChoiceUpdated either states new block head or request the assembling of a new block
-func (s *EthBackendServer) EngineForkChoiceUpdated(ctx context.Context, req *remote.EngineForkChoiceUpdatedRequest,
-) (*remote.EngineForkChoiceUpdatedResponse, error) {
-	forkChoice := engineapi.ForkChoiceMessage{
-		HeadBlockHash:      gointerfaces.ConvertH256ToHash(req.ForkchoiceState.HeadBlockHash),
-		SafeBlockHash:      gointerfaces.ConvertH256ToHash(req.ForkchoiceState.SafeBlockHash),
-		FinalizedBlockHash: gointerfaces.ConvertH256ToHash(req.ForkchoiceState.FinalizedBlockHash),
-	}
-
-	status, err := s.getQuickPayloadStatusIfPossible(forkChoice.HeadBlockHash, 0, libcommon.Hash{}, &forkChoice, false)
-	if err != nil {
-		return nil, err
-	}
-
-	s.lock.Lock()
-	defer s.lock.Unlock()
-
-	if status == nil {
-		s.logger.Debug("[ForkChoiceUpdated] sending forkChoiceMessage", "head", forkChoice.HeadBlockHash)
-		s.hd.BeaconRequestList.AddForkChoiceRequest(&forkChoice)
-
-		statusDeref := <-s.hd.PayloadStatusCh
-		status = &statusDeref
-		s.logger.Debug("[ForkChoiceUpdated] got reply", "payloadStatus", status)
-
-		if status.CriticalError != nil {
-			return nil, status.CriticalError
-		}
-	}
-
-	// No need for payload building
-	payloadAttributes := req.PayloadAttributes
-	if payloadAttributes == nil || status.Status != remote.EngineStatus_VALID {
-		return &remote.EngineForkChoiceUpdatedResponse{PayloadStatus: convertPayloadStatus(status)}, nil
-	}
-
-	if !s.proposing {
-		return nil, fmt.Errorf("execution layer not running as a proposer. enable proposer by taking out the --proposer.disable flag on startup")
-	}
-
-	tx2, err := s.db.BeginRo(ctx)
-	if err != nil {
-		return nil, err
-	}
-	defer tx2.Rollback()
-	headHash := rawdb.ReadHeadBlockHash(tx2)
-	if s.config.Optimism != nil {
-		headHash = forkChoice.HeadBlockHash
-	}
-	headNumber := rawdb.ReadHeaderNumber(tx2, headHash)
-	if headNumber == nil {
-		log.Warn("unknown parent hash in block building", "parent", headHash)
-		return nil, &InvalidPayloadAttributesErr
-	}
-	headHeader := rawdb.ReadHeader(tx2, headHash, *headNumber)
-	tx2.Rollback()
-
-	if headHeader.Hash() != forkChoice.HeadBlockHash && s.config.Optimism == nil {
-		// Per Item 2 of https://github.com/ethereum/execution-apis/blob/v1.0.0-alpha.9/src/engine/specification.md#specification-1:
-		// Client software MAY skip an update of the forkchoice state and
-		// MUST NOT begin a payload build process if forkchoiceState.headBlockHash doesn't reference a leaf of the block tree.
-		// That is, the block referenced by forkchoiceState.headBlockHash is neither the head of the canonical chain nor a block at the tip of any other chain.
-		// In the case of such an event, client software MUST return
-		// {payloadStatus: {status: VALID, latestValidHash: forkchoiceState.headBlockHash, validationError: null}, payloadId: null}.
-
-		s.logger.Warn("Skipping payload building because forkchoiceState.headBlockHash is not the head of the canonical chain",
-			"forkChoice.HeadBlockHash", forkChoice.HeadBlockHash, "headHeader.Hash", headHeader.Hash())
-		return &remote.EngineForkChoiceUpdatedResponse{PayloadStatus: convertPayloadStatus(status)}, nil
-	}
-
-	if headHeader.Time >= payloadAttributes.Timestamp && s.config.Optimism == nil {
-		return nil, &InvalidPayloadAttributesErr
-	}
-
-	param := core.BlockBuilderParameters{
-		ParentHash:            forkChoice.HeadBlockHash,
-		Timestamp:             payloadAttributes.Timestamp,
-		PrevRandao:            gointerfaces.ConvertH256ToHash(payloadAttributes.PrevRandao),
-		SuggestedFeeRecipient: gointerfaces.ConvertH160toAddress(payloadAttributes.SuggestedFeeRecipient),
-		PayloadId:             s.payloadId,
-		Transactions:          payloadAttributes.Transactions,
-		NoTxPool:              payloadAttributes.NoTxPool != nil && *req.PayloadAttributes.NoTxPool,
-		GasLimit:              payloadAttributes.GasLimit,
-	}
-	if payloadAttributes.Version >= 2 {
-		param.Withdrawals = ConvertWithdrawalsFromRpc(payloadAttributes.Withdrawals)
-	}
-	if err := s.checkWithdrawalsPresence(payloadAttributes.Timestamp, param.Withdrawals); err != nil {
-		return nil, err
-	}
-
-	// First check if we're already building a block with the requested parameters
-	if reflect.DeepEqual(s.lastParameters, &param) {
-		s.logger.Info("[ForkChoiceUpdated] duplicate build request")
-		return &remote.EngineForkChoiceUpdatedResponse{
-			PayloadStatus: &remote.EnginePayloadStatus{
-				Status:          remote.EngineStatus_VALID,
-				LatestValidHash: gointerfaces.ConvertHashToH256(headHash),
-			},
-			PayloadId: s.payloadId,
-		}, nil
-	}
-
-	// Initiate payload building
-	s.evictOldBuilders()
-
-	s.payloadId++
-	param.PayloadId = s.payloadId
-	s.lastParameters = &param
-
-	s.builders[s.payloadId] = builder.NewBlockBuilder(s.builderFunc, &param)
-	s.logger.Info("[ForkChoiceUpdated] BlockBuilder added", "payload", s.payloadId)
-
-	return &remote.EngineForkChoiceUpdatedResponse{
-		PayloadStatus: &remote.EnginePayloadStatus{
-			Status:          remote.EngineStatus_VALID,
-			LatestValidHash: gointerfaces.ConvertHashToH256(headHash),
-		},
-		PayloadId: s.payloadId,
-	}, nil
-}
-
-func (s *EthBackendServer) EngineGetPayloadBodiesByHashV1(ctx context.Context, request *remote.EngineGetPayloadBodiesByHashV1Request) (*remote.EngineGetPayloadBodiesV1Response, error) {
-	tx, err := s.db.BeginRo(ctx)
-	if err != nil {
-		return nil, err
-	}
-	defer tx.Rollback()
-
-	bodies := make([]*types2.ExecutionPayloadBodyV1, len(request.Hashes))
-
-	for hashIdx, hash := range request.Hashes {
-		h := gointerfaces.ConvertH256ToHash(hash)
-		block, err := s.blockReader.BlockByHash(ctx, tx, h)
-		if err != nil {
-			return nil, err
-		}
-		body, err := extractPayloadBodyFromBlock(block)
-		if err != nil {
-			return nil, err
-		}
-		bodies[hashIdx] = body
-	}
-
-	return &remote.EngineGetPayloadBodiesV1Response{Bodies: bodies}, nil
-}
-
-func (s *EthBackendServer) EngineGetPayloadBodiesByRangeV1(ctx context.Context, request *remote.EngineGetPayloadBodiesByRangeV1Request) (*remote.EngineGetPayloadBodiesV1Response, error) {
-	tx, err := s.db.BeginRo(ctx)
-	if err != nil {
-		return nil, err
-	}
-	defer tx.Rollback()
-
-	bodies := make([]*types2.ExecutionPayloadBodyV1, 0, request.Count)
-
-	for i := uint64(0); i < request.Count; i++ {
-		hash, err := rawdb.ReadCanonicalHash(tx, request.Start+i)
-		if err != nil {
-			return nil, err
-		}
-		if hash == (libcommon.Hash{}) {
-			// break early if beyond the last known canonical header
-			break
-		}
-
-		block, _, err := s.blockReader.BlockWithSenders(ctx, tx, hash, request.Start+i)
-		if err != nil {
-			return nil, err
-		}
-		body, err := extractPayloadBodyFromBlock(block)
-		if err != nil {
-			return nil, err
-		}
-		bodies = append(bodies, body)
-	}
-
-	return &remote.EngineGetPayloadBodiesV1Response{Bodies: bodies}, nil
-}
-
-func extractPayloadBodyFromBlock(block *types.Block) (*types2.ExecutionPayloadBodyV1, error) {
-	if block == nil {
-		return nil, nil
-	}
-
-	txs := block.Transactions()
-	bdTxs := make([][]byte, len(txs))
-	for idx, tx := range txs {
-		var buf bytes.Buffer
-		if err := tx.MarshalBinary(&buf); err != nil {
-			return nil, err
-		} else {
-			bdTxs[idx] = buf.Bytes()
-		}
-	}
-
-	wds := block.Withdrawals()
-	bdWds := make([]*types2.Withdrawal, len(wds))
-
-	if wds == nil {
-		// pre shanghai blocks could have nil withdrawals so nil the slice as per spec
-		bdWds = nil
-	} else {
-		for idx, wd := range wds {
-			bdWds[idx] = &types2.Withdrawal{
-				Index:          wd.Index,
-				ValidatorIndex: wd.Validator,
-				Address:        gointerfaces.ConvertAddressToH160(wd.Address),
-				Amount:         wd.Amount,
-			}
-		}
-	}
-
-	return &types2.ExecutionPayloadBodyV1{Transactions: bdTxs, Withdrawals: bdWds}, nil
-}
-
-func (s *EthBackendServer) evictOldBuilders() {
-	ids := common.SortedKeys(s.builders)
-
-	// remove old builders so that at most MaxBuilders - 1 remain
-	for i := 0; i <= len(s.builders)-MaxBuilders; i++ {
-		delete(s.builders, ids[i])
-	}
-}
-
-=======
->>>>>>> 034ef638
 func (s *EthBackendServer) NodeInfo(_ context.Context, r *remote.NodesInfoRequest) (*remote.NodesInfoReply, error) {
 	nodesInfo, err := s.eth.NodesInfo(int(r.Limit))
 	if err != nil {
