--- conflicted
+++ resolved
@@ -962,21 +962,7 @@
 	payloadSize++
 	for _, tx := range bb.Transactions {
 		txsLen++
-<<<<<<< HEAD
-		var txLen int
-		switch t := tx.(type) {
-		case *LegacyTx:
-			txLen = t.EncodingSize()
-		case *AccessListTx:
-			txLen = t.EncodingSize()
-		case *DynamicFeeTransaction:
-			txLen = t.EncodingSize()
-		case *DepositTx:
-			txLen = t.EncodingSize()
-		}
-=======
 		txLen := tx.EncodingSize()
->>>>>>> 6755f7e1
 		if txLen >= 56 {
 			txsLen += libcommon.BitLenToByteLen(bits.Len(uint(txLen)))
 		}
@@ -1034,28 +1020,8 @@
 		return err
 	}
 	for _, tx := range bb.Transactions {
-<<<<<<< HEAD
-		switch t := tx.(type) {
-		case *LegacyTx:
-			if err := t.EncodeRLP(w); err != nil {
-				return err
-			}
-		case *AccessListTx:
-			if err := t.EncodeRLP(w); err != nil {
-				return err
-			}
-		case *DynamicFeeTransaction:
-			if err := t.EncodeRLP(w); err != nil {
-				return err
-			}
-		case *DepositTx:
-			if err := t.EncodeRLP(w); err != nil {
-				return err
-			}
-=======
 		if err := tx.EncodeRLP(w); err != nil {
 			return err
->>>>>>> 6755f7e1
 		}
 	}
 	// encode Uncles
