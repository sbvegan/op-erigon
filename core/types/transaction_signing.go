--- conflicted
+++ resolved
@@ -302,10 +302,8 @@
 			return nil, nil, nil, ErrInvalidChainId
 		}
 		R, S, V = decodeSignature(sig)
-<<<<<<< HEAD
 	case *DepositTx:
 		return nil, nil, nil, fmt.Errorf("deposits do not have a signature")
-=======
 	case *BlobTx:
 		// Check that chain ID of tx matches the signer. We also accept ID zero here,
 		// because it indicates that the chain ID was not specified in the tx.
@@ -313,7 +311,6 @@
 			return nil, nil, nil, ErrInvalidChainId
 		}
 		R, S, V = decodeSignature(sig)
->>>>>>> 6755f7e1
 	default:
 		return nil, nil, nil, ErrTxTypeNotSupported
 	}
