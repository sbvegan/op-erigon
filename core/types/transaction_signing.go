--- conflicted
+++ resolved
@@ -274,18 +274,8 @@
 			return nil, nil, nil, ErrInvalidChainId
 		}
 		R, S, V = decodeSignature(sig)
-<<<<<<< HEAD
-=======
-	case *StarknetTransaction:
-		// Check that chain ID of tx matches the signer. We also accept ID zero here,
-		// because it indicates that the chain ID was not specified in the tx.
-		if t.ChainID != nil && !t.ChainID.IsZero() && !t.ChainID.Eq(&sg.chainID) {
-			return nil, nil, nil, ErrInvalidChainId
-		}
-		R, S, V = decodeSignature(sig)
 	case *DepositTx:
 		return nil, nil, nil, fmt.Errorf("deposits do not have a signature")
->>>>>>> 505536d4
 	default:
 		return nil, nil, nil, ErrTxTypeNotSupported
 	}
