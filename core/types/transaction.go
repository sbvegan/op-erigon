// Copyright 2014 The go-ethereum Authors
// This file is part of the go-ethereum library.
//
// The go-ethereum library is free software: you can redistribute it and/or modify
// it under the terms of the GNU Lesser General Public License as published by
// the Free Software Foundation, either version 3 of the License, or
// (at your option) any later version.
//
// The go-ethereum library is distributed in the hope that it will be useful,
// but WITHOUT ANY WARRANTY; without even the implied warranty of
// MERCHANTABILITY or FITNESS FOR A PARTICULAR PURPOSE. See the
// GNU Lesser General Public License for more details.
//
// You should have received a copy of the GNU Lesser General Public License
// along with the go-ethereum library. If not, see <http://www.gnu.org/licenses/>.

package types

import (
	"bytes"
	"container/heap"
	"errors"
	"fmt"
	"io"
	"math/big"
	"sync/atomic"
	"time"

	"github.com/holiman/uint256"
	"github.com/ledgerwatch/log/v3"
	"github.com/protolambda/ztyp/codec"

	"github.com/ledgerwatch/erigon-lib/chain"
	libcommon "github.com/ledgerwatch/erigon-lib/common"
	types2 "github.com/ledgerwatch/erigon-lib/types"

	"github.com/ledgerwatch/erigon/common"
	"github.com/ledgerwatch/erigon/common/math"
	"github.com/ledgerwatch/erigon/crypto"
	"github.com/ledgerwatch/erigon/rlp"
)

var (
	ErrInvalidSig           = errors.New("invalid transaction v, r, s values")
	ErrUnexpectedProtection = errors.New("transaction type does not supported EIP-155 protected signatures")
	ErrInvalidTxType        = errors.New("transaction type not valid in this context")
	ErrTxTypeNotSupported   = errors.New("transaction type not supported")
)

// Transaction types.
const (
	LegacyTxType = iota
	AccessListTxType
	DynamicFeeTxType
	BlobTxType
	DepositTxType = 0x7E
)

// Transaction is an Ethereum transaction.
type Transaction interface {
	Type() byte
	GetChainID() *uint256.Int
	GetNonce() uint64
	GetPrice() *uint256.Int
	GetTip() *uint256.Int
	GetEffectiveGasTip(baseFee *uint256.Int) *uint256.Int
	GetFeeCap() *uint256.Int
	Cost() *uint256.Int
	GetDataHashes() []libcommon.Hash
	GetGas() uint64
	GetDataGas() uint64
	GetValue() *uint256.Int
	Time() time.Time
	GetTo() *libcommon.Address
	AsMessage(s Signer, baseFee *big.Int, rules *chain.Rules) (Message, error)
	WithSignature(signer Signer, sig []byte) (Transaction, error)
	FakeSign(address libcommon.Address) (Transaction, error)
	Hash() libcommon.Hash
	SigningHash(chainID *big.Int) libcommon.Hash
	GetData() []byte
	GetAccessList() types2.AccessList
	Protected() bool
	RawSignatureValues() (*uint256.Int, *uint256.Int, *uint256.Int)
	EncodingSize() int
	EncodeRLP(w io.Writer) error
	MarshalBinary(w io.Writer) error
	// Sender returns the address derived from the signature (V, R, S) using secp256k1
	// elliptic curve and an error if it failed deriving or upon an incorrect
	// signature.
	//
	// Sender may cache the address, allowing it to be used regardless of
	// signing method. The cache is invalidated if the cached signer does
	// not match the signer used in the current call.
	Sender(Signer) (libcommon.Address, error)
	GetSender() (libcommon.Address, bool)
	SetSender(libcommon.Address)
	IsContractDeploy() bool
	RollupDataGas() RollupGasData
	Unwrap() Transaction // If this is a network wrapper, returns the unwrapped tx. Otherwiwes returns itself.
}

// TransactionMisc is collection of miscelaneous fields for transaction that is supposed to be embedded into concrete
// implementations of different transaction types
type TransactionMisc struct {
	time time.Time // Time first seen locally (spam avoidance)

	// caches
	hash atomic.Value //nolint:structcheck
	from atomic.Value

	// cache how much gas the tx takes on L1 for its share of rollup data
	rollupGas atomic.Value
}

type rollupGasCounter struct {
	zeroes uint64
	ones   uint64
}

func (r *rollupGasCounter) Write(p []byte) (int, error) {
	for _, byt := range p {
		if byt == 0 {
			r.zeroes++
		} else {
			r.ones++
		}
	}
	return len(p), nil
}

// computeRollupGas is a helper method to compute and cache the rollup gas cost for any tx type
func (tm *TransactionMisc) computeRollupGas(tx interface {
	MarshalBinary(w io.Writer) error
	Type() byte
}) RollupGasData {
	if tx.Type() == DepositTxType {
		return RollupGasData{}
	}
	if v := tm.rollupGas.Load(); v != nil {
		return v.(RollupGasData)
	}
	var c rollupGasCounter
	err := tx.MarshalBinary(&c)
	if err != nil { // Silent error, invalid txs will not be marshalled/unmarshalled for batch submission anyway.
		log.Error("failed to encode tx for L1 cost computation", "err", err)
	}
	total := RollupGasData{
		Zeroes: c.zeroes,
		Ones:   c.ones,
	}
	tm.rollupGas.Store(total)
	return total
}

// RLP-marshalled legacy transactions and binary-marshalled (not wrapped into an RLP string) typed (EIP-2718) transactions
type BinaryTransactions [][]byte

func (t BinaryTransactions) Len() int {
	return len(t)
}

func (t BinaryTransactions) EncodeIndex(i int, w *bytes.Buffer) {
	w.Write(t[i])
}

func (tm TransactionMisc) Time() time.Time {
	return tm.time
}

func (tm TransactionMisc) From() *atomic.Value {
	return &tm.from
}

func DecodeRLPTransaction(s *rlp.Stream) (Transaction, error) {
	kind, size, err := s.Kind()
	if err != nil {
		return nil, err
	}
	if rlp.List == kind {
		tx := &LegacyTx{}
		if err = tx.DecodeRLP(s, size); err != nil {
			return nil, err
		}
		return tx, nil
	}
	if rlp.String != kind {
		return nil, fmt.Errorf("Not an RLP encoded transaction. If this is a canonical encoded transaction, use UnmarshalTransactionFromBinary instead. Got %v for kind, expected String", kind)
	}
	// Decode the EIP-2718 typed TX envelope.
	var b []byte
	if b, err = s.Bytes(); err != nil {
		return nil, err
	}
	if len(b) == 0 {
		return nil, rlp.EOL
	}
	return UnmarshalTransactionFromBinary(b)
}

// DecodeWrappedTransaction decodes network encoded transaction with or without
// envelope. When transaction is not network encoded use DecodeTransaction.
func DecodeWrappedTransaction(data []byte) (Transaction, error) {
	if len(data) == 0 {
		return nil, io.EOF
	}
	if data[0] < 0x80 { // the encoding is canonical, not RLP

		return UnmarshalWrappedTransactionFromBinary(data)
	}
	s := rlp.NewStream(bytes.NewReader(data), uint64(len(data)))
	return DecodeRLPTransaction(s)
}

// DecodeTransaction decodes a transaction either in RLP or canonical format
func DecodeTransaction(data []byte) (Transaction, error) {
	if len(data) == 0 {
		return nil, io.EOF
	}
	if data[0] < 0x80 {
		// the encoding is canonical, not RLP
		return UnmarshalTransactionFromBinary(data)
	}
	s := rlp.NewStream(bytes.NewReader(data), uint64(len(data)))
	return DecodeRLPTransaction(s)
}

// Parse transaction without envelope.
func UnmarshalTransactionFromBinary(data []byte) (Transaction, error) {
	if len(data) <= 1 {
		return nil, fmt.Errorf("short input: %v", len(data))
	}
	switch data[0] {
	case AccessListTxType:
		s := rlp.NewStream(bytes.NewReader(data[1:]), uint64(len(data)-1))
		t := &AccessListTx{}
		if err := t.DecodeRLP(s); err != nil {
			return nil, err
		}
		return t, nil
	case DynamicFeeTxType:
		s := rlp.NewStream(bytes.NewReader(data[1:]), uint64(len(data)-1))
		t := &DynamicFeeTransaction{}
		if err := t.DecodeRLP(s); err != nil {
			return nil, err
		}
		return t, nil
	case DepositTxType:
		s := rlp.NewStream(bytes.NewReader(data[1:]), uint64(len(data)-1))
		t := &DepositTx{}
		if err := t.DecodeRLP(s); err != nil {
			return nil, err
		}
		return t, nil
	case BlobTxType:
		s := rlp.NewStream(bytes.NewReader(data[1:]), uint64(len(data)-1))
		t := &BlobTx{}
		if err := t.DecodeRLP(s); err != nil {
			return nil, err
		}
		return t, nil
	default:
		if data[0] >= 0x80 {
			// Tx is type legacy which is RLP encoded
			return DecodeTransaction(data)
		}
		return nil, ErrTxTypeNotSupported
	}
}

// Parse network encoded transaction without envelope.
func UnmarshalWrappedTransactionFromBinary(data []byte) (Transaction, error) {
	if len(data) <= 1 {
		return nil, fmt.Errorf("short input: %v", len(data))
	}
	if data[0] != BlobTxType {
		return UnmarshalTransactionFromBinary(data)
	}
	s := rlp.NewStream(bytes.NewReader(data[1:]), uint64(len(data)-1))
	t := &BlobTxWrapper{}
	if err := t.DecodeRLP(s); err != nil {
		return nil, err
	}
	return t, nil
}

func MarshalTransactionsBinary(txs Transactions) ([][]byte, error) {
	var err error
	var buf bytes.Buffer
	result := make([][]byte, len(txs))
	for i := range txs {
		if txs[i] == nil {
			result[i] = nil
			continue
		}
		buf.Reset()
		err = txs[i].MarshalBinary(&buf)
		if err != nil {
			return nil, err
		}
		result[i] = common.CopyBytes(buf.Bytes())
	}
	return result, nil
}

func DecodeTransactions(txs [][]byte) ([]Transaction, error) {
	result := make([]Transaction, len(txs))
	var err error
	for i := range txs {
		result[i], err = UnmarshalTransactionFromBinary(txs[i])
		if err != nil {
			return nil, err
		}
	}
	return result, nil
}

func TypedTransactionMarshalledAsRlpString(data []byte) bool {
	// Unless it's a single byte, serialized RLP strings have their first byte in the [0x80, 0xc0) range
	return len(data) > 0 && 0x80 <= data[0] && data[0] < 0xc0
}

func sanityCheckSignature(v *uint256.Int, r *uint256.Int, s *uint256.Int, maybeProtected bool) error {
	if isProtectedV(v) && !maybeProtected {
		return ErrUnexpectedProtection
	}

	var plainV byte
	if isProtectedV(v) {
		chainID := DeriveChainId(v).Uint64()
		plainV = byte(v.Uint64() - 35 - 2*chainID)
	} else if maybeProtected {
		// Only EIP-155 signatures can be optionally protected. Since
		// we determined this v value is not protected, it must be a
		// raw 27 or 28.
		plainV = byte(v.Uint64() - 27)
	} else {
		// If the signature is not optionally protected, we assume it
		// must already be equal to the recovery id.
		plainV = byte(v.Uint64())
	}
	if !crypto.ValidateSignatureValues(plainV, r, s, false) {
		return ErrInvalidSig
	}

	return nil
}

func isProtectedV(V *uint256.Int) bool {
	if V.BitLen() <= 8 {
		v := V.Uint64()
		return v != 27 && v != 28 && v != 1 && v != 0
	}
	// anything not 27 or 28 is considered protected
	return true
}

// Transactions implements DerivableList for transactions.
type Transactions []Transaction

// Len returns the length of s.
func (s Transactions) Len() int { return len(s) }

// EncodeIndex encodes the i'th transaction to w. Note that this does not check for errors
// because we assume that *Transaction will only ever contain valid txs that were either
// constructed by decoding or via public API in this package.
func (s Transactions) EncodeIndex(i int, w *bytes.Buffer) {
	if err := s[i].MarshalBinary(w); err != nil {
		panic(err)
	}
}

// TransactionsGroupedBySender - lists of transactions grouped by sender
type TransactionsGroupedBySender []Transactions

// TxDifference returns a new set which is the difference between a and b.
func TxDifference(a, b Transactions) Transactions {
	keep := make(Transactions, 0, len(a))

	remove := make(map[libcommon.Hash]struct{})
	for _, tx := range b {
		remove[tx.Hash()] = struct{}{}
	}

	for _, tx := range a {
		if _, ok := remove[tx.Hash()]; !ok {
			keep = append(keep, tx)
		}
	}

	return keep
}

// TxByNonce implements the sort interface to allow sorting a list of transactions
// by their nonces. This is usually only useful for sorting transactions from a
// single account, otherwise a nonce comparison doesn't make much sense.
type TxByNonce Transactions

func (s TxByNonce) Len() int           { return len(s) }
func (s TxByNonce) Less(i, j int) bool { return s[i].GetNonce() < s[j].GetNonce() }
func (s TxByNonce) Swap(i, j int)      { s[i], s[j] = s[j], s[i] }

// TxByPriceAndTime implements both the sort and the heap interface, making it useful
// for all at once sorting as well as individually adding and removing elements.
type TxByPriceAndTime Transactions

func (s TxByPriceAndTime) Len() int { return len(s) }
func (s TxByPriceAndTime) Less(i, j int) bool {
	// If the prices are equal, use the time the transaction was first seen for
	// deterministic sorting
	cmp := s[i].GetPrice().Cmp(s[j].GetPrice())
	if cmp == 0 {
		return s[i].Time().Before(s[j].Time())
	}
	return cmp > 0
}
func (s TxByPriceAndTime) Swap(i, j int) { s[i], s[j] = s[j], s[i] }

func (s *TxByPriceAndTime) Push(x interface{}) {
	*s = append(*s, x.(Transaction))
}

func (s *TxByPriceAndTime) Pop() interface{} {
	old := *s
	n := len(old)
	x := old[n-1]
	old[n-1] = nil
	*s = old[0 : n-1]
	return x
}

type TransactionsStream interface {
	Empty() bool
	Peek() Transaction
	Shift()
	Pop()
}

// TransactionsByPriceAndNonce represents a set of transactions that can return
// transactions in a profit-maximizing sorted order, while supporting removing
// entire batches of transactions for non-executable accounts.
type TransactionsByPriceAndNonce struct {
	idx    map[libcommon.Address]int   // Per account nonce-sorted list of transactions
	txs    TransactionsGroupedBySender // Per account nonce-sorted list of transactions
	heads  TxByPriceAndTime            // Next transaction for each unique account (price heap)
	signer Signer                      // Signer for the set of transactions
}

// NewTransactionsByPriceAndNonce creates a transaction set that can retrieve
// price sorted transactions in a nonce-honouring way.
//
// Note, the input map is reowned so the caller should not interact any more with
// if after providing it to the constructor.
func NewTransactionsByPriceAndNonce(signer Signer, txs TransactionsGroupedBySender) *TransactionsByPriceAndNonce {
	// Initialize a price and received time based heap with the head transactions
	heads := make(TxByPriceAndTime, 0, len(txs))
	idx := make(map[libcommon.Address]int, len(txs))
	for i, accTxs := range txs {
		from, _ := accTxs[0].Sender(signer)

		// Ensure the sender address is from the signer
		//if  acc != from {
		//	delete(txs, from)
		//txs[i] = txs[len(txs)-1]
		//txs = txs[:len(txs)-1]
		//continue
		//}
		heads = append(heads, accTxs[0])
		idx[from] = i
		txs[i] = accTxs[1:]
	}
	heap.Init(&heads)

	// Assemble and return the transaction set
	return &TransactionsByPriceAndNonce{
		idx:    idx,
		txs:    txs,
		heads:  heads,
		signer: signer,
	}
}

func (t *TransactionsByPriceAndNonce) Empty() bool {
	if t == nil {
		return true
	}
	return len(t.idx) == 0
}

// Peek returns the next transaction by price.
func (t *TransactionsByPriceAndNonce) Peek() Transaction {
	if len(t.heads) == 0 {
		return nil
	}
	return t.heads[0]
}

// Shift replaces the current best head with the next one from the same account.
func (t *TransactionsByPriceAndNonce) Shift() {
	acc, _ := t.heads[0].Sender(t.signer)
	idx, ok := t.idx[acc]
	if !ok {
		heap.Pop(&t.heads)
		return
	}
	txs := t.txs[idx]
	if len(txs) == 0 {
		heap.Pop(&t.heads)
		return
	}
	t.heads[0], t.txs[idx] = txs[0], txs[1:]
	heap.Fix(&t.heads, 0)
}

// Pop removes the best transaction, *not* replacing it with the next one from
// the same account. This should be used when a transaction cannot be executed
// and hence all subsequent ones should be discarded from the same account.
func (t *TransactionsByPriceAndNonce) Pop() {
	heap.Pop(&t.heads)
}

// TransactionsFixedOrder represents a set of transactions that can return
// transactions in a profit-maximizing sorted order, while supporting removing
// entire batches of transactions for non-executable accounts.
type TransactionsFixedOrder struct {
	Transactions
}

// NewTransactionsFixedOrder creates a transaction set that can retrieve
// price sorted transactions in a nonce-honouring way.
//
// Note, the input map is reowned so the caller should not interact any more with
// if after providing it to the constructor.
func NewTransactionsFixedOrder(txs Transactions) *TransactionsFixedOrder {
	return &TransactionsFixedOrder{txs}
}

func (t *TransactionsFixedOrder) Empty() bool {
	if t == nil {
		return true
	}
	return len(t.Transactions) == 0
}

// Peek returns the next transaction by price.
func (t *TransactionsFixedOrder) Peek() Transaction {
	if len(t.Transactions) == 0 {
		return nil
	}
	return t.Transactions[0]
}

// Shift replaces the current best head with the next one from the same account.
func (t *TransactionsFixedOrder) Shift() {
	t.Transactions = t.Transactions[1:]
}

// Pop removes the best transaction, *not* replacing it with the next one from
// the same account. This should be used when a transaction cannot be executed
// and hence all subsequent ones should be discarded from the same account.
func (t *TransactionsFixedOrder) Pop() {
	t.Transactions = t.Transactions[1:]
}

// Message is a fully derived transaction and implements core.Message
type Message struct {
	to               *libcommon.Address
	from             libcommon.Address
	nonce            uint64
	amount           uint256.Int
	gasLimit         uint64
	gasPrice         uint256.Int
	feeCap           uint256.Int
	tip              uint256.Int
	maxFeePerDataGas uint256.Int
	data             []byte
	accessList       types2.AccessList
	checkNonce       bool
	isFree           bool
	dataHashes       []libcommon.Hash
	isFake           bool

	isSystemTx  bool
	isDepositTx bool
	mint        *uint256.Int
	l1CostGas   RollupGasData
}

func NewMessage(from libcommon.Address, to *libcommon.Address, nonce uint64, amount *uint256.Int, gasLimit uint64, gasPrice *uint256.Int, feeCap, tip *uint256.Int, data []byte, accessList types2.AccessList, checkNonce bool, isFree bool, isFake bool, maxFeePerDataGas *uint256.Int) Message {
	m := Message{
		from:       from,
		to:         to,
		nonce:      nonce,
		amount:     *amount,
		gasLimit:   gasLimit,
		data:       data,
		accessList: accessList,
		checkNonce: checkNonce,
		isFree:     isFree,
		isFake:     isFake,
	}
	if gasPrice != nil {
		m.gasPrice.Set(gasPrice)
	}
	if tip != nil {
		m.tip.Set(tip)
	}
	if feeCap != nil {
		m.feeCap.Set(feeCap)
	}
	if maxFeePerDataGas != nil {
		m.maxFeePerDataGas.Set(maxFeePerDataGas)
	}
	return m
}

func (m Message) From() libcommon.Address       { return m.from }
func (m Message) To() *libcommon.Address        { return m.to }
func (m Message) GasPrice() *uint256.Int        { return &m.gasPrice }
func (m Message) FeeCap() *uint256.Int          { return &m.feeCap }
func (m Message) Tip() *uint256.Int             { return &m.tip }
func (m Message) Value() *uint256.Int           { return &m.amount }
func (m Message) Gas() uint64                   { return m.gasLimit }
func (m Message) Nonce() uint64                 { return m.nonce }
func (m Message) Data() []byte                  { return m.data }
func (m Message) AccessList() types2.AccessList { return m.accessList }
func (m Message) CheckNonce() bool              { return m.checkNonce }
func (m *Message) SetCheckNonce(checkNonce bool) {
	m.checkNonce = checkNonce
}
func (m Message) IsFree() bool { return m.isFree }
func (m *Message) SetIsFree(isFree bool) {
	m.isFree = isFree
}
func (m Message) IsFake() bool { return m.isFake }

func (m *Message) ChangeGas(globalGasCap, desiredGas uint64) {
	gas := globalGasCap
	if gas == 0 {
		gas = uint64(math.MaxUint64 / 2)
	}
	if desiredGas > 0 {
		gas = desiredGas
	}
	if globalGasCap != 0 && globalGasCap < gas {
		log.Warn("Caller gas above allowance, capping", "requested", gas, "cap", globalGasCap)
		gas = globalGasCap
	}

	m.gasLimit = gas
}

<<<<<<< HEAD
func (m Message) IsSystemTx() bool             { return m.isSystemTx }
func (m Message) IsDepositTx() bool            { return m.isDepositTx }
func (m Message) Mint() *uint256.Int           { return m.mint }
func (m Message) RollupDataGas() RollupGasData { return m.l1CostGas }
func (m Message) DataGas() uint64              { return params.DataGasPerBlob * uint64(len(m.dataHashes)) }
=======
func (m Message) DataGas() uint64 { return chain.DataGasPerBlob * uint64(len(m.dataHashes)) }
>>>>>>> 674b77f0
func (m Message) MaxFeePerDataGas() *uint256.Int {
	return &m.maxFeePerDataGas
}

func (m Message) DataHashes() []libcommon.Hash { return m.dataHashes }

func DecodeSSZ(data []byte, dest codec.Deserializable) error {
	err := dest.Deserialize(codec.NewDecodingReader(bytes.NewReader(data), uint64(len(data))))
	return err
}

func EncodeSSZ(w io.Writer, obj codec.Serializable) error {
	return obj.Serialize(codec.NewEncodingWriter(w))
}

// copyAddressPtr copies an address.
func copyAddressPtr(a *libcommon.Address) *libcommon.Address {
	if a == nil {
		return nil
	}
	cpy := *a
	return &cpy
}<|MERGE_RESOLUTION|>--- conflicted
+++ resolved
@@ -649,15 +649,11 @@
 	m.gasLimit = gas
 }
 
-<<<<<<< HEAD
 func (m Message) IsSystemTx() bool             { return m.isSystemTx }
 func (m Message) IsDepositTx() bool            { return m.isDepositTx }
 func (m Message) Mint() *uint256.Int           { return m.mint }
 func (m Message) RollupDataGas() RollupGasData { return m.l1CostGas }
-func (m Message) DataGas() uint64              { return params.DataGasPerBlob * uint64(len(m.dataHashes)) }
-=======
-func (m Message) DataGas() uint64 { return chain.DataGasPerBlob * uint64(len(m.dataHashes)) }
->>>>>>> 674b77f0
+func (m Message) DataGas() uint64              { return chain.DataGasPerBlob * uint64(len(m.dataHashes)) }
 func (m Message) MaxFeePerDataGas() *uint256.Int {
 	return &m.maxFeePerDataGas
 }
