// Copyright 2014 The go-ethereum Authors
// This file is part of the go-ethereum library.
//
// The go-ethereum library is free software: you can redistribute it and/or modify
// it under the terms of the GNU Lesser General Public License as published by
// the Free Software Foundation, either version 3 of the License, or
// (at your option) any later version.
//
// The go-ethereum library is distributed in the hope that it will be useful,
// but WITHOUT ANY WARRANTY; without even the implied warranty of
// MERCHANTABILITY or FITNESS FOR A PARTICULAR PURPOSE. See the
// GNU Lesser General Public License for more details.
//
// You should have received a copy of the GNU Lesser General Public License
// along with the go-ethereum library. If not, see <http://www.gnu.org/licenses/>.

package types

import (
	"bytes"
	"container/heap"
	"errors"
	"fmt"
	"io"
	"math/big"
	"sync/atomic"
	"time"

	"github.com/holiman/uint256"
	"github.com/ledgerwatch/erigon-lib/chain"
	libcommon "github.com/ledgerwatch/erigon-lib/common"
	types2 "github.com/ledgerwatch/erigon-lib/types"
	"github.com/ledgerwatch/log/v3"
	"github.com/protolambda/ztyp/codec"

	"github.com/ledgerwatch/erigon/common"
	"github.com/ledgerwatch/erigon/common/math"
	"github.com/ledgerwatch/erigon/crypto"
	"github.com/ledgerwatch/erigon/params"
	"github.com/ledgerwatch/erigon/rlp"
)

var (
	ErrInvalidSig           = errors.New("invalid transaction v, r, s values")
	ErrUnexpectedProtection = errors.New("transaction type does not supported EIP-155 protected signatures")
	ErrInvalidTxType        = errors.New("transaction type not valid in this context")
	ErrTxTypeNotSupported   = errors.New("transaction type not supported")
)

// Transaction types.
const (
	LegacyTxType = iota
	AccessListTxType
	DynamicFeeTxType
	BlobTxType
	DepositTxType = 0x7E
)

// Transaction is an Ethereum transaction.
type Transaction interface {
	Type() byte
	GetChainID() *uint256.Int
	GetNonce() uint64
	GetPrice() *uint256.Int
	GetTip() *uint256.Int
	GetEffectiveGasTip(baseFee *uint256.Int) *uint256.Int
	GetFeeCap() *uint256.Int
	Cost() *uint256.Int
	GetDataHashes() []libcommon.Hash
	GetGas() uint64
	GetDataGas() uint64
	GetValue() *uint256.Int
	Time() time.Time
	GetTo() *libcommon.Address
	AsMessage(s Signer, baseFee *big.Int, rules *chain.Rules) (Message, error)
	WithSignature(signer Signer, sig []byte) (Transaction, error)
	FakeSign(address libcommon.Address) (Transaction, error)
	Hash() libcommon.Hash
	SigningHash(chainID *big.Int) libcommon.Hash
	GetData() []byte
	GetAccessList() types2.AccessList
	Protected() bool
	RawSignatureValues() (*uint256.Int, *uint256.Int, *uint256.Int)
	EncodingSize() int
	EncodeRLP(w io.Writer) error
	MarshalBinary(w io.Writer) error
	// Sender returns the address derived from the signature (V, R, S) using secp256k1
	// elliptic curve and an error if it failed deriving or upon an incorrect
	// signature.
	//
	// Sender may cache the address, allowing it to be used regardless of
	// signing method. The cache is invalidated if the cached signer does
	// not match the signer used in the current call.
	Sender(Signer) (libcommon.Address, error)
	GetSender() (libcommon.Address, bool)
	SetSender(libcommon.Address)
	IsContractDeploy() bool
<<<<<<< HEAD
	RollupDataGas() RollupGasData
=======
	Unwrap() Transaction // If this is a network wrapper, returns the unwrapped tx. Otherwiwes returns itself.
>>>>>>> f4f10f3b
}

// TransactionMisc is collection of miscelaneous fields for transaction that is supposed to be embedded into concrete
// implementations of different transaction types
type TransactionMisc struct {
	time time.Time // Time first seen locally (spam avoidance)

	// caches
	hash atomic.Value //nolint:structcheck
	from atomic.Value

	// cache how much gas the tx takes on L1 for its share of rollup data
	rollupGas atomic.Value
}

type rollupGasCounter struct {
	zeroes uint64
	ones   uint64
}

func (r *rollupGasCounter) Write(p []byte) (int, error) {
	for _, byt := range p {
		if byt == 0 {
			r.zeroes++
		} else {
			r.ones++
		}
	}
	return len(p), nil
}

// computeRollupGas is a helper method to compute and cache the rollup gas cost for any tx type
func (tm *TransactionMisc) computeRollupGas(tx interface {
	MarshalBinary(w io.Writer) error
	Type() byte
}) RollupGasData {
	if tx.Type() == DepositTxType {
		return RollupGasData{}
	}
	if v := tm.rollupGas.Load(); v != nil {
		return v.(RollupGasData)
	}
	var c rollupGasCounter
	err := tx.MarshalBinary(&c)
	if err != nil { // Silent error, invalid txs will not be marshalled/unmarshalled for batch submission anyway.
		log.Error("failed to encode tx for L1 cost computation", "err", err)
	}
	total := RollupGasData{
		Zeroes: c.zeroes,
		Ones:   c.ones,
	}
	tm.rollupGas.Store(total)
	return total
}

// RLP-marshalled legacy transactions and binary-marshalled (not wrapped into an RLP string) typed (EIP-2718) transactions
type BinaryTransactions [][]byte

func (t BinaryTransactions) Len() int {
	return len(t)
}

func (t BinaryTransactions) EncodeIndex(i int, w *bytes.Buffer) {
	w.Write(t[i])
}

func (tm TransactionMisc) Time() time.Time {
	return tm.time
}

func (tm TransactionMisc) From() *atomic.Value {
	return &tm.from
}

func DecodeRLPTransaction(s *rlp.Stream) (Transaction, error) {
	kind, size, err := s.Kind()
	if err != nil {
		return nil, err
	}
	if rlp.List == kind {
		tx := &LegacyTx{}
		if err = tx.DecodeRLP(s, size); err != nil {
			return nil, err
		}
		return tx, nil
	}
	if rlp.String != kind {
		return nil, fmt.Errorf("Not an RLP encoded transaction. If this is a canonical encoded transaction, use UnmarshalTransactionFromBinary instead. Got %v for kind, expected String", kind)
	}
	// Decode the EIP-2718 typed TX envelope.
	var b []byte
	if b, err = s.Bytes(); err != nil {
		return nil, err
	}
	if len(b) == 0 {
		return nil, rlp.EOL
	}
	return UnmarshalTransactionFromBinary(b)
}

// DecodeWrappedTransaction decodes network encoded transaction with or without
// envelope. When transaction is not network encoded use DecodeTransaction.
func DecodeWrappedTransaction(data []byte) (Transaction, error) {
	if len(data) == 0 {
		return nil, io.EOF
	}
	if data[0] < 0x80 { // the encoding is canonical, not RLP

		// EIP-4844 tx differs from previous types of transactions in network
		// encoding. It's SSZ encoded and includes blobs and kzgs.
		// Previous types have no different encoding.
		return UnmarshalWrappedTransactionFromBinary(data)
	}
	s := rlp.NewStream(bytes.NewReader(data), uint64(len(data)))
	return DecodeRLPTransaction(s)
}

// DecodeTransaction decodes a transaction either in RLP or canonical format
func DecodeTransaction(data []byte) (Transaction, error) {
	if len(data) == 0 {
		return nil, io.EOF
	}
	if data[0] < 0x80 {
		// the encoding is canonical, not RLP
		return UnmarshalTransactionFromBinary(data)
	}
	s := rlp.NewStream(bytes.NewReader(data), uint64(len(data)))
	return DecodeRLPTransaction(s)
}

// Parse transaction without envelope.
func UnmarshalTransactionFromBinary(data []byte) (Transaction, error) {
	if len(data) <= 1 {
		return nil, fmt.Errorf("short input: %v", len(data))
	}
	switch data[0] {
	case BlobTxType:
		t := &SignedBlobTx{}
		if err := DecodeSSZ(data[1:], t); err != nil {
			return nil, err
		}
		return t, nil
	case AccessListTxType:
		s := rlp.NewStream(bytes.NewReader(data[1:]), uint64(len(data)-1))
		t := &AccessListTx{}
		if err := t.DecodeRLP(s); err != nil {
			return nil, err
		}
		return t, nil
	case DynamicFeeTxType:
		s := rlp.NewStream(bytes.NewReader(data[1:]), uint64(len(data)-1))
		t := &DynamicFeeTransaction{}
		if err := t.DecodeRLP(s); err != nil {
			return nil, err
		}
<<<<<<< HEAD
		tx = t
	case DepositTxType:
		t := &DepositTx{}
		if err = t.DecodeRLP(s); err != nil {
			return nil, err
		}
		tx = t
=======
		return t, nil
>>>>>>> f4f10f3b
	default:
		if data[0] >= 0x80 {
			// Tx is type legacy which is RLP encoded
			return DecodeTransaction(data)
		}
		return nil, ErrTxTypeNotSupported
	}
}

// Parse network encoded transaction without envelope.
func UnmarshalWrappedTransactionFromBinary(data []byte) (Transaction, error) {
	if len(data) <= 1 {
		return nil, fmt.Errorf("short input: %v", len(data))
	}
	if data[0] != BlobTxType {
		return UnmarshalTransactionFromBinary(data)
	}
	t := &BlobTxWrapper{}
	if err := DecodeSSZ(data[1:], t); err != nil {
		return nil, err
	}
	return t, nil
}

func MarshalTransactionsBinary(txs Transactions) ([][]byte, error) {
	var err error
	var buf bytes.Buffer
	result := make([][]byte, len(txs))
	for i := range txs {
		if txs[i] == nil {
			result[i] = nil
			continue
		}
		buf.Reset()
		err = txs[i].MarshalBinary(&buf)
		if err != nil {
			return nil, err
		}
		result[i] = common.CopyBytes(buf.Bytes())
	}
	return result, nil
}

func DecodeTransactions(txs [][]byte) ([]Transaction, error) {
	result := make([]Transaction, len(txs))
	var err error
	for i := range txs {
		result[i], err = UnmarshalTransactionFromBinary(txs[i])
		if err != nil {
			return nil, err
		}
	}
	return result, nil
}

func TypedTransactionMarshalledAsRlpString(data []byte) bool {
	// Unless it's a single byte, serialized RLP strings have their first byte in the [0x80, 0xc0) range
	return len(data) > 0 && 0x80 <= data[0] && data[0] < 0xc0
}

func sanityCheckSignature(v *uint256.Int, r *uint256.Int, s *uint256.Int, maybeProtected bool) error {
	if isProtectedV(v) && !maybeProtected {
		return ErrUnexpectedProtection
	}

	var plainV byte
	if isProtectedV(v) {
		chainID := DeriveChainId(v).Uint64()
		plainV = byte(v.Uint64() - 35 - 2*chainID)
	} else if maybeProtected {
		// Only EIP-155 signatures can be optionally protected. Since
		// we determined this v value is not protected, it must be a
		// raw 27 or 28.
		plainV = byte(v.Uint64() - 27)
	} else {
		// If the signature is not optionally protected, we assume it
		// must already be equal to the recovery id.
		plainV = byte(v.Uint64())
	}
	if !crypto.ValidateSignatureValues(plainV, r, s, false) {
		return ErrInvalidSig
	}

	return nil
}

func isProtectedV(V *uint256.Int) bool {
	if V.BitLen() <= 8 {
		v := V.Uint64()
		return v != 27 && v != 28 && v != 1 && v != 0
	}
	// anything not 27 or 28 is considered protected
	return true
}

// Transactions implements DerivableList for transactions.
type Transactions []Transaction

// Len returns the length of s.
func (s Transactions) Len() int { return len(s) }

// EncodeIndex encodes the i'th transaction to w. Note that this does not check for errors
// because we assume that *Transaction will only ever contain valid txs that were either
// constructed by decoding or via public API in this package.
func (s Transactions) EncodeIndex(i int, w *bytes.Buffer) {
	if err := s[i].MarshalBinary(w); err != nil {
		panic(err)
	}
}

// TransactionsGroupedBySender - lists of transactions grouped by sender
type TransactionsGroupedBySender []Transactions

// TxDifference returns a new set which is the difference between a and b.
func TxDifference(a, b Transactions) Transactions {
	keep := make(Transactions, 0, len(a))

	remove := make(map[libcommon.Hash]struct{})
	for _, tx := range b {
		remove[tx.Hash()] = struct{}{}
	}

	for _, tx := range a {
		if _, ok := remove[tx.Hash()]; !ok {
			keep = append(keep, tx)
		}
	}

	return keep
}

// TxByNonce implements the sort interface to allow sorting a list of transactions
// by their nonces. This is usually only useful for sorting transactions from a
// single account, otherwise a nonce comparison doesn't make much sense.
type TxByNonce Transactions

func (s TxByNonce) Len() int           { return len(s) }
func (s TxByNonce) Less(i, j int) bool { return s[i].GetNonce() < s[j].GetNonce() }
func (s TxByNonce) Swap(i, j int)      { s[i], s[j] = s[j], s[i] }

// TxByPriceAndTime implements both the sort and the heap interface, making it useful
// for all at once sorting as well as individually adding and removing elements.
type TxByPriceAndTime Transactions

func (s TxByPriceAndTime) Len() int { return len(s) }
func (s TxByPriceAndTime) Less(i, j int) bool {
	// If the prices are equal, use the time the transaction was first seen for
	// deterministic sorting
	cmp := s[i].GetPrice().Cmp(s[j].GetPrice())
	if cmp == 0 {
		return s[i].Time().Before(s[j].Time())
	}
	return cmp > 0
}
func (s TxByPriceAndTime) Swap(i, j int) { s[i], s[j] = s[j], s[i] }

func (s *TxByPriceAndTime) Push(x interface{}) {
	*s = append(*s, x.(Transaction))
}

func (s *TxByPriceAndTime) Pop() interface{} {
	old := *s
	n := len(old)
	x := old[n-1]
	old[n-1] = nil
	*s = old[0 : n-1]
	return x
}

type TransactionsStream interface {
	Empty() bool
	Peek() Transaction
	Shift()
	Pop()
}

// TransactionsByPriceAndNonce represents a set of transactions that can return
// transactions in a profit-maximizing sorted order, while supporting removing
// entire batches of transactions for non-executable accounts.
type TransactionsByPriceAndNonce struct {
	idx    map[libcommon.Address]int   // Per account nonce-sorted list of transactions
	txs    TransactionsGroupedBySender // Per account nonce-sorted list of transactions
	heads  TxByPriceAndTime            // Next transaction for each unique account (price heap)
	signer Signer                      // Signer for the set of transactions
}

// NewTransactionsByPriceAndNonce creates a transaction set that can retrieve
// price sorted transactions in a nonce-honouring way.
//
// Note, the input map is reowned so the caller should not interact any more with
// if after providing it to the constructor.
func NewTransactionsByPriceAndNonce(signer Signer, txs TransactionsGroupedBySender) *TransactionsByPriceAndNonce {
	// Initialize a price and received time based heap with the head transactions
	heads := make(TxByPriceAndTime, 0, len(txs))
	idx := make(map[libcommon.Address]int, len(txs))
	for i, accTxs := range txs {
		from, _ := accTxs[0].Sender(signer)

		// Ensure the sender address is from the signer
		//if  acc != from {
		//	delete(txs, from)
		//txs[i] = txs[len(txs)-1]
		//txs = txs[:len(txs)-1]
		//continue
		//}
		heads = append(heads, accTxs[0])
		idx[from] = i
		txs[i] = accTxs[1:]
	}
	heap.Init(&heads)

	// Assemble and return the transaction set
	return &TransactionsByPriceAndNonce{
		idx:    idx,
		txs:    txs,
		heads:  heads,
		signer: signer,
	}
}

func (t *TransactionsByPriceAndNonce) Empty() bool {
	if t == nil {
		return true
	}
	return len(t.idx) == 0
}

// Peek returns the next transaction by price.
func (t *TransactionsByPriceAndNonce) Peek() Transaction {
	if len(t.heads) == 0 {
		return nil
	}
	return t.heads[0]
}

// Shift replaces the current best head with the next one from the same account.
func (t *TransactionsByPriceAndNonce) Shift() {
	acc, _ := t.heads[0].Sender(t.signer)
	idx, ok := t.idx[acc]
	if !ok {
		heap.Pop(&t.heads)
		return
	}
	txs := t.txs[idx]
	if len(txs) == 0 {
		heap.Pop(&t.heads)
		return
	}
	t.heads[0], t.txs[idx] = txs[0], txs[1:]
	heap.Fix(&t.heads, 0)
}

// Pop removes the best transaction, *not* replacing it with the next one from
// the same account. This should be used when a transaction cannot be executed
// and hence all subsequent ones should be discarded from the same account.
func (t *TransactionsByPriceAndNonce) Pop() {
	heap.Pop(&t.heads)
}

// TransactionsFixedOrder represents a set of transactions that can return
// transactions in a profit-maximizing sorted order, while supporting removing
// entire batches of transactions for non-executable accounts.
type TransactionsFixedOrder struct {
	Transactions
}

// NewTransactionsFixedOrder creates a transaction set that can retrieve
// price sorted transactions in a nonce-honouring way.
//
// Note, the input map is reowned so the caller should not interact any more with
// if after providing it to the constructor.
func NewTransactionsFixedOrder(txs Transactions) *TransactionsFixedOrder {
	return &TransactionsFixedOrder{txs}
}

func (t *TransactionsFixedOrder) Empty() bool {
	if t == nil {
		return true
	}
	return len(t.Transactions) == 0
}

// Peek returns the next transaction by price.
func (t *TransactionsFixedOrder) Peek() Transaction {
	if len(t.Transactions) == 0 {
		return nil
	}
	return t.Transactions[0]
}

// Shift replaces the current best head with the next one from the same account.
func (t *TransactionsFixedOrder) Shift() {
	t.Transactions = t.Transactions[1:]
}

// Pop removes the best transaction, *not* replacing it with the next one from
// the same account. This should be used when a transaction cannot be executed
// and hence all subsequent ones should be discarded from the same account.
func (t *TransactionsFixedOrder) Pop() {
	t.Transactions = t.Transactions[1:]
}

// Message is a fully derived transaction and implements core.Message
type Message struct {
	to               *libcommon.Address
	from             libcommon.Address
	nonce            uint64
	amount           uint256.Int
	gasLimit         uint64
	gasPrice         uint256.Int
	feeCap           uint256.Int
	tip              uint256.Int
	maxFeePerDataGas uint256.Int
	data             []byte
	accessList       types2.AccessList
	checkNonce       bool
	isFree           bool
	dataHashes       []libcommon.Hash
	isFake           bool

	isSystemTx  bool
	isDepositTx bool
	mint        *uint256.Int
	l1CostGas   RollupGasData
}

func NewMessage(from libcommon.Address, to *libcommon.Address, nonce uint64, amount *uint256.Int, gasLimit uint64, gasPrice *uint256.Int, feeCap, tip *uint256.Int, data []byte, accessList types2.AccessList, checkNonce bool, isFree bool, isFake bool, maxFeePerDataGas *uint256.Int) Message {
	m := Message{
		from:       from,
		to:         to,
		nonce:      nonce,
		amount:     *amount,
		gasLimit:   gasLimit,
		data:       data,
		accessList: accessList,
		checkNonce: checkNonce,
		isFree:     isFree,
		isFake:     isFake,
	}
	if gasPrice != nil {
		m.gasPrice.Set(gasPrice)
	}
	if tip != nil {
		m.tip.Set(tip)
	}
	if feeCap != nil {
		m.feeCap.Set(feeCap)
	}
	if maxFeePerDataGas != nil {
		m.maxFeePerDataGas.Set(maxFeePerDataGas)
	}
	return m
}

func (m Message) From() libcommon.Address       { return m.from }
func (m Message) To() *libcommon.Address        { return m.to }
func (m Message) GasPrice() *uint256.Int        { return &m.gasPrice }
func (m Message) FeeCap() *uint256.Int          { return &m.feeCap }
func (m Message) Tip() *uint256.Int             { return &m.tip }
func (m Message) Value() *uint256.Int           { return &m.amount }
func (m Message) Gas() uint64                   { return m.gasLimit }
func (m Message) Nonce() uint64                 { return m.nonce }
func (m Message) Data() []byte                  { return m.data }
func (m Message) AccessList() types2.AccessList { return m.accessList }
func (m Message) CheckNonce() bool              { return m.checkNonce }
func (m *Message) SetCheckNonce(checkNonce bool) {
	m.checkNonce = checkNonce
}
func (m Message) IsFree() bool { return m.isFree }
func (m *Message) SetIsFree(isFree bool) {
	m.isFree = isFree
}
func (m Message) IsFake() bool { return m.isFake }

func (m *Message) ChangeGas(globalGasCap, desiredGas uint64) {
	gas := globalGasCap
	if gas == 0 {
		gas = uint64(math.MaxUint64 / 2)
	}
	if desiredGas > 0 {
		gas = desiredGas
	}
	if globalGasCap != 0 && globalGasCap < gas {
		log.Warn("Caller gas above allowance, capping", "requested", gas, "cap", globalGasCap)
		gas = globalGasCap
	}

	m.gasLimit = gas
}

func (m Message) IsSystemTx() bool             { return m.isSystemTx }
func (m Message) IsDepositTx() bool            { return m.isDepositTx }
func (m Message) Mint() *uint256.Int           { return m.mint }
func (m Message) RollupDataGas() RollupGasData { return m.l1CostGas }
func (m Message) DataGas() uint64              { return params.DataGasPerBlob * uint64(len(m.dataHashes)) }
func (m Message) MaxFeePerDataGas() *uint256.Int {
	return &m.maxFeePerDataGas
}

func (m Message) DataHashes() []libcommon.Hash { return m.dataHashes }

func DecodeSSZ(data []byte, dest codec.Deserializable) error {
	err := dest.Deserialize(codec.NewDecodingReader(bytes.NewReader(data), uint64(len(data))))
	return err
}

func EncodeSSZ(w io.Writer, obj codec.Serializable) error {
	return obj.Serialize(codec.NewEncodingWriter(w))
}

// copyAddressPtr copies an address.
func copyAddressPtr(a *libcommon.Address) *libcommon.Address {
	if a == nil {
		return nil
	}
	cpy := *a
	return &cpy
}<|MERGE_RESOLUTION|>--- conflicted
+++ resolved
@@ -21,6 +21,7 @@
 	"container/heap"
 	"errors"
 	"fmt"
+	"github.com/google/martian/log"
 	"io"
 	"math/big"
 	"sync/atomic"
@@ -30,7 +31,6 @@
 	"github.com/ledgerwatch/erigon-lib/chain"
 	libcommon "github.com/ledgerwatch/erigon-lib/common"
 	types2 "github.com/ledgerwatch/erigon-lib/types"
-	"github.com/ledgerwatch/log/v3"
 	"github.com/protolambda/ztyp/codec"
 
 	"github.com/ledgerwatch/erigon/common"
@@ -95,11 +95,8 @@
 	GetSender() (libcommon.Address, bool)
 	SetSender(libcommon.Address)
 	IsContractDeploy() bool
-<<<<<<< HEAD
 	RollupDataGas() RollupGasData
-=======
 	Unwrap() Transaction // If this is a network wrapper, returns the unwrapped tx. Otherwiwes returns itself.
->>>>>>> f4f10f3b
 }
 
 // TransactionMisc is collection of miscelaneous fields for transaction that is supposed to be embedded into concrete
@@ -255,17 +252,14 @@
 		if err := t.DecodeRLP(s); err != nil {
 			return nil, err
 		}
-<<<<<<< HEAD
-		tx = t
+		return t, nil
 	case DepositTxType:
+		s := rlp.NewStream(bytes.NewReader(data[1:]), uint64(len(data)-1))
 		t := &DepositTx{}
-		if err = t.DecodeRLP(s); err != nil {
+		if err := t.DecodeRLP(s); err != nil {
 			return nil, err
 		}
-		tx = t
-=======
 		return t, nil
->>>>>>> f4f10f3b
 	default:
 		if data[0] >= 0x80 {
 			// Tx is type legacy which is RLP encoded
