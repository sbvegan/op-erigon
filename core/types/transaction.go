// Copyright 2014 The go-ethereum Authors
// This file is part of the go-ethereum library.
//
// The go-ethereum library is free software: you can redistribute it and/or modify
// it under the terms of the GNU Lesser General Public License as published by
// the Free Software Foundation, either version 3 of the License, or
// (at your option) any later version.
//
// The go-ethereum library is distributed in the hope that it will be useful,
// but WITHOUT ANY WARRANTY; without even the implied warranty of
// MERCHANTABILITY or FITNESS FOR A PARTICULAR PURPOSE. See the
// GNU Lesser General Public License for more details.
//
// You should have received a copy of the GNU Lesser General Public License
// along with the go-ethereum library. If not, see <http://www.gnu.org/licenses/>.

package types

import (
	"bytes"
	"container/heap"
	"errors"
	"fmt"
	"io"
	"math/big"
	"sync/atomic"
	"time"

	"github.com/holiman/uint256"
	"github.com/ledgerwatch/erigon-lib/chain"
	libcommon "github.com/ledgerwatch/erigon-lib/common"
	types2 "github.com/ledgerwatch/erigon-lib/types"
	"github.com/ledgerwatch/log/v3"

	"github.com/ledgerwatch/erigon/common"
	"github.com/ledgerwatch/erigon/common/math"
	"github.com/ledgerwatch/erigon/crypto"
	"github.com/ledgerwatch/erigon/rlp"
	"github.com/ledgerwatch/log/v3"
)

var (
	ErrInvalidSig           = errors.New("invalid transaction v, r, s values")
	ErrUnexpectedProtection = errors.New("transaction type does not supported EIP-155 protected signatures")
	ErrInvalidTxType        = errors.New("transaction type not valid in this context")
	ErrTxTypeNotSupported   = errors.New("transaction type not supported")
)

// Transaction types.
const (
	LegacyTxType = iota
	AccessListTxType
	DynamicFeeTxType
<<<<<<< HEAD
=======
	StarknetType
	DepositTxType = 0x7E
>>>>>>> 505536d4
)

// Transaction is an Ethereum transaction.
type Transaction interface {
	Type() byte
	GetChainID() *uint256.Int
	GetNonce() uint64
	GetPrice() *uint256.Int
	GetTip() *uint256.Int
	GetEffectiveGasTip(baseFee *uint256.Int) *uint256.Int
	GetFeeCap() *uint256.Int
	Cost() *uint256.Int
	GetGas() uint64
	GetValue() *uint256.Int
	Time() time.Time
	GetTo() *libcommon.Address
	AsMessage(s Signer, baseFee *big.Int, rules *chain.Rules) (Message, error)
	WithSignature(signer Signer, sig []byte) (Transaction, error)
	FakeSign(address libcommon.Address) (Transaction, error)
	Hash() libcommon.Hash
	SigningHash(chainID *big.Int) libcommon.Hash
	GetData() []byte
	GetAccessList() types2.AccessList
	Protected() bool
	RawSignatureValues() (*uint256.Int, *uint256.Int, *uint256.Int)
	EncodingSize() int
	EncodeRLP(w io.Writer) error
	MarshalBinary(w io.Writer) error
	// Sender returns the address derived from the signature (V, R, S) using secp256k1
	// elliptic curve and an error if it failed deriving or upon an incorrect
	// signature.
	//
	// Sender may cache the address, allowing it to be used regardless of
	// signing method. The cache is invalidated if the cached signer does
	// not match the signer used in the current call.
	Sender(Signer) (libcommon.Address, error)
	GetSender() (libcommon.Address, bool)
	SetSender(libcommon.Address)
	IsContractDeploy() bool
<<<<<<< HEAD
=======
	IsStarkNet() bool
	RollupDataGas() uint64
>>>>>>> 505536d4
}

// TransactionMisc is collection of miscelaneous fields for transaction that is supposed to be embedded into concrete
// implementations of different transaction types
type TransactionMisc struct {
	time time.Time // Time first seen locally (spam avoidance)

	// caches
	hash atomic.Value //nolint:structcheck
	from atomic.Value

	// cache how much gas the tx takes on L1 for its share of rollup data
	rollupGas atomic.Value
}

type rollupGasCounter struct {
	zeroes uint64
	ones   uint64
}

func (r *rollupGasCounter) Write(p []byte) (int, error) {
	for _, byt := range p {
		if byt == 0 {
			r.zeroes++
		} else {
			r.ones++
		}
	}
	return len(p), nil
}

func (r *rollupGasCounter) RollupGas() uint64 {
	zeroesGas := r.zeroes * params.TxDataZeroGas
	onesGas := (r.ones + 68) * params.TxDataNonZeroGasEIP2028
	return zeroesGas + onesGas
}

// computeRollupGas is a helper method to compute and cache the rollup gas cost for any tx type
func (tm *TransactionMisc) computeRollupGas(tx interface {
	MarshalBinary(w io.Writer) error
	Type() byte
}) uint64 {
	if tx.Type() == DepositTxType {
		return 0
	}
	if v := tm.rollupGas.Load(); v != nil {
		return v.(uint64)
	}
	var c rollupGasCounter
	err := tx.MarshalBinary(&c)
	if err != nil { // Silent error, invalid txs will not be marshalled/unmarshalled for batch submission anyway.
		log.Error("failed to encode tx for L1 cost computation", "err", err)
	}
	total := c.RollupGas()
	tm.rollupGas.Store(total)
	return total
}

// RLP-marshalled legacy transactions and binary-marshalled (not wrapped into an RLP string) typed (EIP-2718) transactions
type BinaryTransactions [][]byte

func (t BinaryTransactions) Len() int {
	return len(t)
}

func (t BinaryTransactions) EncodeIndex(i int, w *bytes.Buffer) {
	w.Write(t[i])
}

func (tm TransactionMisc) Time() time.Time {
	return tm.time
}

func (tm TransactionMisc) From() *atomic.Value {
	return &tm.from
}

func DecodeTransaction(s *rlp.Stream) (Transaction, error) {
	kind, size, err := s.Kind()

	if err != nil {
		return nil, err
	}
	if rlp.List == kind {
		tx := &LegacyTx{}
		if err = tx.DecodeRLP(s, size); err != nil {
			return nil, err
		}
		return tx, nil
	}
	if rlp.String == kind {
		s.NewList(size) // Hack - convert String (envelope) into List
	}
	var b []byte
	if b, err = s.Bytes(); err != nil {
		return nil, err
	}
	if len(b) != 1 {
		return nil, fmt.Errorf("%w, got %d bytes", rlp.ErrWrongTxTypePrefix, len(b))
	}
	var tx Transaction
	switch b[0] {
	case AccessListTxType:
		t := &AccessListTx{}
		if err = t.DecodeRLP(s); err != nil {
			return nil, err
		}
		tx = t
	case DynamicFeeTxType:
		t := &DynamicFeeTransaction{}
		if err = t.DecodeRLP(s); err != nil {
			return nil, err
		}
		tx = t
<<<<<<< HEAD
=======
	case StarknetType:
		t := &StarknetTransaction{}
		if err = t.DecodeRLP(s); err != nil {
			return nil, err
		}
		tx = t
	case DepositTxType:
		t := &DepositTx{}
		if err = t.DecodeRLP(s); err != nil {
			return nil, err
		}
		tx = t
>>>>>>> 505536d4
	default:
		return nil, fmt.Errorf("%w, got: %d", rlp.ErrUnknownTxTypePrefix, b[0])
	}
	if kind == rlp.String {
		if err = s.ListEnd(); err != nil {
			return nil, err
		}
	}
	return tx, nil
}

func UnmarshalTransactionFromBinary(data []byte) (Transaction, error) {
	s := rlp.NewStream(bytes.NewReader(data), uint64(len(data)))
	return DecodeTransaction(s)
}

func MarshalTransactionsBinary(txs Transactions) ([][]byte, error) {
	var err error
	var buf bytes.Buffer
	result := make([][]byte, len(txs))
	for i := range txs {
		if txs[i] == nil {
			result[i] = nil
			continue
		}
		buf.Reset()
		err = txs[i].MarshalBinary(&buf)
		if err != nil {
			return nil, err
		}
		result[i] = common.CopyBytes(buf.Bytes())
	}
	return result, nil
}

func DecodeTransactions(txs [][]byte) ([]Transaction, error) {
	result := make([]Transaction, len(txs))
	var err error
	for i := range txs {
		s := rlp.NewStream(bytes.NewReader(txs[i]), uint64(len(txs[i])))
		result[i], err = DecodeTransaction(s)
		if err != nil {
			return nil, err
		}
	}
	return result, nil
}

func TypedTransactionMarshalledAsRlpString(data []byte) bool {
	// Unless it's a single byte, serialized RLP strings have their first byte in the [0x80, 0xc0) range
	return len(data) > 0 && 0x80 <= data[0] && data[0] < 0xc0
}

func sanityCheckSignature(v *uint256.Int, r *uint256.Int, s *uint256.Int, maybeProtected bool) error {
	if isProtectedV(v) && !maybeProtected {
		return ErrUnexpectedProtection
	}

	var plainV byte
	if isProtectedV(v) {
		chainID := DeriveChainId(v).Uint64()
		plainV = byte(v.Uint64() - 35 - 2*chainID)
	} else if maybeProtected {
		// Only EIP-155 signatures can be optionally protected. Since
		// we determined this v value is not protected, it must be a
		// raw 27 or 28.
		plainV = byte(v.Uint64() - 27)
	} else {
		// If the signature is not optionally protected, we assume it
		// must already be equal to the recovery id.
		plainV = byte(v.Uint64())
	}
	if !crypto.ValidateSignatureValues(plainV, r, s, false) {
		return ErrInvalidSig
	}

	return nil
}

func isProtectedV(V *uint256.Int) bool {
	if V.BitLen() <= 8 {
		v := V.Uint64()
		return v != 27 && v != 28 && v != 1 && v != 0
	}
	// anything not 27 or 28 is considered protected
	return true
}

// Transactions implements DerivableList for transactions.
type Transactions []Transaction

// Len returns the length of s.
func (s Transactions) Len() int { return len(s) }

// EncodeIndex encodes the i'th transaction to w. Note that this does not check for errors
// because we assume that *Transaction will only ever contain valid txs that were either
// constructed by decoding or via public API in this package.
func (s Transactions) EncodeIndex(i int, w *bytes.Buffer) {
	if err := s[i].MarshalBinary(w); err != nil {
		panic(err)
	}
}

// TransactionsGroupedBySender - lists of transactions grouped by sender
type TransactionsGroupedBySender []Transactions

// TxDifference returns a new set which is the difference between a and b.
func TxDifference(a, b Transactions) Transactions {
	keep := make(Transactions, 0, len(a))

	remove := make(map[libcommon.Hash]struct{})
	for _, tx := range b {
		remove[tx.Hash()] = struct{}{}
	}

	for _, tx := range a {
		if _, ok := remove[tx.Hash()]; !ok {
			keep = append(keep, tx)
		}
	}

	return keep
}

// TxByNonce implements the sort interface to allow sorting a list of transactions
// by their nonces. This is usually only useful for sorting transactions from a
// single account, otherwise a nonce comparison doesn't make much sense.
type TxByNonce Transactions

func (s TxByNonce) Len() int           { return len(s) }
func (s TxByNonce) Less(i, j int) bool { return s[i].GetNonce() < s[j].GetNonce() }
func (s TxByNonce) Swap(i, j int)      { s[i], s[j] = s[j], s[i] }

// TxByPriceAndTime implements both the sort and the heap interface, making it useful
// for all at once sorting as well as individually adding and removing elements.
type TxByPriceAndTime Transactions

func (s TxByPriceAndTime) Len() int { return len(s) }
func (s TxByPriceAndTime) Less(i, j int) bool {
	// If the prices are equal, use the time the transaction was first seen for
	// deterministic sorting
	cmp := s[i].GetPrice().Cmp(s[j].GetPrice())
	if cmp == 0 {
		return s[i].Time().Before(s[j].Time())
	}
	return cmp > 0
}
func (s TxByPriceAndTime) Swap(i, j int) { s[i], s[j] = s[j], s[i] }

func (s *TxByPriceAndTime) Push(x interface{}) {
	*s = append(*s, x.(Transaction))
}

func (s *TxByPriceAndTime) Pop() interface{} {
	old := *s
	n := len(old)
	x := old[n-1]
	old[n-1] = nil
	*s = old[0 : n-1]
	return x
}

type TransactionsStream interface {
	Empty() bool
	Peek() Transaction
	Shift()
	Pop()
}

// TransactionsByPriceAndNonce represents a set of transactions that can return
// transactions in a profit-maximizing sorted order, while supporting removing
// entire batches of transactions for non-executable accounts.
type TransactionsByPriceAndNonce struct {
	idx    map[libcommon.Address]int   // Per account nonce-sorted list of transactions
	txs    TransactionsGroupedBySender // Per account nonce-sorted list of transactions
	heads  TxByPriceAndTime            // Next transaction for each unique account (price heap)
	signer Signer                      // Signer for the set of transactions
}

// NewTransactionsByPriceAndNonce creates a transaction set that can retrieve
// price sorted transactions in a nonce-honouring way.
//
// Note, the input map is reowned so the caller should not interact any more with
// if after providing it to the constructor.
func NewTransactionsByPriceAndNonce(signer Signer, txs TransactionsGroupedBySender) *TransactionsByPriceAndNonce {
	// Initialize a price and received time based heap with the head transactions
	heads := make(TxByPriceAndTime, 0, len(txs))
	idx := make(map[libcommon.Address]int, len(txs))
	for i, accTxs := range txs {
		from, _ := accTxs[0].Sender(signer)

		// Ensure the sender address is from the signer
		//if  acc != from {
		//	delete(txs, from)
		//txs[i] = txs[len(txs)-1]
		//txs = txs[:len(txs)-1]
		//continue
		//}
		heads = append(heads, accTxs[0])
		idx[from] = i
		txs[i] = accTxs[1:]
	}
	heap.Init(&heads)

	// Assemble and return the transaction set
	return &TransactionsByPriceAndNonce{
		idx:    idx,
		txs:    txs,
		heads:  heads,
		signer: signer,
	}
}

func (t *TransactionsByPriceAndNonce) Empty() bool {
	if t == nil {
		return true
	}
	return len(t.idx) == 0
}

// Peek returns the next transaction by price.
func (t *TransactionsByPriceAndNonce) Peek() Transaction {
	if len(t.heads) == 0 {
		return nil
	}
	return t.heads[0]
}

// Shift replaces the current best head with the next one from the same account.
func (t *TransactionsByPriceAndNonce) Shift() {
	acc, _ := t.heads[0].Sender(t.signer)
	idx, ok := t.idx[acc]
	if !ok {
		heap.Pop(&t.heads)
		return
	}
	txs := t.txs[idx]
	if len(txs) == 0 {
		heap.Pop(&t.heads)
		return
	}
	t.heads[0], t.txs[idx] = txs[0], txs[1:]
	heap.Fix(&t.heads, 0)
}

// Pop removes the best transaction, *not* replacing it with the next one from
// the same account. This should be used when a transaction cannot be executed
// and hence all subsequent ones should be discarded from the same account.
func (t *TransactionsByPriceAndNonce) Pop() {
	heap.Pop(&t.heads)
}

// TransactionsFixedOrder represents a set of transactions that can return
// transactions in a profit-maximizing sorted order, while supporting removing
// entire batches of transactions for non-executable accounts.
type TransactionsFixedOrder struct {
	Transactions
}

// NewTransactionsFixedOrder creates a transaction set that can retrieve
// price sorted transactions in a nonce-honouring way.
//
// Note, the input map is reowned so the caller should not interact any more with
// if after providing it to the constructor.
func NewTransactionsFixedOrder(txs Transactions) *TransactionsFixedOrder {
	return &TransactionsFixedOrder{txs}
}

func (t *TransactionsFixedOrder) Empty() bool {
	if t == nil {
		return true
	}
	return len(t.Transactions) == 0
}

// Peek returns the next transaction by price.
func (t *TransactionsFixedOrder) Peek() Transaction {
	if len(t.Transactions) == 0 {
		return nil
	}
	return t.Transactions[0]
}

// Shift replaces the current best head with the next one from the same account.
func (t *TransactionsFixedOrder) Shift() {
	t.Transactions = t.Transactions[1:]
}

// Pop removes the best transaction, *not* replacing it with the next one from
// the same account. This should be used when a transaction cannot be executed
// and hence all subsequent ones should be discarded from the same account.
func (t *TransactionsFixedOrder) Pop() {
	t.Transactions = t.Transactions[1:]
}

// Message is a fully derived transaction and implements core.Message
type Message struct {
	to         *libcommon.Address
	from       libcommon.Address
	nonce      uint64
	amount     uint256.Int
	gasLimit   uint64
	gasPrice   uint256.Int
	feeCap     uint256.Int
	tip        uint256.Int
	data       []byte
	accessList types2.AccessList
	checkNonce bool
	isFree     bool

	isSystemTx  bool
	isDepositTx bool
	mint        *uint256.Int
	l1CostGas   uint64
}

func NewMessage(from libcommon.Address, to *libcommon.Address, nonce uint64, amount *uint256.Int, gasLimit uint64, gasPrice *uint256.Int, feeCap, tip *uint256.Int, data []byte, accessList types2.AccessList, checkNonce bool, isFree bool) Message {
	m := Message{
		from:       from,
		to:         to,
		nonce:      nonce,
		amount:     *amount,
		gasLimit:   gasLimit,
		data:       data,
		accessList: accessList,
		checkNonce: checkNonce,
		isFree:     isFree,
	}
	if gasPrice != nil {
		m.gasPrice.Set(gasPrice)
	}
	if tip != nil {
		m.tip.Set(tip)
	}
	if feeCap != nil {
		m.feeCap.Set(feeCap)
	}
	return m
}

func (m Message) From() libcommon.Address       { return m.from }
func (m Message) To() *libcommon.Address        { return m.to }
func (m Message) GasPrice() *uint256.Int        { return &m.gasPrice }
func (m Message) FeeCap() *uint256.Int          { return &m.feeCap }
func (m Message) Tip() *uint256.Int             { return &m.tip }
func (m Message) Value() *uint256.Int           { return &m.amount }
func (m Message) Gas() uint64                   { return m.gasLimit }
func (m Message) Nonce() uint64                 { return m.nonce }
func (m Message) Data() []byte                  { return m.data }
func (m Message) AccessList() types2.AccessList { return m.accessList }
func (m Message) CheckNonce() bool              { return m.checkNonce }
func (m *Message) SetCheckNonce(checkNonce bool) {
	m.checkNonce = checkNonce
}
func (m Message) IsFree() bool { return m.isFree }
func (m *Message) SetIsFree(isFree bool) {
	m.isFree = isFree
}
<<<<<<< HEAD

func (m *Message) ChangeGas(globalGasCap, desiredGas uint64) {
	gas := globalGasCap
	if gas == 0 {
		gas = uint64(math.MaxUint64 / 2)
	}
	if desiredGas > 0 {
		gas = desiredGas
	}
	if globalGasCap != 0 && globalGasCap < gas {
		log.Warn("Caller gas above allowance, capping", "requested", gas, "cap", globalGasCap)
		gas = globalGasCap
	}

	m.gasLimit = gas
}
=======
func (m Message) IsSystemTx() bool      { return m.isSystemTx }
func (m Message) IsDepositTx() bool     { return m.isDepositTx }
func (m Message) Mint() *uint256.Int    { return m.mint }
func (m Message) RollupDataGas() uint64 { return m.l1CostGas }
>>>>>>> 505536d4
<|MERGE_RESOLUTION|>--- conflicted
+++ resolved
@@ -21,6 +21,7 @@
 	"container/heap"
 	"errors"
 	"fmt"
+	"github.com/ledgerwatch/erigon/params"
 	"io"
 	"math/big"
 	"sync/atomic"
@@ -36,7 +37,6 @@
 	"github.com/ledgerwatch/erigon/common/math"
 	"github.com/ledgerwatch/erigon/crypto"
 	"github.com/ledgerwatch/erigon/rlp"
-	"github.com/ledgerwatch/log/v3"
 )
 
 var (
@@ -51,11 +51,7 @@
 	LegacyTxType = iota
 	AccessListTxType
 	DynamicFeeTxType
-<<<<<<< HEAD
-=======
-	StarknetType
 	DepositTxType = 0x7E
->>>>>>> 505536d4
 )
 
 // Transaction is an Ethereum transaction.
@@ -95,11 +91,7 @@
 	GetSender() (libcommon.Address, bool)
 	SetSender(libcommon.Address)
 	IsContractDeploy() bool
-<<<<<<< HEAD
-=======
-	IsStarkNet() bool
 	RollupDataGas() uint64
->>>>>>> 505536d4
 }
 
 // TransactionMisc is collection of miscelaneous fields for transaction that is supposed to be embedded into concrete
@@ -214,21 +206,12 @@
 			return nil, err
 		}
 		tx = t
-<<<<<<< HEAD
-=======
-	case StarknetType:
-		t := &StarknetTransaction{}
-		if err = t.DecodeRLP(s); err != nil {
-			return nil, err
-		}
-		tx = t
 	case DepositTxType:
 		t := &DepositTx{}
 		if err = t.DecodeRLP(s); err != nil {
 			return nil, err
 		}
 		tx = t
->>>>>>> 505536d4
 	default:
 		return nil, fmt.Errorf("%w, got: %d", rlp.ErrUnknownTxTypePrefix, b[0])
 	}
@@ -587,7 +570,6 @@
 func (m *Message) SetIsFree(isFree bool) {
 	m.isFree = isFree
 }
-<<<<<<< HEAD
 
 func (m *Message) ChangeGas(globalGasCap, desiredGas uint64) {
 	gas := globalGasCap
@@ -604,9 +586,8 @@
 
 	m.gasLimit = gas
 }
-=======
+
 func (m Message) IsSystemTx() bool      { return m.isSystemTx }
 func (m Message) IsDepositTx() bool     { return m.isDepositTx }
 func (m Message) Mint() *uint256.Int    { return m.mint }
-func (m Message) RollupDataGas() uint64 { return m.l1CostGas }
->>>>>>> 505536d4
+func (m Message) RollupDataGas() uint64 { return m.l1CostGas }