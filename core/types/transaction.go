--- conflicted
+++ resolved
@@ -244,15 +244,12 @@
 			return nil, err
 		}
 		return t, nil
-<<<<<<< HEAD
 	case DepositTxType:
 		s := rlp.NewStream(bytes.NewReader(data[1:]), uint64(len(data)-1))
 		t := &DepositTx{}
-=======
 	case BlobTxType:
 		s := rlp.NewStream(bytes.NewReader(data[1:]), uint64(len(data)-1))
 		t := &BlobTx{}
->>>>>>> 6755f7e1
 		if err := t.DecodeRLP(s); err != nil {
 			return nil, err
 		}
