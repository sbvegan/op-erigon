// Copyright 2014 The go-ethereum Authors
// This file is part of the go-ethereum library.
//
// The go-ethereum library is free software: you can redistribute it and/or modify
// it under the terms of the GNU Lesser General Public License as published by
// the Free Software Foundation, either version 3 of the License, or
// (at your option) any later version.
//
// The go-ethereum library is distributed in the hope that it will be useful,
// but WITHOUT ANY WARRANTY; without even the implied warranty of
// MERCHANTABILITY or FITNESS FOR A PARTICULAR PURPOSE. See the
// GNU Lesser General Public License for more details.
//
// You should have received a copy of the GNU Lesser General Public License
// along with the go-ethereum library. If not, see <http://www.gnu.org/licenses/>.

package types

import (
	"bytes"
	"container/heap"
	"errors"
	"fmt"
	"io"
	"math/big"
	"sync/atomic"
	"time"

	"github.com/holiman/uint256"
	"github.com/ledgerwatch/log/v3"
	"github.com/protolambda/ztyp/codec"

	"github.com/ledgerwatch/erigon-lib/chain"
	libcommon "github.com/ledgerwatch/erigon-lib/common"
	"github.com/ledgerwatch/erigon-lib/common/fixedgas"
	types2 "github.com/ledgerwatch/erigon-lib/types"

	"github.com/ledgerwatch/erigon/common"
	"github.com/ledgerwatch/erigon/common/math"
	"github.com/ledgerwatch/erigon/crypto"
	"github.com/ledgerwatch/erigon/rlp"
)

var (
	ErrInvalidSig           = errors.New("invalid transaction v, r, s values")
	ErrUnexpectedProtection = errors.New("transaction type does not supported EIP-155 protected signatures")
	ErrInvalidTxType        = errors.New("transaction type not valid in this context")
	ErrTxTypeNotSupported   = errors.New("transaction type not supported")
)

// Transaction types.
const (
	LegacyTxType = iota
	AccessListTxType
	DynamicFeeTxType
	BlobTxType
	DepositTxType = 0x7E
)

// Transaction is an Ethereum transaction.
type Transaction interface {
	Type() byte
	GetChainID() *uint256.Int
	GetNonce() uint64
	GetPrice() *uint256.Int
	GetTip() *uint256.Int
	GetEffectiveGasTip(baseFee *uint256.Int) *uint256.Int
	GetFeeCap() *uint256.Int
	Cost() *uint256.Int
	GetBlobHashes() []libcommon.Hash
	GetGas() uint64
	GetBlobGas() uint64
	GetValue() *uint256.Int
	Time() time.Time
	GetTo() *libcommon.Address
	AsMessage(s Signer, baseFee *big.Int, rules *chain.Rules) (Message, error)
	WithSignature(signer Signer, sig []byte) (Transaction, error)
	FakeSign(address libcommon.Address) (Transaction, error)
	Hash() libcommon.Hash
	SigningHash(chainID *big.Int) libcommon.Hash
	GetData() []byte
	GetAccessList() types2.AccessList
	Protected() bool
	RawSignatureValues() (*uint256.Int, *uint256.Int, *uint256.Int)
	EncodingSize() int
	EncodeRLP(w io.Writer) error
	MarshalBinary(w io.Writer) error
	// Sender returns the address derived from the signature (V, R, S) using secp256k1
	// elliptic curve and an error if it failed deriving or upon an incorrect
	// signature.
	//
	// Sender may cache the address, allowing it to be used regardless of
	// signing method. The cache is invalidated if the cached signer does
	// not match the signer used in the current call.
	Sender(Signer) (libcommon.Address, error)
	GetSender() (libcommon.Address, bool)
	SetSender(libcommon.Address)
	IsContractDeploy() bool
<<<<<<< HEAD
	RollupDataGas() RollupGasData
	Unwrap() Transaction // If this is a network wrapper, returns the unwrapped tx. Otherwiwes returns itself.
=======
	Unwrap() Transaction // If this is a network wrapper, returns the unwrapped tx. Otherwise returns itself.
>>>>>>> 034ef638
}

// TransactionMisc is collection of miscelaneous fields for transaction that is supposed to be embedded into concrete
// implementations of different transaction types
type TransactionMisc struct {
	time time.Time // Time first seen locally (spam avoidance)

	// caches
	hash atomic.Value //nolint:structcheck
	from atomic.Value

	// cache how much gas the tx takes on L1 for its share of rollup data
	rollupGas atomic.Value
}

type rollupGasCounter struct {
	zeroes uint64
	ones   uint64
}

func (r *rollupGasCounter) Write(p []byte) (int, error) {
	for _, byt := range p {
		if byt == 0 {
			r.zeroes++
		} else {
			r.ones++
		}
	}
	return len(p), nil
}

// computeRollupGas is a helper method to compute and cache the rollup gas cost for any tx type
func (tm *TransactionMisc) computeRollupGas(tx interface {
	MarshalBinary(w io.Writer) error
	Type() byte
}) RollupGasData {
	if tx.Type() == DepositTxType {
		return RollupGasData{}
	}
	if v := tm.rollupGas.Load(); v != nil {
		return v.(RollupGasData)
	}
	var c rollupGasCounter
	err := tx.MarshalBinary(&c)
	if err != nil { // Silent error, invalid txs will not be marshalled/unmarshalled for batch submission anyway.
		log.Error("failed to encode tx for L1 cost computation", "err", err)
	}
	total := RollupGasData{
		Zeroes: c.zeroes,
		Ones:   c.ones,
	}
	tm.rollupGas.Store(total)
	return total
}

// RLP-marshalled legacy transactions and binary-marshalled (not wrapped into an RLP string) typed (EIP-2718) transactions
type BinaryTransactions [][]byte

func (t BinaryTransactions) Len() int {
	return len(t)
}

func (t BinaryTransactions) EncodeIndex(i int, w *bytes.Buffer) {
	w.Write(t[i])
}

func (tm TransactionMisc) Time() time.Time {
	return tm.time
}

func (tm TransactionMisc) From() *atomic.Value {
	return &tm.from
}

func DecodeRLPTransaction(s *rlp.Stream) (Transaction, error) {
	kind, size, err := s.Kind()
	if err != nil {
		return nil, err
	}
	if rlp.List == kind {
		tx := &LegacyTx{}
		if err = tx.DecodeRLP(s, size); err != nil {
			return nil, err
		}
		return tx, nil
	}
	if rlp.String != kind {
		return nil, fmt.Errorf("Not an RLP encoded transaction. If this is a canonical encoded transaction, use UnmarshalTransactionFromBinary instead. Got %v for kind, expected String", kind)
	}
	// Decode the EIP-2718 typed TX envelope.
	var b []byte
	if b, err = s.Bytes(); err != nil {
		return nil, err
	}
	if len(b) == 0 {
		return nil, rlp.EOL
	}
	return UnmarshalTransactionFromBinary(b)
}

// DecodeWrappedTransaction decodes network encoded transaction with or without
// envelope. When transaction is not network encoded use DecodeTransaction.
func DecodeWrappedTransaction(data []byte) (Transaction, error) {
	if len(data) == 0 {
		return nil, io.EOF
	}
	if data[0] < 0x80 { // the encoding is canonical, not RLP

		return UnmarshalWrappedTransactionFromBinary(data)
	}
	s := rlp.NewStream(bytes.NewReader(data), uint64(len(data)))
	return DecodeRLPTransaction(s)
}

// DecodeTransaction decodes a transaction either in RLP or canonical format
func DecodeTransaction(data []byte) (Transaction, error) {
	if len(data) == 0 {
		return nil, io.EOF
	}
	if data[0] < 0x80 {
		// the encoding is canonical, not RLP
		return UnmarshalTransactionFromBinary(data)
	}
	s := rlp.NewStream(bytes.NewReader(data), uint64(len(data)))
	return DecodeRLPTransaction(s)
}

// Parse transaction without envelope.
func UnmarshalTransactionFromBinary(data []byte) (Transaction, error) {
	if len(data) <= 1 {
		return nil, fmt.Errorf("short input: %v", len(data))
	}
	switch data[0] {
	case AccessListTxType:
		s := rlp.NewStream(bytes.NewReader(data[1:]), uint64(len(data)-1))
		t := &AccessListTx{}
		if err := t.DecodeRLP(s); err != nil {
			return nil, err
		}
		return t, nil
	case DynamicFeeTxType:
		s := rlp.NewStream(bytes.NewReader(data[1:]), uint64(len(data)-1))
		t := &DynamicFeeTransaction{}
		if err := t.DecodeRLP(s); err != nil {
			return nil, err
		}
		return t, nil
	case DepositTxType:
		s := rlp.NewStream(bytes.NewReader(data[1:]), uint64(len(data)-1))
		t := &DepositTx{}
		if err := t.DecodeRLP(s); err != nil {
			return nil, err
		}
		return t, nil
	case BlobTxType:
		s := rlp.NewStream(bytes.NewReader(data[1:]), uint64(len(data)-1))
		t := &BlobTx{}
		if err := t.DecodeRLP(s); err != nil {
			return nil, err
		}
		return t, nil
	default:
		if data[0] >= 0x80 {
			// Tx is type legacy which is RLP encoded
			return DecodeTransaction(data)
		}
		return nil, ErrTxTypeNotSupported
	}
}

// Parse network encoded transaction without envelope.
func UnmarshalWrappedTransactionFromBinary(data []byte) (Transaction, error) {
	if len(data) <= 1 {
		return nil, fmt.Errorf("short input: %v", len(data))
	}
	if data[0] != BlobTxType {
		return UnmarshalTransactionFromBinary(data)
	}
	s := rlp.NewStream(bytes.NewReader(data[1:]), uint64(len(data)-1))
	t := &BlobTxWrapper{}
	if err := t.DecodeRLP(s); err != nil {
		return nil, err
	}
	return t, nil
}

func MarshalTransactionsBinary(txs Transactions) ([][]byte, error) {
	var err error
	var buf bytes.Buffer
	result := make([][]byte, len(txs))
	for i := range txs {
		if txs[i] == nil {
			result[i] = nil
			continue
		}
		buf.Reset()
		err = txs[i].MarshalBinary(&buf)
		if err != nil {
			return nil, err
		}
		result[i] = common.CopyBytes(buf.Bytes())
	}
	return result, nil
}

func DecodeTransactions(txs [][]byte) ([]Transaction, error) {
	result := make([]Transaction, len(txs))
	var err error
	for i := range txs {
		result[i], err = UnmarshalTransactionFromBinary(txs[i])
		if err != nil {
			return nil, err
		}
	}
	return result, nil
}

func TypedTransactionMarshalledAsRlpString(data []byte) bool {
	// Unless it's a single byte, serialized RLP strings have their first byte in the [0x80, 0xc0) range
	return len(data) > 0 && 0x80 <= data[0] && data[0] < 0xc0
}

func sanityCheckSignature(v *uint256.Int, r *uint256.Int, s *uint256.Int, maybeProtected bool) error {
	if isProtectedV(v) && !maybeProtected {
		return ErrUnexpectedProtection
	}

	var plainV byte
	if isProtectedV(v) {
		chainID := DeriveChainId(v).Uint64()
		plainV = byte(v.Uint64() - 35 - 2*chainID)
	} else if maybeProtected {
		// Only EIP-155 signatures can be optionally protected. Since
		// we determined this v value is not protected, it must be a
		// raw 27 or 28.
		plainV = byte(v.Uint64() - 27)
	} else {
		// If the signature is not optionally protected, we assume it
		// must already be equal to the recovery id.
		plainV = byte(v.Uint64())
	}
	if !crypto.ValidateSignatureValues(plainV, r, s, false) {
		return ErrInvalidSig
	}

	return nil
}

func isProtectedV(V *uint256.Int) bool {
	if V.BitLen() <= 8 {
		v := V.Uint64()
		return v != 27 && v != 28 && v != 1 && v != 0
	}
	// anything not 27 or 28 is considered protected
	return true
}

// Transactions implements DerivableList for transactions.
type Transactions []Transaction

// Len returns the length of s.
func (s Transactions) Len() int { return len(s) }

// EncodeIndex encodes the i'th transaction to w. Note that this does not check for errors
// because we assume that *Transaction will only ever contain valid txs that were either
// constructed by decoding or via public API in this package.
func (s Transactions) EncodeIndex(i int, w *bytes.Buffer) {
	if err := s[i].MarshalBinary(w); err != nil {
		panic(err)
	}
}

// TransactionsGroupedBySender - lists of transactions grouped by sender
type TransactionsGroupedBySender []Transactions

// TxDifference returns a new set which is the difference between a and b.
func TxDifference(a, b Transactions) Transactions {
	keep := make(Transactions, 0, len(a))

	remove := make(map[libcommon.Hash]struct{})
	for _, tx := range b {
		remove[tx.Hash()] = struct{}{}
	}

	for _, tx := range a {
		if _, ok := remove[tx.Hash()]; !ok {
			keep = append(keep, tx)
		}
	}

	return keep
}

// TxByNonce implements the sort interface to allow sorting a list of transactions
// by their nonces. This is usually only useful for sorting transactions from a
// single account, otherwise a nonce comparison doesn't make much sense.
type TxByNonce Transactions

func (s TxByNonce) Len() int           { return len(s) }
func (s TxByNonce) Less(i, j int) bool { return s[i].GetNonce() < s[j].GetNonce() }
func (s TxByNonce) Swap(i, j int)      { s[i], s[j] = s[j], s[i] }

// TxByPriceAndTime implements both the sort and the heap interface, making it useful
// for all at once sorting as well as individually adding and removing elements.
type TxByPriceAndTime Transactions

func (s TxByPriceAndTime) Len() int { return len(s) }
func (s TxByPriceAndTime) Less(i, j int) bool {
	// If the prices are equal, use the time the transaction was first seen for
	// deterministic sorting
	cmp := s[i].GetPrice().Cmp(s[j].GetPrice())
	if cmp == 0 {
		return s[i].Time().Before(s[j].Time())
	}
	return cmp > 0
}
func (s TxByPriceAndTime) Swap(i, j int) { s[i], s[j] = s[j], s[i] }

func (s *TxByPriceAndTime) Push(x interface{}) {
	*s = append(*s, x.(Transaction))
}

func (s *TxByPriceAndTime) Pop() interface{} {
	old := *s
	n := len(old)
	x := old[n-1]
	old[n-1] = nil
	*s = old[0 : n-1]
	return x
}

type TransactionsStream interface {
	Empty() bool
	Peek() Transaction
	Shift()
	Pop()
}

// TransactionsByPriceAndNonce represents a set of transactions that can return
// transactions in a profit-maximizing sorted order, while supporting removing
// entire batches of transactions for non-executable accounts.
type TransactionsByPriceAndNonce struct {
	idx    map[libcommon.Address]int   // Per account nonce-sorted list of transactions
	txs    TransactionsGroupedBySender // Per account nonce-sorted list of transactions
	heads  TxByPriceAndTime            // Next transaction for each unique account (price heap)
	signer Signer                      // Signer for the set of transactions
}

// NewTransactionsByPriceAndNonce creates a transaction set that can retrieve
// price sorted transactions in a nonce-honouring way.
//
// Note, the input map is reowned so the caller should not interact any more with
// if after providing it to the constructor.
func NewTransactionsByPriceAndNonce(signer Signer, txs TransactionsGroupedBySender) *TransactionsByPriceAndNonce {
	// Initialize a price and received time based heap with the head transactions
	heads := make(TxByPriceAndTime, 0, len(txs))
	idx := make(map[libcommon.Address]int, len(txs))
	for i, accTxs := range txs {
		from, _ := accTxs[0].Sender(signer)

		// Ensure the sender address is from the signer
		//if  acc != from {
		//	delete(txs, from)
		//txs[i] = txs[len(txs)-1]
		//txs = txs[:len(txs)-1]
		//continue
		//}
		heads = append(heads, accTxs[0])
		idx[from] = i
		txs[i] = accTxs[1:]
	}
	heap.Init(&heads)

	// Assemble and return the transaction set
	return &TransactionsByPriceAndNonce{
		idx:    idx,
		txs:    txs,
		heads:  heads,
		signer: signer,
	}
}

func (t *TransactionsByPriceAndNonce) Empty() bool {
	if t == nil {
		return true
	}
	return len(t.idx) == 0
}

// Peek returns the next transaction by price.
func (t *TransactionsByPriceAndNonce) Peek() Transaction {
	if len(t.heads) == 0 {
		return nil
	}
	return t.heads[0]
}

// Shift replaces the current best head with the next one from the same account.
func (t *TransactionsByPriceAndNonce) Shift() {
	acc, _ := t.heads[0].Sender(t.signer)
	idx, ok := t.idx[acc]
	if !ok {
		heap.Pop(&t.heads)
		return
	}
	txs := t.txs[idx]
	if len(txs) == 0 {
		heap.Pop(&t.heads)
		return
	}
	t.heads[0], t.txs[idx] = txs[0], txs[1:]
	heap.Fix(&t.heads, 0)
}

// Pop removes the best transaction, *not* replacing it with the next one from
// the same account. This should be used when a transaction cannot be executed
// and hence all subsequent ones should be discarded from the same account.
func (t *TransactionsByPriceAndNonce) Pop() {
	heap.Pop(&t.heads)
}

// TransactionsFixedOrder represents a set of transactions that can return
// transactions in a profit-maximizing sorted order, while supporting removing
// entire batches of transactions for non-executable accounts.
type TransactionsFixedOrder struct {
	Transactions
}

// NewTransactionsFixedOrder creates a transaction set that can retrieve
// price sorted transactions in a nonce-honouring way.
//
// Note, the input map is reowned so the caller should not interact any more with
// if after providing it to the constructor.
func NewTransactionsFixedOrder(txs Transactions) *TransactionsFixedOrder {
	return &TransactionsFixedOrder{txs}
}

func (t *TransactionsFixedOrder) Empty() bool {
	if t == nil {
		return true
	}
	return len(t.Transactions) == 0
}

// Peek returns the next transaction by price.
func (t *TransactionsFixedOrder) Peek() Transaction {
	if len(t.Transactions) == 0 {
		return nil
	}
	return t.Transactions[0]
}

// Shift replaces the current best head with the next one from the same account.
func (t *TransactionsFixedOrder) Shift() {
	t.Transactions = t.Transactions[1:]
}

// Pop removes the best transaction, *not* replacing it with the next one from
// the same account. This should be used when a transaction cannot be executed
// and hence all subsequent ones should be discarded from the same account.
func (t *TransactionsFixedOrder) Pop() {
	t.Transactions = t.Transactions[1:]
}

// Message is a fully derived transaction and implements core.Message
type Message struct {
	to               *libcommon.Address
	from             libcommon.Address
	nonce            uint64
	amount           uint256.Int
	gasLimit         uint64
	gasPrice         uint256.Int
	feeCap           uint256.Int
	tip              uint256.Int
	maxFeePerBlobGas uint256.Int
	data             []byte
	accessList       types2.AccessList
	checkNonce       bool
	isFree           bool
<<<<<<< HEAD
	dataHashes       []libcommon.Hash
	isFake           bool

	isSystemTx  bool
	isDepositTx bool
	mint        *uint256.Int
	l1CostGas   RollupGasData
}

func NewMessage(from libcommon.Address, to *libcommon.Address, nonce uint64, amount *uint256.Int, gasLimit uint64, gasPrice *uint256.Int, feeCap, tip *uint256.Int, data []byte, accessList types2.AccessList, checkNonce bool, isFree bool, isFake bool, maxFeePerDataGas *uint256.Int) Message {
=======
	blobHashes       []libcommon.Hash
}

func NewMessage(from libcommon.Address, to *libcommon.Address, nonce uint64, amount *uint256.Int, gasLimit uint64,
	gasPrice *uint256.Int, feeCap, tip *uint256.Int, data []byte, accessList types2.AccessList, checkNonce bool,
	isFree bool, maxFeePerBlobGas *uint256.Int,
) Message {
>>>>>>> 034ef638
	m := Message{
		from:       from,
		to:         to,
		nonce:      nonce,
		amount:     *amount,
		gasLimit:   gasLimit,
		data:       data,
		accessList: accessList,
		checkNonce: checkNonce,
		isFree:     isFree,
		isFake:     isFake,
	}
	if gasPrice != nil {
		m.gasPrice.Set(gasPrice)
	}
	if tip != nil {
		m.tip.Set(tip)
	}
	if feeCap != nil {
		m.feeCap.Set(feeCap)
	}
	if maxFeePerBlobGas != nil {
		m.maxFeePerBlobGas.Set(maxFeePerBlobGas)
	}
	return m
}

func (m Message) From() libcommon.Address       { return m.from }
func (m Message) To() *libcommon.Address        { return m.to }
func (m Message) GasPrice() *uint256.Int        { return &m.gasPrice }
func (m Message) FeeCap() *uint256.Int          { return &m.feeCap }
func (m Message) Tip() *uint256.Int             { return &m.tip }
func (m Message) Value() *uint256.Int           { return &m.amount }
func (m Message) Gas() uint64                   { return m.gasLimit }
func (m Message) Nonce() uint64                 { return m.nonce }
func (m Message) Data() []byte                  { return m.data }
func (m Message) AccessList() types2.AccessList { return m.accessList }
func (m Message) CheckNonce() bool              { return m.checkNonce }
func (m *Message) SetCheckNonce(checkNonce bool) {
	m.checkNonce = checkNonce
}
func (m Message) IsFree() bool { return m.isFree }
func (m *Message) SetIsFree(isFree bool) {
	m.isFree = isFree
}
func (m Message) IsFake() bool { return m.isFake }

func (m *Message) ChangeGas(globalGasCap, desiredGas uint64) {
	gas := globalGasCap
	if gas == 0 {
		gas = uint64(math.MaxUint64 / 2)
	}
	if desiredGas > 0 {
		gas = desiredGas
	}
	if globalGasCap != 0 && globalGasCap < gas {
		log.Warn("Caller gas above allowance, capping", "requested", gas, "cap", globalGasCap)
		gas = globalGasCap
	}

	m.gasLimit = gas
}

<<<<<<< HEAD
func (m Message) IsSystemTx() bool             { return m.isSystemTx }
func (m Message) IsDepositTx() bool            { return m.isDepositTx }
func (m Message) Mint() *uint256.Int           { return m.mint }
func (m Message) RollupDataGas() RollupGasData { return m.l1CostGas }
func (m Message) DataGas() uint64              { return chain.DataGasPerBlob * uint64(len(m.dataHashes)) }
func (m Message) MaxFeePerDataGas() *uint256.Int {
	return &m.maxFeePerDataGas
=======
func (m Message) BlobGas() uint64 { return fixedgas.BlobGasPerBlob * uint64(len(m.blobHashes)) }

func (m Message) MaxFeePerBlobGas() *uint256.Int {
	return &m.maxFeePerBlobGas
>>>>>>> 034ef638
}

func (m Message) BlobHashes() []libcommon.Hash { return m.blobHashes }

func DecodeSSZ(data []byte, dest codec.Deserializable) error {
	err := dest.Deserialize(codec.NewDecodingReader(bytes.NewReader(data), uint64(len(data))))
	return err
}

func EncodeSSZ(w io.Writer, obj codec.Serializable) error {
	return obj.Serialize(codec.NewEncodingWriter(w))
}

// copyAddressPtr copies an address.
func copyAddressPtr(a *libcommon.Address) *libcommon.Address {
	if a == nil {
		return nil
	}
	cpy := *a
	return &cpy
}<|MERGE_RESOLUTION|>--- conflicted
+++ resolved
@@ -96,12 +96,8 @@
 	GetSender() (libcommon.Address, bool)
 	SetSender(libcommon.Address)
 	IsContractDeploy() bool
-<<<<<<< HEAD
 	RollupDataGas() RollupGasData
 	Unwrap() Transaction // If this is a network wrapper, returns the unwrapped tx. Otherwiwes returns itself.
-=======
-	Unwrap() Transaction // If this is a network wrapper, returns the unwrapped tx. Otherwise returns itself.
->>>>>>> 034ef638
 }
 
 // TransactionMisc is collection of miscelaneous fields for transaction that is supposed to be embedded into concrete
@@ -581,8 +577,7 @@
 	accessList       types2.AccessList
 	checkNonce       bool
 	isFree           bool
-<<<<<<< HEAD
-	dataHashes       []libcommon.Hash
+	blobHashes       []libcommon.Hash
 	isFake           bool
 
 	isSystemTx  bool
@@ -591,16 +586,10 @@
 	l1CostGas   RollupGasData
 }
 
-func NewMessage(from libcommon.Address, to *libcommon.Address, nonce uint64, amount *uint256.Int, gasLimit uint64, gasPrice *uint256.Int, feeCap, tip *uint256.Int, data []byte, accessList types2.AccessList, checkNonce bool, isFree bool, isFake bool, maxFeePerDataGas *uint256.Int) Message {
-=======
-	blobHashes       []libcommon.Hash
-}
-
 func NewMessage(from libcommon.Address, to *libcommon.Address, nonce uint64, amount *uint256.Int, gasLimit uint64,
 	gasPrice *uint256.Int, feeCap, tip *uint256.Int, data []byte, accessList types2.AccessList, checkNonce bool,
-	isFree bool, maxFeePerBlobGas *uint256.Int,
+	isFree bool, isFake bool, maxFeePerBlobGas *uint256.Int,
 ) Message {
->>>>>>> 034ef638
 	m := Message{
 		from:       from,
 		to:         to,
@@ -664,20 +653,15 @@
 	m.gasLimit = gas
 }
 
-<<<<<<< HEAD
 func (m Message) IsSystemTx() bool             { return m.isSystemTx }
 func (m Message) IsDepositTx() bool            { return m.isDepositTx }
 func (m Message) Mint() *uint256.Int           { return m.mint }
 func (m Message) RollupDataGas() RollupGasData { return m.l1CostGas }
-func (m Message) DataGas() uint64              { return chain.DataGasPerBlob * uint64(len(m.dataHashes)) }
-func (m Message) MaxFeePerDataGas() *uint256.Int {
-	return &m.maxFeePerDataGas
-=======
+
 func (m Message) BlobGas() uint64 { return fixedgas.BlobGasPerBlob * uint64(len(m.blobHashes)) }
 
 func (m Message) MaxFeePerBlobGas() *uint256.Int {
 	return &m.maxFeePerBlobGas
->>>>>>> 034ef638
 }
 
 func (m Message) BlobHashes() []libcommon.Hash { return m.blobHashes }
