--- conflicted
+++ resolved
@@ -52,11 +52,8 @@
 	LegacyTxType = iota
 	AccessListTxType
 	DynamicFeeTxType
-<<<<<<< HEAD
+	BlobTxType
 	DepositTxType = 0x7E
-=======
-	BlobTxType
->>>>>>> 1106475e
 )
 
 // Transaction is an Ethereum transaction.
@@ -511,29 +508,6 @@
 
 // Message is a fully derived transaction and implements core.Message
 type Message struct {
-<<<<<<< HEAD
-	to         *libcommon.Address
-	from       libcommon.Address
-	nonce      uint64
-	amount     uint256.Int
-	gasLimit   uint64
-	gasPrice   uint256.Int
-	feeCap     uint256.Int
-	tip        uint256.Int
-	data       []byte
-	accessList types2.AccessList
-	checkNonce bool
-	isFree     bool
-	isFake     bool
-
-	isSystemTx  bool
-	isDepositTx bool
-	mint        *uint256.Int
-	l1CostGas   RollupGasData
-}
-
-func NewMessage(from libcommon.Address, to *libcommon.Address, nonce uint64, amount *uint256.Int, gasLimit uint64, gasPrice *uint256.Int, feeCap, tip *uint256.Int, data []byte, accessList types2.AccessList, checkNonce bool, isFree bool, isFake bool) Message {
-=======
 	to               *libcommon.Address
 	from             libcommon.Address
 	nonce            uint64
@@ -548,10 +522,15 @@
 	checkNonce       bool
 	isFree           bool
 	dataHashes       []libcommon.Hash
-}
-
-func NewMessage(from libcommon.Address, to *libcommon.Address, nonce uint64, amount *uint256.Int, gasLimit uint64, gasPrice *uint256.Int, feeCap, tip *uint256.Int, data []byte, accessList types2.AccessList, checkNonce bool, isFree bool, maxFeePerDataGas *uint256.Int) Message {
->>>>>>> 1106475e
+	isFake           bool
+
+	isSystemTx  bool
+	isDepositTx bool
+	mint        *uint256.Int
+	l1CostGas   RollupGasData
+}
+
+func NewMessage(from libcommon.Address, to *libcommon.Address, nonce uint64, amount *uint256.Int, gasLimit uint64, gasPrice *uint256.Int, feeCap, tip *uint256.Int, data []byte, accessList types2.AccessList, checkNonce bool, isFree bool, isFake bool, maxFeePerDataGas *uint256.Int) Message {
 	m := Message{
 		from:       from,
 		to:         to,
@@ -615,13 +594,11 @@
 	m.gasLimit = gas
 }
 
-<<<<<<< HEAD
 func (m Message) IsSystemTx() bool             { return m.isSystemTx }
 func (m Message) IsDepositTx() bool            { return m.isDepositTx }
 func (m Message) Mint() *uint256.Int           { return m.mint }
 func (m Message) RollupDataGas() RollupGasData { return m.l1CostGas }
-=======
-func (m Message) DataGas() uint64 { return params.DataGasPerBlob * uint64(len(m.dataHashes)) }
+func (m Message) DataGas() uint64              { return params.DataGasPerBlob * uint64(len(m.dataHashes)) }
 func (m Message) MaxFeePerDataGas() *uint256.Int {
 	return &m.maxFeePerDataGas
 }
@@ -644,5 +621,4 @@
 	}
 	cpy := *a
 	return &cpy
-}
->>>>>>> 1106475e
+}