package types

import (
	"encoding/json"
	"errors"
	"fmt"

	"github.com/holiman/uint256"
	. "github.com/protolambda/ztyp/view"
	"github.com/valyala/fastjson"

	libcommon "github.com/ledgerwatch/erigon-lib/common"
	"github.com/ledgerwatch/erigon-lib/common/hexutility"
	types2 "github.com/ledgerwatch/erigon-lib/types"

	"github.com/ledgerwatch/erigon/common/hexutil"
)

// txJSON is the JSON representation of transactions.
type txJSON struct {
	Type hexutil.Uint64 `json:"type"`

	// Common transaction fields:
	Nonce    *hexutil.Uint64    `json:"nonce"`
	GasPrice *hexutil.Big       `json:"gasPrice"`
	FeeCap   *hexutil.Big       `json:"maxFeePerGas"`
	Tip      *hexutil.Big       `json:"maxPriorityFeePerGas"`
	Gas      *hexutil.Uint64    `json:"gas"`
	Value    *hexutil.Big       `json:"value"`
	Data     *hexutility.Bytes  `json:"input"`
	V        *hexutil.Big       `json:"v"`
	R        *hexutil.Big       `json:"r"`
	S        *hexutil.Big       `json:"s"`
	To       *libcommon.Address `json:"to"`

	// Deposit transaction fields
	SourceHash *libcommon.Hash    `json:"sourceHash,omitempty"`
	From       *libcommon.Address `json:"from,omitempty"`
	Mint       *hexutil.Big       `json:"mint,omitempty"`
	IsSystemTx *bool              `json:"isSystemTx,omitempty"`

	// Access list transaction fields:
	ChainID    *hexutil.Big       `json:"chainId,omitempty"`
	AccessList *types2.AccessList `json:"accessList,omitempty"`

	// Blob transaction fields:
	MaxFeePerDataGas    *hexutil.Big     `json:"maxFeePerDataGas,omitempty"`
	BlobVersionedHashes []libcommon.Hash `json:"blobVersionedHashes,omitempty"`
	// Blob wrapper fields:
	Blobs       Blobs     `json:"blobs,omitempty"`
	Commitments BlobKzgs  `json:"commitments,omitempty"`
	Proofs      KZGProofs `json:"proofs,omitempty"`

	// Only used for encoding:
	Hash libcommon.Hash `json:"hash"`
}

func (tx LegacyTx) MarshalJSON() ([]byte, error) {
	var enc txJSON
	// These are set for all tx types.
	enc.Hash = tx.Hash()
	enc.Type = hexutil.Uint64(tx.Type())
	enc.Nonce = (*hexutil.Uint64)(&tx.Nonce)
	enc.Gas = (*hexutil.Uint64)(&tx.Gas)
	enc.GasPrice = (*hexutil.Big)(tx.GasPrice.ToBig())
	enc.Value = (*hexutil.Big)(tx.Value.ToBig())
	enc.Data = (*hexutility.Bytes)(&tx.Data)
	enc.To = tx.To
	enc.V = (*hexutil.Big)(tx.V.ToBig())
	enc.R = (*hexutil.Big)(tx.R.ToBig())
	enc.S = (*hexutil.Big)(tx.S.ToBig())
	return json.Marshal(&enc)
}

func (tx AccessListTx) MarshalJSON() ([]byte, error) {
	var enc txJSON
	// These are set for all tx types.
	enc.Hash = tx.Hash()
	enc.Type = hexutil.Uint64(tx.Type())
	enc.ChainID = (*hexutil.Big)(tx.ChainID.ToBig())
	enc.AccessList = &tx.AccessList
	enc.Nonce = (*hexutil.Uint64)(&tx.Nonce)
	enc.Gas = (*hexutil.Uint64)(&tx.Gas)
	enc.GasPrice = (*hexutil.Big)(tx.GasPrice.ToBig())
	enc.Value = (*hexutil.Big)(tx.Value.ToBig())
	enc.Data = (*hexutility.Bytes)(&tx.Data)
	enc.To = tx.To
	enc.V = (*hexutil.Big)(tx.V.ToBig())
	enc.R = (*hexutil.Big)(tx.R.ToBig())
	enc.S = (*hexutil.Big)(tx.S.ToBig())
	return json.Marshal(&enc)
}

func (tx DynamicFeeTransaction) MarshalJSON() ([]byte, error) {
	var enc txJSON
	// These are set for all tx types.
	enc.Hash = tx.Hash()
	enc.Type = hexutil.Uint64(tx.Type())
	enc.ChainID = (*hexutil.Big)(tx.ChainID.ToBig())
	enc.AccessList = &tx.AccessList
	enc.Nonce = (*hexutil.Uint64)(&tx.Nonce)
	enc.Gas = (*hexutil.Uint64)(&tx.Gas)
	enc.FeeCap = (*hexutil.Big)(tx.FeeCap.ToBig())
	enc.Tip = (*hexutil.Big)(tx.Tip.ToBig())
	enc.Value = (*hexutil.Big)(tx.Value.ToBig())
	enc.Data = (*hexutility.Bytes)(&tx.Data)
	enc.To = tx.To
	enc.V = (*hexutil.Big)(tx.V.ToBig())
	enc.R = (*hexutil.Big)(tx.R.ToBig())
	enc.S = (*hexutil.Big)(tx.S.ToBig())
	return json.Marshal(&enc)
}

<<<<<<< HEAD
func (tx DepositTx) MarshalJSON() ([]byte, error) {
	var enc txJSON

	enc.Hash = tx.Hash()
	enc.Type = hexutil.Uint64(tx.Type())
	enc.ChainID = (*hexutil.Big)(libcommon.Big0)
	enc.Gas = (*hexutil.Uint64)(&tx.Gas)
	enc.Value = (*hexutil.Big)(tx.Value.ToBig())
	enc.Data = (*hexutility.Bytes)(&tx.Data)
	enc.To = tx.To
	// DepositTx fields
	enc.SourceHash = &tx.SourceHash
	enc.From = &tx.From
	if tx.Mint != nil {
		enc.Mint = (*hexutil.Big)(tx.Mint.ToBig())
	}
	enc.IsSystemTx = &tx.IsSystemTransaction
	// other fields will show up as null.
	return json.Marshal(&enc)
=======
func toSignedBlobTxJSON(tx *SignedBlobTx) *txJSON {
	var enc txJSON
	// These are set for all tx types.
	enc.Hash = tx.Hash()
	enc.Type = hexutil.Uint64(tx.Type())
	enc.ChainID = (*hexutil.Big)(tx.GetChainID().ToBig())
	accessList := tx.GetAccessList()
	enc.AccessList = &accessList
	nonce := tx.GetNonce()
	enc.Nonce = (*hexutil.Uint64)(&nonce)
	gas := tx.GetGas()
	enc.Gas = (*hexutil.Uint64)(&gas)
	enc.FeeCap = (*hexutil.Big)(tx.GetFeeCap().ToBig())
	enc.Tip = (*hexutil.Big)(tx.GetTip().ToBig())
	enc.Value = (*hexutil.Big)(tx.GetValue().ToBig())
	enc.Data = (*hexutility.Bytes)(&tx.Message.Data)
	enc.To = tx.GetTo()
	enc.V = (*hexutil.Big)(tx.Signature.GetV().ToBig())
	enc.R = (*hexutil.Big)(tx.Signature.GetR().ToBig())
	enc.S = (*hexutil.Big)(tx.Signature.GetS().ToBig())
	enc.MaxFeePerDataGas = (*hexutil.Big)(tx.GetMaxFeePerDataGas().ToBig())
	enc.BlobVersionedHashes = tx.GetDataHashes()
	return &enc
}

func (tx SignedBlobTx) MarshalJSON() ([]byte, error) {
	return json.Marshal(toSignedBlobTxJSON(&tx))
}

func (tx BlobTxWrapper) MarshalJSON() ([]byte, error) {
	enc := toSignedBlobTxJSON(&tx.Tx)

	enc.Blobs = tx.Blobs
	enc.Commitments = tx.Commitments
	enc.Proofs = tx.Proofs

	return json.Marshal(enc)
>>>>>>> f4f10f3b
}

func UnmarshalTransactionFromJSON(input []byte) (Transaction, error) {
	var p fastjson.Parser
	v, err := p.ParseBytes(input)
	if err != nil {
		return nil, fmt.Errorf("parse transaction json: %w", err)
	}
	// check the type
	txTypeHex := v.GetStringBytes("type")
	var txType hexutil.Uint64 = LegacyTxType
	if txTypeHex != nil {
		if err = txType.UnmarshalText(txTypeHex); err != nil {
			return nil, err
		}
	}
	switch byte(txType) {
	case LegacyTxType:
		tx := &LegacyTx{}
		if err = tx.UnmarshalJSON(input); err != nil {
			return nil, err
		}
		return tx, nil
	case AccessListTxType:
		tx := &AccessListTx{}
		if err = tx.UnmarshalJSON(input); err != nil {
			return nil, err
		}
		return tx, nil
	case DynamicFeeTxType:
		tx := &DynamicFeeTransaction{}
		if err = tx.UnmarshalJSON(input); err != nil {
			return nil, err
		}
		return tx, nil
<<<<<<< HEAD
	case DepositTxType:
		tx := &DepositTx{}
		if err = tx.UnmarshalJSON(input); err != nil {
=======
	case BlobTxType:
		tx, err := UnmarshalBlobTxJSON(input)
		if err != nil {
>>>>>>> f4f10f3b
			return nil, err
		}
		return tx, nil
	default:
		return nil, fmt.Errorf("unknown transaction type: %v", txType)
	}
}

func (tx *LegacyTx) UnmarshalJSON(input []byte) error {
	var dec txJSON
	if err := json.Unmarshal(input, &dec); err != nil {
		return err
	}
	if dec.To != nil {
		tx.To = dec.To
	}
	if dec.Nonce == nil {
		return errors.New("missing required field 'nonce' in transaction")
	}
	tx.Nonce = uint64(*dec.Nonce)
	if dec.GasPrice == nil {
		return errors.New("missing required field 'gasPrice' in transaction")
	}
	var overflow bool
	tx.GasPrice, overflow = uint256.FromBig(dec.GasPrice.ToInt())
	if overflow {
		return errors.New("'gasPrice' in transaction does not fit in 256 bits")
	}
	if dec.Gas == nil {
		return errors.New("missing required field 'gas' in transaction")
	}
	tx.Gas = uint64(*dec.Gas)
	if dec.Value == nil {
		return errors.New("missing required field 'value' in transaction")
	}
	tx.Value, overflow = uint256.FromBig(dec.Value.ToInt())
	if overflow {
		return errors.New("'value' in transaction does not fit in 256 bits")
	}
	if dec.Data == nil {
		return errors.New("missing required field 'input' in transaction")
	}
	tx.Data = *dec.Data
	if dec.V == nil {
		return errors.New("missing required field 'v' in transaction")
	}
	overflow = tx.V.SetFromBig(dec.V.ToInt())
	if overflow {
		return fmt.Errorf("dec.V higher than 2^256-1")
	}
	if dec.R == nil {
		return errors.New("missing required field 'r' in transaction")
	}
	overflow = tx.R.SetFromBig(dec.R.ToInt())
	if overflow {
		return fmt.Errorf("dec.R higher than 2^256-1")
	}
	if dec.S == nil {
		return errors.New("missing required field 's' in transaction")
	}
	overflow = tx.S.SetFromBig(dec.S.ToInt())
	if overflow {
		return fmt.Errorf("dec.S higher than 2^256-1")
	}
	if overflow {
		return errors.New("'s' in transaction does not fit in 256 bits")
	}
	withSignature := !tx.V.IsZero() || !tx.R.IsZero() || !tx.S.IsZero()
	if withSignature {
		if err := sanityCheckSignature(&tx.V, &tx.R, &tx.S, true); err != nil {
			return err
		}
	}
	return nil
}

func (tx *AccessListTx) UnmarshalJSON(input []byte) error {
	var dec txJSON
	if err := json.Unmarshal(input, &dec); err != nil {
		return err
	}
	// Access list is optional for now.
	if dec.AccessList != nil {
		tx.AccessList = *dec.AccessList
	}
	if dec.ChainID == nil {
		return errors.New("missing required field 'chainId' in transaction")
	}
	var overflow bool
	tx.ChainID, overflow = uint256.FromBig(dec.ChainID.ToInt())
	if overflow {
		return errors.New("'chainId' in transaction does not fit in 256 bits")
	}
	if dec.To != nil {
		tx.To = dec.To
	}
	if dec.Nonce == nil {
		return errors.New("missing required field 'nonce' in transaction")
	}
	tx.Nonce = uint64(*dec.Nonce)
	if dec.GasPrice == nil {
		return errors.New("missing required field 'gasPrice' in transaction")
	}
	tx.GasPrice, overflow = uint256.FromBig(dec.GasPrice.ToInt())
	if overflow {
		return errors.New("'gasPrice' in transaction does not fit in 256 bits")
	}
	if dec.Gas == nil {
		return errors.New("missing required field 'gas' in transaction")
	}
	tx.Gas = uint64(*dec.Gas)
	if dec.Value == nil {
		return errors.New("missing required field 'value' in transaction")
	}
	tx.Value, overflow = uint256.FromBig(dec.Value.ToInt())
	if overflow {
		return errors.New("'value' in transaction does not fit in 256 bits")
	}
	if dec.Data == nil {
		return errors.New("missing required field 'input' in transaction")
	}
	tx.Data = *dec.Data
	if dec.V == nil {
		return errors.New("missing required field 'v' in transaction")
	}
	overflow = tx.V.SetFromBig(dec.V.ToInt())
	if overflow {
		return fmt.Errorf("dec.V higher than 2^256-1")
	}
	if dec.R == nil {
		return errors.New("missing required field 'r' in transaction")
	}
	overflow = tx.R.SetFromBig(dec.R.ToInt())
	if overflow {
		return fmt.Errorf("dec.R higher than 2^256-1")
	}
	if dec.S == nil {
		return errors.New("missing required field 's' in transaction")
	}
	overflow = tx.S.SetFromBig(dec.S.ToInt())
	if overflow {
		return fmt.Errorf("dec.S higher than 2^256-1")
	}
	withSignature := !tx.V.IsZero() || !tx.R.IsZero() || !tx.S.IsZero()
	if withSignature {
		if err := sanityCheckSignature(&tx.V, &tx.R, &tx.S, false); err != nil {
			return err
		}
	}
	return nil
}

func (tx *DynamicFeeTransaction) UnmarshalJSON(input []byte) error {
	var dec txJSON
	if err := json.Unmarshal(input, &dec); err != nil {
		return err
	}
	// Access list is optional for now.
	if dec.AccessList != nil {
		tx.AccessList = *dec.AccessList
	}
	if dec.ChainID == nil {
		return errors.New("missing required field 'chainId' in transaction")
	}
	var overflow bool
	tx.ChainID, overflow = uint256.FromBig(dec.ChainID.ToInt())
	if overflow {
		return errors.New("'chainId' in transaction does not fit in 256 bits")
	}
	if dec.To != nil {
		tx.To = dec.To
	}
	if dec.Nonce == nil {
		return errors.New("missing required field 'nonce' in transaction")
	}
	tx.Nonce = uint64(*dec.Nonce)
	if dec.GasPrice == nil {
		return errors.New("missing required field 'gasPrice' in transaction")
	}
	tx.Tip, overflow = uint256.FromBig(dec.Tip.ToInt())
	if overflow {
		return errors.New("'tip' in transaction does not fit in 256 bits")
	}
	tx.FeeCap, overflow = uint256.FromBig(dec.FeeCap.ToInt())
	if overflow {
		return errors.New("'feeCap' in transaction does not fit in 256 bits")
	}
	if dec.Gas == nil {
		return errors.New("missing required field 'gas' in transaction")
	}
	tx.Gas = uint64(*dec.Gas)
	if dec.Value == nil {
		return errors.New("missing required field 'value' in transaction")
	}
	tx.Value, overflow = uint256.FromBig(dec.Value.ToInt())
	if overflow {
		return errors.New("'value' in transaction does not fit in 256 bits")
	}
	if dec.Data == nil {
		return errors.New("missing required field 'input' in transaction")
	}
	tx.Data = *dec.Data
	if dec.V == nil {
		return errors.New("missing required field 'v' in transaction")
	}
	overflow = tx.V.SetFromBig(dec.V.ToInt())
	if overflow {
		return fmt.Errorf("dec.V higher than 2^256-1")
	}
	if dec.R == nil {
		return errors.New("missing required field 'r' in transaction")
	}
	overflow = tx.R.SetFromBig(dec.R.ToInt())
	if overflow {
		return fmt.Errorf("dec.R higher than 2^256-1")
	}
	if dec.S == nil {
		return errors.New("missing required field 's' in transaction")
	}
	overflow = tx.S.SetFromBig(dec.S.ToInt())
	if overflow {
		return fmt.Errorf("dec.S higher than 2^256-1")
	}
	if overflow {
		return errors.New("'s' in transaction does not fit in 256 bits")
	}
	withSignature := !tx.V.IsZero() || !tx.R.IsZero() || !tx.S.IsZero()
	if withSignature {
		if err := sanityCheckSignature(&tx.V, &tx.R, &tx.S, false); err != nil {
			return err
		}
	}
	return nil
}

<<<<<<< HEAD
func (tx *DepositTx) UnmarshalJSON(input []byte) error {
	var dec txJSON
	if err := json.Unmarshal(input, &dec); err != nil {
		return err
	}
	if dec.AccessList != nil || dec.FeeCap != nil || dec.Tip != nil {
		return errors.New("unexpected field(s) in deposit transaction")
	}
	if dec.GasPrice != nil && dec.GasPrice.ToInt().Cmp(libcommon.Big0) != 0 {
		return errors.New("deposit transaction GasPrice must be 0")
	}
	if (dec.V != nil && dec.V.ToInt().Cmp(libcommon.Big0) != 0) ||
		(dec.R != nil && dec.R.ToInt().Cmp(libcommon.Big0) != 0) ||
		(dec.S != nil && dec.S.ToInt().Cmp(libcommon.Big0) != 0) {
		return errors.New("deposit transaction signature must be 0 or unset")
	}
	if dec.To != nil {
		tx.To = dec.To
	}
	tx.Gas = uint64(*dec.Gas)
	if dec.Value == nil {
		return errors.New("missing required field 'value' in transaction")
	}
	var overflow bool
	tx.Value, overflow = uint256.FromBig(dec.Value.ToInt())
	if overflow {
		return errors.New("'value' in transaction does not fit in 256 bits")
	}
	// mint may be omitted or nil if there is nothing to mint.
	tx.Mint, overflow = uint256.FromBig(dec.Mint.ToInt())
	if overflow {
		return errors.New("'mint' in transaction does not fit in 256 bits")
	}
	if dec.Data == nil {
		return errors.New("missing required field 'input' in transaction")
	}
	tx.Data = *dec.Data
	if dec.From == nil {
		return errors.New("missing required field 'from' in transaction")
	}
	tx.From = *dec.From
	if dec.SourceHash == nil {
		return errors.New("missing required field 'sourceHash' in transaction")
	}
	tx.SourceHash = *dec.SourceHash
	// IsSystemTx may be omitted. Defaults to false.
	if dec.IsSystemTx != nil {
		tx.IsSystemTransaction = *dec.IsSystemTx
	}
	// nonce is not checked becaues depositTx has no nonce field.
	return nil
=======
func UnmarshalBlobTxJSON(input []byte) (Transaction, error) {
	var dec txJSON
	if err := json.Unmarshal(input, &dec); err != nil {
		return nil, err
	}
	tx := SignedBlobTx{}
	if dec.AccessList != nil {
		tx.Message.AccessList = AccessListView(*dec.AccessList)
	} else {
		tx.Message.AccessList = AccessListView([]types2.AccessTuple{})
	}
	if dec.ChainID == nil {
		return nil, errors.New("missing required field 'chainId' in transaction")
	}
	chainID, overflow := uint256.FromBig(dec.ChainID.ToInt())
	if overflow {
		return nil, errors.New("'chainId' in transaction does not fit in 256 bits")
	}
	tx.Message.ChainID = Uint256View(*chainID)
	if dec.To != nil {
		address := AddressSSZ(*dec.To)
		tx.Message.To = AddressOptionalSSZ{Address: &address}
	}
	if dec.Nonce == nil {
		return nil, errors.New("missing required field 'nonce' in transaction")
	}
	tx.Message.Nonce = Uint64View(uint64(*dec.Nonce))
	tip, overflow := uint256.FromBig(dec.Tip.ToInt())
	if overflow {
		return nil, errors.New("'tip' in transaction does not fit in 256 bits")
	}
	tx.Message.GasTipCap = Uint256View(*tip)
	feeCap, overflow := uint256.FromBig(dec.FeeCap.ToInt())
	if overflow {
		return nil, errors.New("'feeCap' in transaction does not fit in 256 bits")
	}
	tx.Message.GasFeeCap = Uint256View(*feeCap)
	if dec.Gas == nil {
		return nil, errors.New("missing required field 'gas' in transaction")
	}
	tx.Message.Gas = Uint64View(uint64(*dec.Gas))
	if dec.Value == nil {
		return nil, errors.New("missing required field 'value' in transaction")
	}
	value, overflow := uint256.FromBig(dec.Value.ToInt())
	if overflow {
		return nil, errors.New("'value' in transaction does not fit in 256 bits")
	}
	tx.Message.Value = Uint256View(*value)
	if dec.Data == nil {
		return nil, errors.New("missing required field 'input' in transaction")
	}
	tx.Message.Data = TxDataView(*dec.Data)

	if dec.MaxFeePerDataGas == nil {
		return nil, errors.New("missing required field 'maxFeePerDataGas' in transaction")
	}
	maxFeePerDataGas, overflow := uint256.FromBig(dec.MaxFeePerDataGas.ToInt())
	if overflow {
		return nil, errors.New("'maxFeePerDataGas' in transaction does not fit in 256 bits")
	}
	tx.Message.MaxFeePerDataGas = Uint256View(*maxFeePerDataGas)

	if dec.BlobVersionedHashes != nil {
		tx.Message.BlobVersionedHashes = VersionedHashesView(dec.BlobVersionedHashes)
	} else {
		tx.Message.BlobVersionedHashes = VersionedHashesView([]libcommon.Hash{})
	}

	if dec.V == nil {
		return nil, errors.New("missing required field 'v' in transaction")
	}
	var v uint256.Int
	overflow = v.SetFromBig(dec.V.ToInt())
	if overflow {
		return nil, fmt.Errorf("dec.V higher than 2^256-1")
	}
	if v.Uint64() > 255 {
		return nil, fmt.Errorf("dev.V higher than 2^8 - 1")
	}

	tx.Signature.V = Uint8View(v.Uint64())

	if dec.R == nil {
		return nil, errors.New("missing required field 'r' in transaction")
	}
	var r uint256.Int
	overflow = r.SetFromBig(dec.R.ToInt())
	if overflow {
		return nil, fmt.Errorf("dec.R higher than 2^256-1")
	}
	tx.Signature.R = Uint256View(r)

	if dec.S == nil {
		return nil, errors.New("missing required field 's' in transaction")
	}
	var s uint256.Int
	overflow = s.SetFromBig(dec.S.ToInt())
	if overflow {
		return nil, errors.New("'s' in transaction does not fit in 256 bits")
	}
	tx.Signature.S = Uint256View(s)

	withSignature := !v.IsZero() || !r.IsZero() || !s.IsZero()
	if withSignature {
		if err := sanityCheckSignature(&v, &r, &s, false); err != nil {
			return nil, err
		}
	}

	if len(dec.Blobs) == 0 {
		// if no blobs are specified in the json we assume it is an unwrapped blob tx
		return &tx, nil
	}

	btx := BlobTxWrapper{
		Tx:          tx,
		Commitments: dec.Commitments,
		Blobs:       dec.Blobs,
		Proofs:      dec.Proofs,
	}
	err := btx.ValidateBlobTransactionWrapper()
	if err != nil {
		return nil, err
	}
	return &btx, nil
>>>>>>> f4f10f3b
}<|MERGE_RESOLUTION|>--- conflicted
+++ resolved
@@ -111,7 +111,6 @@
 	return json.Marshal(&enc)
 }
 
-<<<<<<< HEAD
 func (tx DepositTx) MarshalJSON() ([]byte, error) {
 	var enc txJSON
 
@@ -131,7 +130,8 @@
 	enc.IsSystemTx = &tx.IsSystemTransaction
 	// other fields will show up as null.
 	return json.Marshal(&enc)
-=======
+}
+
 func toSignedBlobTxJSON(tx *SignedBlobTx) *txJSON {
 	var enc txJSON
 	// These are set for all tx types.
@@ -169,7 +169,6 @@
 	enc.Proofs = tx.Proofs
 
 	return json.Marshal(enc)
->>>>>>> f4f10f3b
 }
 
 func UnmarshalTransactionFromJSON(input []byte) (Transaction, error) {
@@ -205,15 +204,15 @@
 			return nil, err
 		}
 		return tx, nil
-<<<<<<< HEAD
 	case DepositTxType:
 		tx := &DepositTx{}
 		if err = tx.UnmarshalJSON(input); err != nil {
-=======
+			return nil, err
+		}
+		return tx, nil
 	case BlobTxType:
 		tx, err := UnmarshalBlobTxJSON(input)
 		if err != nil {
->>>>>>> f4f10f3b
 			return nil, err
 		}
 		return tx, nil
@@ -449,7 +448,6 @@
 	return nil
 }
 
-<<<<<<< HEAD
 func (tx *DepositTx) UnmarshalJSON(input []byte) error {
 	var dec txJSON
 	if err := json.Unmarshal(input, &dec); err != nil {
@@ -501,7 +499,8 @@
 	}
 	// nonce is not checked becaues depositTx has no nonce field.
 	return nil
-=======
+}
+
 func UnmarshalBlobTxJSON(input []byte) (Transaction, error) {
 	var dec txJSON
 	if err := json.Unmarshal(input, &dec); err != nil {
@@ -628,5 +627,4 @@
 		return nil, err
 	}
 	return &btx, nil
->>>>>>> f4f10f3b
 }