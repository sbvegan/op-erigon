--- conflicted
+++ resolved
@@ -113,7 +113,6 @@
 	return json.Marshal(&enc)
 }
 
-<<<<<<< HEAD
 func (tx DepositTx) MarshalJSON() ([]byte, error) {
 	var enc txJSON
 
@@ -135,10 +134,7 @@
 	return json.Marshal(&enc)
 }
 
-func toSignedBlobTxJSON(tx *SignedBlobTx) *txJSON {
-=======
 func toBlobTxJSON(tx *BlobTx) *txJSON {
->>>>>>> 6755f7e1
 	var enc txJSON
 	// These are set for all tx types.
 	enc.Hash = tx.Hash()
