--- conflicted
+++ resolved
@@ -370,10 +370,10 @@
 	return s.ListEnd()
 }
 
-<<<<<<< HEAD
 func (txw *BlobTxWrapper) RollupDataGas() RollupGasData {
 	return txw.Tx.RollupDataGas()
-=======
+}
+
 // We deliberately encode only the transaction payload because the only case we need to serialize
 // blobs/commitments/proofs is when we reply to GetPooledTransactions (and that's handled by the txpool).
 func (txw BlobTxWrapper) EncodingSize() int {
@@ -384,5 +384,4 @@
 }
 func (txw BlobTxWrapper) EncodeRLP(w io.Writer) error {
 	return txw.Tx.EncodeRLP(w)
->>>>>>> 034ef638
 }