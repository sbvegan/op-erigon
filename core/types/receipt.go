--- conflicted
+++ resolved
@@ -305,11 +305,7 @@
 		}
 		r.Type = b[0]
 		switch r.Type {
-<<<<<<< HEAD
-		case AccessListTxType, DynamicFeeTxType, DepositTxType:
-=======
-		case AccessListTxType, DynamicFeeTxType, BlobTxType:
->>>>>>> 6755f7e1
+		case AccessListTxType, DynamicFeeTxType, DepositTxType, BlobTxType:
 			if err := r.decodePayload(s); err != nil {
 				return err
 			}
