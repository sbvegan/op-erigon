// Copyright 2014 The go-ethereum Authors
// This file is part of the go-ethereum library.
//
// The go-ethereum library is free software: you can redistribute it and/or modify
// it under the terms of the GNU Lesser General Public License as published by
// the Free Software Foundation, either version 3 of the License, or
// (at your option) any later version.
//
// The go-ethereum library is distributed in the hope that it will be useful,
// but WITHOUT ANY WARRANTY; without even the implied warranty of
// MERCHANTABILITY or FITNESS FOR A PARTICULAR PURPOSE. See the
// GNU Lesser General Public License for more details.
//
// You should have received a copy of the GNU Lesser General Public License
// along with the go-ethereum library. If not, see <http://www.gnu.org/licenses/>.

package core

import (
	"fmt"

	"github.com/holiman/uint256"
	libcommon "github.com/ledgerwatch/erigon-lib/common"
	"github.com/ledgerwatch/erigon-lib/txpool/txpoolcfg"
	types2 "github.com/ledgerwatch/erigon-lib/types"
	"github.com/ledgerwatch/erigon/common"
	cmath "github.com/ledgerwatch/erigon/common/math"
	"github.com/ledgerwatch/erigon/common/u256"
	"github.com/ledgerwatch/erigon/consensus/misc"
	"github.com/ledgerwatch/erigon/core/types"
	"github.com/ledgerwatch/erigon/core/vm"
	"github.com/ledgerwatch/erigon/core/vm/evmtypes"
	"github.com/ledgerwatch/erigon/crypto"
	"github.com/ledgerwatch/erigon/params"
)

var emptyCodeHash = crypto.Keccak256Hash(nil)

/*
The State Transitioning Model

A state transition is a change made when a transaction is applied to the current world state
The state transitioning model does all the necessary work to work out a valid new state root.

1) Nonce handling
2) Pre pay gas
3) Create a new state object if the recipient is \0*32
4) Value transfer
== If contract creation ==

	4a) Attempt to run transaction data
	4b) If valid, use result as code for the new state object

== end ==
5) Run Script section
6) Derive new state root
*/
type StateTransition struct {
	gp         *GasPool
	msg        Message
	gas        uint64
	gasPrice   *uint256.Int
	gasFeeCap  *uint256.Int
	tip        *uint256.Int
	initialGas uint64
	value      *uint256.Int
	data       []byte
	state      evmtypes.IntraBlockState
	evm        vm.VMInterface

	//some pre-allocated intermediate variables
	sharedBuyGas        *uint256.Int
	sharedBuyGasBalance *uint256.Int

	isBor bool
}

// Message represents a message sent to a contract.
type Message interface {
	From() libcommon.Address
	To() *libcommon.Address

	GasPrice() *uint256.Int
	FeeCap() *uint256.Int
	Tip() *uint256.Int
	Gas() uint64
	BlobGas() uint64
	MaxFeePerBlobGas() *uint256.Int
	Value() *uint256.Int

	// Mint is nil if there is no minting
	Mint() *uint256.Int
	IsSystemTx() bool
	IsDepositTx() bool
	RollupDataGas() types.RollupGasData

	Nonce() uint64
	CheckNonce() bool
	Data() []byte
	AccessList() types2.AccessList
	BlobHashes() []libcommon.Hash

	IsFree() bool
	IsFake() bool
}

// ExecutionResult includes all output after executing given evm
// message no matter the execution itself is successful or not.
type ExecutionResult struct {
	UsedGas    uint64 // Total used gas but include the refunded gas
	Err        error  // Any error encountered during the execution(listed in core/vm/errors.go)
	ReturnData []byte // Returned data from evm(function result or data supplied with revert opcode)
}

// Unwrap returns the internal evm error which allows us for further
// analysis outside.
func (result *ExecutionResult) Unwrap() error {
	return result.Err
}

// Failed returns the indicator whether the execution is successful or not
func (result *ExecutionResult) Failed() bool { return result.Err != nil }

// Return is a helper function to help caller distinguish between revert reason
// and function return. Return returns the data after execution if no error occurs.
func (result *ExecutionResult) Return() []byte {
	if result.Err != nil {
		return nil
	}
	return common.CopyBytes(result.ReturnData)
}

// Revert returns the concrete revert reason if the execution is aborted by `REVERT`
// opcode. Note the reason can be nil if no data supplied with revert opcode.
func (result *ExecutionResult) Revert() []byte {
	if result.Err != vm.ErrExecutionReverted {
		return nil
	}
	return common.CopyBytes(result.ReturnData)
}

// IntrinsicGas computes the 'intrinsic gas' for a message with the given data.
func IntrinsicGas(data []byte, accessList types2.AccessList, isContractCreation bool, isHomestead, isEIP2028, isEIP3860 bool) (uint64, error) {
	// Zero and non-zero bytes are priced differently
	dataLen := uint64(len(data))
	dataNonZeroLen := uint64(0)
	for _, byt := range data {
		if byt != 0 {
			dataNonZeroLen++
		}
	}

	gas, status := txpoolcfg.CalcIntrinsicGas(dataLen, dataNonZeroLen, accessList, isContractCreation, isHomestead, isEIP2028, isEIP3860)
	if status != txpoolcfg.Success {
		return 0, ErrGasUintOverflow
	}
	return gas, nil
}

// NewStateTransition initialises and returns a new state transition object.
func NewStateTransition(evm vm.VMInterface, msg Message, gp *GasPool) *StateTransition {
	isBor := evm.ChainConfig().Bor != nil
	return &StateTransition{
		gp:        gp,
		evm:       evm,
		msg:       msg,
		gasPrice:  msg.GasPrice(),
		gasFeeCap: msg.FeeCap(),
		tip:       msg.Tip(),
		value:     msg.Value(),
		data:      msg.Data(),
		state:     evm.IntraBlockState(),

		sharedBuyGas:        uint256.NewInt(0),
		sharedBuyGasBalance: uint256.NewInt(0),

		isBor: isBor,
	}
}

// ApplyMessage computes the new state by applying the given message
// against the old state within the environment.
//
// ApplyMessage returns the bytes returned by any EVM execution (if it took place),
// the gas used (which includes gas refunds) and an error if it failed. An error always
// indicates a core error meaning that the message would always fail for that particular
// state and would never be accepted within a block.
// `refunds` is false when it is not required to apply gas refunds
// `gasBailout` is true when it is not required to fail transaction if the balance is not enough to pay gas.
// for trace_call to replicate OE/Pariry behaviour
func ApplyMessage(evm vm.VMInterface, msg Message, gp *GasPool, refunds bool, gasBailout bool) (*ExecutionResult, error) {
	return NewStateTransition(evm, msg, gp).TransitionDb(refunds, gasBailout)
}

// to returns the recipient of the message.
func (st *StateTransition) to() libcommon.Address {
	if st.msg == nil || st.msg.To() == nil /* contract creation */ {
		return libcommon.Address{}
	}
	return *st.msg.To()
}

func (st *StateTransition) buyGas(gasBailout bool) error {
	gasVal := st.sharedBuyGas
	gasVal.SetUint64(st.msg.Gas())
	gasVal, overflow := gasVal.MulOverflow(gasVal, st.gasPrice)
	if overflow {
		return fmt.Errorf("%w: address %v", ErrInsufficientFunds, st.msg.From().Hex())
	}
	var l1Cost *uint256.Int
	if fn := st.evm.Context().L1CostFunc; fn != nil && !st.msg.IsFake() {
		l1Cost = fn(st.evm.Context().BlockNumber, st.evm.Context().Time, st.msg)
	}
	if l1Cost != nil {
		mgval = mgval.Add(mgval, l1Cost)
	}

	// compute blob fee for eip-4844 data blobs if any
	blobGasVal := new(uint256.Int)
	if st.evm.ChainRules().IsCancun {
		if st.evm.Context().ExcessBlobGas == nil {
			return fmt.Errorf("%w: Cancun is active but ExcessBlobGas is nil", ErrInternalFailure)
		}
		blobGasPrice, err := misc.GetBlobGasPrice(*st.evm.Context().ExcessBlobGas)
		if err != nil {
			return err
		}
		blobGasVal, overflow = blobGasVal.MulOverflow(blobGasPrice, new(uint256.Int).SetUint64(st.msg.BlobGas()))
		if overflow {
			return fmt.Errorf("%w: overflow converting blob gas: %v", ErrInsufficientFunds, blobGasVal)
		}
		if err := st.gp.SubBlobGas(st.msg.BlobGas()); err != nil {
			return err
		}
	}

	balanceCheck := gasVal
	if st.gasFeeCap != nil {
		balanceCheck = st.sharedBuyGasBalance.SetUint64(st.msg.Gas())
		balanceCheck, overflow = balanceCheck.MulOverflow(balanceCheck, st.gasFeeCap)
		if overflow {
			return fmt.Errorf("%w: address %v", ErrInsufficientFunds, st.msg.From().Hex())
		}
		balanceCheck, overflow = balanceCheck.AddOverflow(balanceCheck, st.value)
		if overflow {
			return fmt.Errorf("%w: address %v", ErrInsufficientFunds, st.msg.From().Hex())
		}
<<<<<<< HEAD
		if l1Cost != nil {
			balanceCheck.Add(balanceCheck, l1Cost)
		}
		balanceCheck, overflow = balanceCheck.AddOverflow(balanceCheck, dgval)
=======
		balanceCheck, overflow = balanceCheck.AddOverflow(balanceCheck, blobGasVal)
>>>>>>> 0a1bbdb7
		if overflow {
			return fmt.Errorf("%w: address %v", ErrInsufficientFunds, st.msg.From().Hex())
		}
	}
	var subBalance = false
	if have, want := st.state.GetBalance(st.msg.From()), balanceCheck; have.Cmp(want) < 0 {
		if !gasBailout {
			return fmt.Errorf("%w: address %v have %v want %v", ErrInsufficientFunds, st.msg.From().Hex(), have, want)
		}
	} else {
		subBalance = true
	}
	if err := st.gp.SubGas(st.msg.Gas()); err != nil {
		if !gasBailout {
			return err
		}
	}
	st.gas += st.msg.Gas()
	st.initialGas = st.msg.Gas()

	if subBalance {
		st.state.SubBalance(st.msg.From(), gasVal)
		st.state.SubBalance(st.msg.From(), blobGasVal)
	}
	return nil
}

func CheckEip1559TxGasFeeCap(from libcommon.Address, gasFeeCap, tip, baseFee *uint256.Int, isFree bool) error {
	if gasFeeCap.Lt(tip) {
		return fmt.Errorf("%w: address %v, tip: %s, gasFeeCap: %s", ErrTipAboveFeeCap,
			from.Hex(), tip, gasFeeCap)
	}
	if baseFee != nil && gasFeeCap.Lt(baseFee) && !isFree {
		return fmt.Errorf("%w: address %v, gasFeeCap: %s baseFee: %s", ErrFeeCapTooLow,
			from.Hex(), gasFeeCap, baseFee)
	}
	return nil
}

// DESCRIBED: docs/programmers_guide/guide.md#nonce
func (st *StateTransition) preCheck(gasBailout bool) error {
	if st.msg.IsDepositTx() {
		// Check clause 6: caller has enough balance to cover asset transfer for **topmost** call
		// buyGas method originally handled balance check, but deposit tx does not use it
		// Therefore explicit check required for separating consensus error and evm internal error.
		// If not check it here, it will trigger evm internal error and break consensus.
		if have, want := st.state.GetBalance(st.msg.From()), st.msg.Value(); have.Cmp(want) < 0 {
			if !gasBailout {
				return fmt.Errorf("%w: address %v have %v want %v", ErrInsufficientFunds, st.msg.From().Hex(), have, want)
			}
		}
		// No fee fields to check, no nonce to check, and no need to check if EOA (L1 already verified it for us)
		// Gas is free, but no refunds!
		st.initialGas = st.msg.Gas()
		st.gas += st.msg.Gas() // Add gas here in order to be able to execute calls.
		// Don't touch the gas pool for system transactions
		if st.msg.IsSystemTx() {
			if st.evm.ChainConfig().IsOptimismRegolith(st.evm.Context().Time) {
				return fmt.Errorf("%w: address %v", ErrSystemTxNotSupported,
					st.msg.From().Hex())
			}
			return nil
		}
		// gas used by deposits may not be used by other txs
		if err := st.gp.SubGas(st.msg.Gas()); err != nil {
			if !gasBailout {
				return err
			}
		}
		return nil
	}
	// Make sure this transaction's nonce is correct.
	if st.msg.CheckNonce() && !st.msg.IsFake() {
		stNonce := st.state.GetNonce(st.msg.From())
		if msgNonce := st.msg.Nonce(); stNonce < msgNonce {
			return fmt.Errorf("%w: address %v, tx: %d state: %d", ErrNonceTooHigh,
				st.msg.From().Hex(), msgNonce, stNonce)
		} else if stNonce > msgNonce {
			return fmt.Errorf("%w: address %v, tx: %d state: %d", ErrNonceTooLow,
				st.msg.From().Hex(), msgNonce, stNonce)
		} else if stNonce+1 < stNonce {
			return fmt.Errorf("%w: address %v, nonce: %d", ErrNonceMax,
				st.msg.From().Hex(), stNonce)
		}

		// Make sure the sender is an EOA (EIP-3607)
		if codeHash := st.state.GetCodeHash(st.msg.From()); codeHash != emptyCodeHash && codeHash != (libcommon.Hash{}) {
			// libcommon.Hash{} means that the sender is not in the state.
			// Historically there were transactions with 0 gas price and non-existing sender,
			// so we have to allow that.
			return fmt.Errorf("%w: address %v, codehash: %s", ErrSenderNoEOA,
				st.msg.From().Hex(), codeHash)
		}
	}

	// Make sure the transaction gasFeeCap is greater than the block's baseFee.
	if st.evm.ChainRules().IsLondon {
		// Skip the checks if gas fields are zero and baseFee was explicitly disabled (eth_call)
		if !st.evm.Config().NoBaseFee || !st.gasFeeCap.IsZero() || !st.tip.IsZero() {
			if err := CheckEip1559TxGasFeeCap(st.msg.From(), st.gasFeeCap, st.tip, st.evm.Context().BaseFee, st.msg.IsFree()); err != nil {
				return err
			}
		}
	}
	if st.msg.BlobGas() > 0 && st.evm.ChainRules().IsCancun {
		if st.evm.Context().ExcessBlobGas == nil {
			return fmt.Errorf("%w: Cancun is active but ExcessBlobGas is nil", ErrInternalFailure)
		}
		blobGasPrice, err := misc.GetBlobGasPrice(*st.evm.Context().ExcessBlobGas)
		if err != nil {
			return err
		}
		maxFeePerBlobGas := st.msg.MaxFeePerBlobGas()
		if blobGasPrice.Cmp(maxFeePerBlobGas) > 0 {
			return fmt.Errorf("%w: address %v, maxFeePerBlobGas: %v blobGasPrice: %v, excessBlobGas: %v",
				ErrMaxFeePerBlobGas,
				st.msg.From().Hex(), st.msg.MaxFeePerBlobGas(), blobGasPrice, st.evm.Context().ExcessBlobGas)
		}
	}

	return st.buyGas(gasBailout)
}

// TransitionDb will transition the state by applying the current message and
// returning the evm execution result with following fields.
//
//   - used gas:
//     total gas used (including gas being refunded)
//   - returndata:
//     the returned data from evm
//   - concrete execution error:
//     various **EVM** error which aborts the execution,
//     e.g. ErrOutOfGas, ErrExecutionReverted
//
// However if any consensus issue encountered, return the error directly with
// nil evm execution result.
func (st *StateTransition) TransitionDb(refunds bool, gasBailout bool) (*ExecutionResult, error) {
	if mint := st.msg.Mint(); mint != nil {
		st.state.AddBalance(st.msg.From(), mint)
	}
	snap := st.state.Snapshot()

	result, err := st.innerTransitionDb(refunds, gasBailout)
	// Failed deposits must still be included. Unless we cannot produce the block at all due to the gas limit.
	// On deposit failure, we rewind any state changes from after the minting, and increment the nonce.
	if err != nil && err != ErrGasLimitReached && st.msg.IsDepositTx() {
		st.state.RevertToSnapshot(snap)
		// Even though we revert the state changes, always increment the nonce for the next deposit transaction
		st.state.SetNonce(st.msg.From(), st.state.GetNonce(st.msg.From())+1)
		// Record deposits as using all their gas (matches the gas pool)
		// System Transactions are special & are not recorded as using any gas (anywhere)
		gasUsed := st.msg.Gas()
		// Regolith changes this behaviour so the actual gas used is reported.
		// In this case the tx is invalid so is recorded as using all gas.
		if st.msg.IsSystemTx() && !st.evm.ChainConfig().IsRegolith(st.evm.Context().Time) {
			gasUsed = 0
		}
		result = &ExecutionResult{
			UsedGas:    gasUsed,
			Err:        fmt.Errorf("failed deposit: %w", err),
			ReturnData: nil,
		}
		err = nil
	}
	return result, err

}

func (st *StateTransition) innerTransitionDb(refunds bool, gasBailout bool) (*ExecutionResult, error) {
	coinbase := st.evm.Context().Coinbase
	var input1 *uint256.Int
	var input2 *uint256.Int
	if st.isBor {
		input1 = st.state.GetBalance(st.msg.From()).Clone()
		input2 = st.state.GetBalance(coinbase).Clone()
	}
	// First check this message satisfies all consensus rules before
	// applying the message. The rules include these clauses
	//
	// 1. the nonce of the message caller is correct
	// 2. caller has enough balance to cover transaction fee(gaslimit * gasprice)
	// 3. the amount of gas required is available in the block
	// 4. the purchased gas is enough to cover intrinsic usage
	// 5. there is no overflow when calculating intrinsic gas
	// 6. caller has enough balance to cover asset transfer for **topmost** call

	// Check clauses 1-3 and 6, buy gas if everything is correct
	if err := st.preCheck(gasBailout); err != nil {
		return nil, err
	}
	if st.evm.Config().Debug {
		st.evm.Config().Tracer.CaptureTxStart(st.initialGas)
		defer func() {
			st.evm.Config().Tracer.CaptureTxEnd(st.gas)
		}()
	}

	msg := st.msg
	sender := vm.AccountRef(msg.From())
	contractCreation := msg.To() == nil
	rules := st.evm.ChainRules()
	vmConfig := st.evm.Config()
	isEIP3860 := vmConfig.HasEip3860(rules)

	// Check clauses 4-5, subtract intrinsic gas if everything is correct
	gas, err := IntrinsicGas(st.data, st.msg.AccessList(), contractCreation, rules.IsHomestead, rules.IsIstanbul, isEIP3860)
	if err != nil {
		return nil, err
	}
	if st.gas < gas {
		return nil, fmt.Errorf("%w: have %d, want %d", ErrIntrinsicGas, st.gas, gas)
	}
	st.gas -= gas

	var bailout bool
	// Gas bailout (for trace_call) should only be applied if there is not sufficient balance to perform value transfer
	if gasBailout {
		if !msg.Value().IsZero() && !st.evm.Context().CanTransfer(st.state, msg.From(), msg.Value()) {
			bailout = true
		}
	}

	// Check whether the init code size has been exceeded.
	if isEIP3860 && contractCreation && len(st.data) > params.MaxInitCodeSize {
		return nil, fmt.Errorf("%w: code size %v limit %v", ErrMaxInitCodeSizeExceeded, len(st.data), params.MaxInitCodeSize)
	}

	// Execute the preparatory steps for state transition which includes:
	// - prepare accessList(post-berlin)
	// - reset transient storage(eip 1153)
	st.state.Prepare(rules, msg.From(), coinbase, msg.To(), vm.ActivePrecompiles(rules), msg.AccessList())

	var (
		ret   []byte
		vmerr error // vm errors do not effect consensus and are therefore not assigned to err
	)
	if contractCreation {
		// The reason why we don't increment nonce here is that we need the original
		// nonce to calculate the address of the contract that is being created
		// It does get incremented inside the `Create` call, after the computation
		// of the contract's address, but before the execution of the code.
		ret, _, st.gas, vmerr = st.evm.Create(sender, st.data, st.gas, st.value)
	} else {
		// Increment the nonce for the next transaction
		st.state.SetNonce(msg.From(), st.state.GetNonce(sender.Address())+1)
		ret, st.gas, vmerr = st.evm.Call(sender, st.to(), st.data, st.gas, st.value, bailout)
	}
	// if deposit: skip refunds, skip tipping coinbase
	// Regolith changes this behaviour to report the actual gasUsed instead of always reporting all gas used.
	if st.msg.IsDepositTx() && !rules.IsOptimismRegolith {
		// Record deposits as using all their gas (matches the gas pool)
		// System Transactions are special & are not recorded as using any gas (anywhere)
		gasUsed := st.msg.Gas()
		if st.msg.IsSystemTx() {
			gasUsed = 0
		}
		return &ExecutionResult{
			UsedGas:    gasUsed,
			Err:        vmerr,
			ReturnData: ret,
		}, nil
	}
	// Note for deposit tx there is no ETH refunded for unused gas, but that's taken care of by the fact that gasPrice
	// is always 0 for deposit tx. So calling refundGas will ensure the gasUsed accounting is correct without actually
	// changing the sender's balance
	if refunds {
		if rules.IsLondon {
			// After EIP-3529: refunds are capped to gasUsed / 5
			st.refundGas(params.RefundQuotientEIP3529)
		} else {
			// Before EIP-3529: refunds were capped to gasUsed / 2
			st.refundGas(params.RefundQuotient)
		}
	}
	if st.msg.IsDepositTx() && rules.IsOptimismRegolith {
		// Skip coinbase payments for deposit tx in Regolith
		return &ExecutionResult{
			UsedGas:    st.gasUsed(),
			Err:        vmerr,
			ReturnData: ret,
		}, nil
	}
	effectiveTip := st.gasPrice
	if rules.IsLondon {
		if st.gasFeeCap.Gt(st.evm.Context().BaseFee) {
			effectiveTip = cmath.Min256(st.tip, new(uint256.Int).Sub(st.gasFeeCap, st.evm.Context().BaseFee))
		} else {
			effectiveTip = u256.Num0
		}
	}
	amount := new(uint256.Int).SetUint64(st.gasUsed())
	amount.Mul(amount, effectiveTip) // gasUsed * effectiveTip = how much goes to the block producer (miner, validator)
	st.state.AddBalance(coinbase, amount)
	if !msg.IsFree() && rules.IsLondon && rules.IsEip1559FeeCollector {
		burntContractAddress := *st.evm.ChainConfig().Eip1559FeeCollector
		burnAmount := new(uint256.Int).Mul(new(uint256.Int).SetUint64(st.gasUsed()), st.evm.Context().BaseFee)
		st.state.AddBalance(burntContractAddress, burnAmount)
	}
	if st.isBor {
		// Deprecating transfer log and will be removed in future fork. PLEASE DO NOT USE this transfer log going forward. Parameters won't get updated as expected going forward with EIP1559
		// add transfer log
		output1 := input1.Clone()
		output2 := input2.Clone()
		AddFeeTransferLog(
			st.state,

			msg.From(),
			coinbase,

			amount,
			input1,
			input2,
			output1.Sub(output1, amount),
			output2.Add(output2, amount),
		)
	}
	if optimismConfig := st.evm.ChainConfig().Optimism; optimismConfig != nil {
		st.state.AddBalance(params.OptimismBaseFeeRecipient, new(uint256.Int).Mul(uint256.NewInt(st.gasUsed()), st.evm.Context().BaseFee))
		if st.evm.Context().L1CostFunc == nil { // Erigon EVM context is used in many unexpected/hacky ways, let's panic if it's misconfigured
			panic("missing L1 cost func in block context, please configure l1 cost when using optimism config to run EVM")
		}
		if cost := st.evm.Context().L1CostFunc(st.evm.Context().BlockNumber, st.evm.Context().Time, st.msg); cost != nil {
			st.state.AddBalance(params.OptimismL1FeeRecipient, cost)
		}
	}

	return &ExecutionResult{
		UsedGas:    st.gasUsed(),
		Err:        vmerr,
		ReturnData: ret,
	}, nil
}

func (st *StateTransition) refundGas(refundQuotient uint64) {
	// Apply refund counter, capped to half of the used gas.
	refund := st.gasUsed() / refundQuotient
	if refund > st.state.GetRefund() {
		refund = st.state.GetRefund()
	}
	st.gas += refund

	// Return ETH for remaining gas, exchanged at the original rate.
	remaining := new(uint256.Int).Mul(new(uint256.Int).SetUint64(st.gas), st.gasPrice)
	st.state.AddBalance(st.msg.From(), remaining)

	// Also return remaining gas to the block gas counter so it is
	// available for the next transaction.
	st.gp.AddGas(st.gas)
}

// gasUsed returns the amount of gas used up by the state transition.
func (st *StateTransition) gasUsed() uint64 {
	return st.initialGas - st.gas
}<|MERGE_RESOLUTION|>--- conflicted
+++ resolved
@@ -245,14 +245,10 @@
 		if overflow {
 			return fmt.Errorf("%w: address %v", ErrInsufficientFunds, st.msg.From().Hex())
 		}
-<<<<<<< HEAD
 		if l1Cost != nil {
 			balanceCheck.Add(balanceCheck, l1Cost)
 		}
-		balanceCheck, overflow = balanceCheck.AddOverflow(balanceCheck, dgval)
-=======
 		balanceCheck, overflow = balanceCheck.AddOverflow(balanceCheck, blobGasVal)
->>>>>>> 0a1bbdb7
 		if overflow {
 			return fmt.Errorf("%w: address %v", ErrInsufficientFunds, st.msg.From().Hex())
 		}
