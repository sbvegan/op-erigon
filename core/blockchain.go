// Copyright 2014 The go-ethereum Authors
// This file is part of the go-ethereum library.
//
// The go-ethereum library is free software: you can redistribute it and/or modify
// it under the terms of the GNU Lesser General Public License as published by
// the Free Software Foundation, either version 3 of the License, or
// (at your option) any later version.
//
// The go-ethereum library is distributed in the hope that it will be useful,
// but WITHOUT ANY WARRANTY; without even the implied warranty of
// MERCHANTABILITY or FITNESS FOR A PARTICULAR PURPOSE. See the
// GNU Lesser General Public License for more details.
//
// You should have received a copy of the GNU Lesser General Public License
// along with the go-ethereum library. If not, see <http://www.gnu.org/licenses/>.

// Package core implements the Ethereum consensus protocol.
package core

import (
	"fmt"
	"time"

	"github.com/ledgerwatch/erigon/metrics"
	"golang.org/x/crypto/sha3"
	"golang.org/x/exp/slices"

	"github.com/ledgerwatch/erigon-lib/chain"
	libcommon "github.com/ledgerwatch/erigon-lib/common"
	"github.com/ledgerwatch/erigon-lib/common/fixedgas"

	"github.com/ledgerwatch/erigon/common/math"
	"github.com/ledgerwatch/erigon/common/u256"
	"github.com/ledgerwatch/erigon/consensus"
	"github.com/ledgerwatch/erigon/core/state"
	"github.com/ledgerwatch/erigon/core/types"
	"github.com/ledgerwatch/erigon/core/vm"
	"github.com/ledgerwatch/erigon/core/vm/evmtypes"
	"github.com/ledgerwatch/erigon/rlp"
	"github.com/ledgerwatch/log/v3"
)

var (
	BlockExecutionTimer = metrics.GetOrCreateSummary("chain_execution_seconds")
)

type SyncMode string

const (
	TriesInMemory = 128

	// See gas_limit in https://github.com/gnosischain/specs/blob/master/execution/withdrawals.md
	SysCallGasLimit = uint64(30_000_000)
)

type RejectedTx struct {
	Index int    `json:"index"    gencodec:"required"`
	Err   string `json:"error"    gencodec:"required"`
}

type RejectedTxs []*RejectedTx

type EphemeralExecResult struct {
	StateRoot        libcommon.Hash        `json:"stateRoot"`
	TxRoot           libcommon.Hash        `json:"txRoot"`
	ReceiptRoot      libcommon.Hash        `json:"receiptsRoot"`
	LogsHash         libcommon.Hash        `json:"logsHash"`
	Bloom            types.Bloom           `json:"logsBloom"        gencodec:"required"`
	Receipts         types.Receipts        `json:"receipts"`
	Rejected         RejectedTxs           `json:"rejected,omitempty"`
	Difficulty       *math.HexOrDecimal256 `json:"currentDifficulty" gencodec:"required"`
	GasUsed          math.HexOrDecimal64   `json:"gasUsed"`
	StateSyncReceipt *types.Receipt        `json:"-"`
}

// ExecuteBlockEphemerally runs a block from provided stateReader and
// writes the result to the provided stateWriter
func ExecuteBlockEphemerally(
	chainConfig *chain.Config, vmConfig *vm.Config,
	blockHashFunc func(n uint64) libcommon.Hash,
	engine consensus.Engine, block *types.Block,
	stateReader state.StateReader, stateWriter state.WriterWithChangeSets,
	chainReader consensus.ChainReader, getTracer func(txIndex int, txHash libcommon.Hash) (vm.EVMLogger, error),
	logger log.Logger,
) (*EphemeralExecResult, error) {

	defer BlockExecutionTimer.UpdateDuration(time.Now())
	block.Uncles()
	ibs := state.New(stateReader)
	header := block.Header()

	usedGas := new(uint64)
	usedBlobGas := new(uint64)
	gp := new(GasPool)
	gp.AddGas(block.GasLimit()).AddBlobGas(fixedgas.MaxBlobGasPerBlock)

	var (
		rejectedTxs []*RejectedTx
		includedTxs types.Transactions
		receipts    types.Receipts
	)

	if err := InitializeBlockExecution(engine, chainReader, block.Header(), chainConfig, ibs, logger); err != nil {
		return nil, err
	}

	noop := state.NewNoopWriter()
	//fmt.Printf("====txs processing start: %d====\n", block.NumberU64())
	for i, tx := range block.Transactions() {
		ibs.SetTxContext(tx.Hash(), block.Hash(), i)
		writeTrace := false
		if vmConfig.Debug && vmConfig.Tracer == nil {
			tracer, err := getTracer(i, tx.Hash())
			if err != nil {
				return nil, fmt.Errorf("could not obtain tracer: %w", err)
			}
			vmConfig.Tracer = tracer
			writeTrace = true
		}
		receipt, _, err := ApplyTransaction(chainConfig, blockHashFunc, engine, nil, gp, ibs, noop, header, tx, usedGas, usedBlobGas, *vmConfig)
		if writeTrace {
			if ftracer, ok := vmConfig.Tracer.(vm.FlushableTracer); ok {
				ftracer.Flush(tx)
			}

			vmConfig.Tracer = nil
		}
		if err != nil {
			if !vmConfig.StatelessExec {
				return nil, fmt.Errorf("could not apply tx %d from block %d [%v]: %w", i, block.NumberU64(), tx.Hash().Hex(), err)
			}
			rejectedTxs = append(rejectedTxs, &RejectedTx{i, err.Error()})
		} else {
			includedTxs = append(includedTxs, tx)
			if !vmConfig.NoReceipts {
				receipts = append(receipts, receipt)
			}
		}
	}

	receiptSha := types.DeriveSha(receipts)
	if !vmConfig.StatelessExec && chainConfig.IsByzantium(header.Number.Uint64()) && !vmConfig.NoReceipts && receiptSha != block.ReceiptHash() {
		return nil, fmt.Errorf("mismatched receipt headers for block %d (%s != %s)", block.NumberU64(), receiptSha.Hex(), block.ReceiptHash().Hex())
	}

	if !vmConfig.StatelessExec && *usedGas != header.GasUsed {
		return nil, fmt.Errorf("gas used by execution: %d, in header: %d", *usedGas, header.GasUsed)
	}

	if header.BlobGasUsed != nil && *usedBlobGas != *header.BlobGasUsed {
		return nil, fmt.Errorf("blob gas used by execution: %d, in header: %d", *usedBlobGas, *header.BlobGasUsed)
	}

	var bloom types.Bloom
	if !vmConfig.NoReceipts {
		bloom = types.CreateBloom(receipts)
		if !vmConfig.StatelessExec && bloom != header.Bloom {
			return nil, fmt.Errorf("bloom computed by execution: %x, in header: %x", bloom, header.Bloom)
		}
	}
	if !vmConfig.ReadOnly {
		txs := block.Transactions()
		if _, _, _, err := FinalizeBlockExecution(engine, stateReader, block.Header(), txs, block.Uncles(), stateWriter, chainConfig, ibs, receipts, block.Withdrawals(), chainReader, false, logger); err != nil {
			return nil, err
		}
	}
	blockLogs := ibs.Logs()
	execRs := &EphemeralExecResult{
		TxRoot:      types.DeriveSha(includedTxs),
		ReceiptRoot: receiptSha,
		Bloom:       bloom,
		LogsHash:    rlpHash(blockLogs),
		Receipts:    receipts,
		Difficulty:  (*math.HexOrDecimal256)(header.Difficulty),
		GasUsed:     math.HexOrDecimal64(*usedGas),
		Rejected:    rejectedTxs,
	}

	if chainConfig.Bor != nil {
		var logs []*types.Log
		for _, receipt := range receipts {
			logs = append(logs, receipt.Logs...)
		}

		stateSyncReceipt := &types.Receipt{}
		if chainConfig.Consensus == chain.BorConsensus && len(blockLogs) > 0 {
			slices.SortStableFunc(blockLogs, func(i, j *types.Log) bool { return i.Index < j.Index })

			if len(blockLogs) > len(logs) {
				stateSyncReceipt.Logs = blockLogs[len(logs):] // get state-sync logs from `state.Logs()`

				// fill the state sync with the correct information
				types.DeriveFieldsForBorReceipt(stateSyncReceipt, block.Hash(), block.NumberU64(), receipts)
				stateSyncReceipt.Status = types.ReceiptStatusSuccessful
			}
		}

		execRs.StateSyncReceipt = stateSyncReceipt
	}

	return execRs, nil
}

func rlpHash(x interface{}) (h libcommon.Hash) {
	hw := sha3.NewLegacyKeccak256()
	rlp.Encode(hw, x) //nolint:errcheck
	hw.Sum(h[:0])
	return h
}

func SysCallContract(contract libcommon.Address, data []byte, chainConfig *chain.Config, ibs *state.IntraBlockState, header *types.Header, engine consensus.EngineReader, constCall bool) (result []byte, err error) {
	msg := types.NewMessage(
		state.SystemAddress,
		&contract,
		0, u256.Num0,
		SysCallGasLimit,
		u256.Num0,
		nil, nil,
		data, nil, false,
<<<<<<< HEAD
		true,  // isFree
		false, // isFake
		nil,   // maxFeePerDataGas
=======
		true, // isFree
		nil,  // maxFeePerBlobGas
>>>>>>> 034ef638
	)
	vmConfig := vm.Config{NoReceipts: true, RestoreState: constCall}
	// Create a new context to be used in the EVM environment
	isBor := chainConfig.Bor != nil
	var txContext evmtypes.TxContext
	var author *libcommon.Address
	if isBor {
		author = &header.Coinbase
		txContext = evmtypes.TxContext{}
	} else {
		author = &state.SystemAddress
		txContext = NewEVMTxContext(msg)
	}
	blockContext := NewEVMBlockContext(header, GetHashFn(header, nil), engine, author)
	evm := vm.NewEVM(blockContext, txContext, ibs, chainConfig, vmConfig)

	ret, _, err := evm.Call(
		vm.AccountRef(msg.From()),
		*msg.To(),
		msg.Data(),
		msg.Gas(),
		msg.Value(),
		false,
	)
	if isBor && err != nil {
		return nil, nil
	}
	return ret, err
}

// SysCreate is a special (system) contract creation methods for genesis constructors.
func SysCreate(contract libcommon.Address, data []byte, chainConfig chain.Config, ibs *state.IntraBlockState, header *types.Header) (result []byte, err error) {
	msg := types.NewMessage(
		contract,
		nil, // to
		0, u256.Num0,
		SysCallGasLimit,
		u256.Num0,
		nil, nil,
		data, nil, false,
<<<<<<< HEAD
		true,  // isFree
		false, // isFake
		nil,   // maxFeePerDataGas
=======
		true, // isFree
		nil,  // maxFeePerBlobGas
>>>>>>> 034ef638
	)
	vmConfig := vm.Config{NoReceipts: true}
	// Create a new context to be used in the EVM environment
	author := &contract
	txContext := NewEVMTxContext(msg)
	blockContext := NewEVMBlockContext(header, GetHashFn(header, nil), nil, author)
	evm := vm.NewEVM(blockContext, txContext, ibs, &chainConfig, vmConfig)

	ret, _, err := evm.SysCreate(
		vm.AccountRef(msg.From()),
		msg.Data(),
		msg.Gas(),
		msg.Value(),
		contract,
	)
	return ret, err
}

func FinalizeBlockExecution(
	engine consensus.Engine, stateReader state.StateReader,
	header *types.Header, txs types.Transactions, uncles []*types.Header,
	stateWriter state.WriterWithChangeSets, cc *chain.Config,
	ibs *state.IntraBlockState, receipts types.Receipts,
	withdrawals []*types.Withdrawal, chainReader consensus.ChainReader,
	isMining bool,
	logger log.Logger,
) (newBlock *types.Block, newTxs types.Transactions, newReceipt types.Receipts, err error) {
	syscall := func(contract libcommon.Address, data []byte) ([]byte, error) {
		return SysCallContract(contract, data, cc, ibs, header, engine, false /* constCall */)
	}
	if isMining {
		newBlock, newTxs, newReceipt, err = engine.FinalizeAndAssemble(cc, header, ibs, txs, uncles, receipts, withdrawals, chainReader, syscall, nil, logger)
	} else {
		_, _, err = engine.Finalize(cc, header, ibs, txs, uncles, receipts, withdrawals, chainReader, syscall, logger)
	}
	if err != nil {
		return nil, nil, nil, err
	}

	if err := ibs.CommitBlock(cc.Rules(header.Number.Uint64(), header.Time), stateWriter); err != nil {
		return nil, nil, nil, fmt.Errorf("committing block %d failed: %w", header.Number.Uint64(), err)
	}

	if err := stateWriter.WriteChangeSets(); err != nil {
		return nil, nil, nil, fmt.Errorf("writing changesets for block %d failed: %w", header.Number.Uint64(), err)
	}
	return newBlock, newTxs, newReceipt, nil
}

func InitializeBlockExecution(engine consensus.Engine, chain consensus.ChainHeaderReader, header *types.Header,
	cc *chain.Config, ibs *state.IntraBlockState, logger log.Logger,
) error {
	engine.Initialize(cc, chain, header, ibs, func(contract libcommon.Address, data []byte, ibState *state.IntraBlockState, header *types.Header, constCall bool) ([]byte, error) {
		return SysCallContract(contract, data, cc, ibState, header, engine, constCall)
	}, logger)
	noop := state.NewNoopWriter()
	ibs.FinalizeTx(cc.Rules(header.Number.Uint64(), header.Time), noop)
	return nil
}<|MERGE_RESOLUTION|>--- conflicted
+++ resolved
@@ -217,14 +217,9 @@
 		u256.Num0,
 		nil, nil,
 		data, nil, false,
-<<<<<<< HEAD
 		true,  // isFree
 		false, // isFake
-		nil,   // maxFeePerDataGas
-=======
-		true, // isFree
-		nil,  // maxFeePerBlobGas
->>>>>>> 034ef638
+		nil,   // maxFeePerBlobGas
 	)
 	vmConfig := vm.Config{NoReceipts: true, RestoreState: constCall}
 	// Create a new context to be used in the EVM environment
@@ -265,14 +260,9 @@
 		u256.Num0,
 		nil, nil,
 		data, nil, false,
-<<<<<<< HEAD
 		true,  // isFree
 		false, // isFake
-		nil,   // maxFeePerDataGas
-=======
-		true, // isFree
-		nil,  // maxFeePerBlobGas
->>>>>>> 034ef638
+		nil,   // maxFeePerBlobGas
 	)
 	vmConfig := vm.Config{NoReceipts: true}
 	// Create a new context to be used in the EVM environment
