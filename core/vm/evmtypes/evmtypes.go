--- conflicted
+++ resolved
@@ -32,14 +32,10 @@
 	Difficulty    *big.Int          // Provides information for DIFFICULTY
 	BaseFee       *uint256.Int      // Provides information for BASEFEE
 	PrevRanDao    *libcommon.Hash   // Provides information for PREVRANDAO
-<<<<<<< HEAD
-	ExcessDataGas *big.Int          // Provides information for handling data blobs
+	ExcessDataGas *uint64           // Provides information for handling data blobs
 
 	// L1CostFunc returns the L1 cost of the rollup message, the function may be nil, or return nil
 	L1CostFunc types.L1CostFunc
-=======
-	ExcessDataGas *uint64           // Provides information for handling data blobs
->>>>>>> 9adcc17e
 }
 
 // TxContext provides the EVM with information about a transaction.
