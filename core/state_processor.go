--- conflicted
+++ resolved
@@ -116,12 +116,8 @@
 	// about the transaction and calling mechanisms.
 	cfg.SkipAnalysis = SkipAnalysis(config, header.Number.Uint64())
 
-<<<<<<< HEAD
-	blockContext := NewEVMBlockContext(header, blockHashFunc, engine, author, excessDataGas)
+	blockContext := NewEVMBlockContext(header, blockHashFunc, engine, author)
 	blockContext.L1CostFunc = types.NewL1CostFunc(config, ibs)
-=======
-	blockContext := NewEVMBlockContext(header, blockHashFunc, engine, author)
->>>>>>> 9adcc17e
 	vmenv := vm.NewEVM(blockContext, evmtypes.TxContext{}, ibs, config, cfg)
 
 	return applyTransaction(config, engine, gp, ibs, stateWriter, header, tx, usedGas, vmenv, cfg)
