--- conflicted
+++ resolved
@@ -17,7 +17,6 @@
 package rawdb
 
 import (
-	"github.com/ledgerwatch/erigon-lib/chain"
 	"math/big"
 
 	libcommon "github.com/ledgerwatch/erigon-lib/common"
@@ -63,103 +62,4 @@
 // DeleteTxLookupEntry removes all transaction data associated with a hash.
 func DeleteTxLookupEntry(db kv.Deleter, hash libcommon.Hash) error {
 	return db.Delete(kv.TxLookup, hash.Bytes())
-<<<<<<< HEAD
-}
-
-// ReadTransactionByHash retrieves a specific transaction from the database, along with
-// its added positional metadata.
-func ReadTransactionByHash(db kv.Tx, hash libcommon.Hash) (types.Transaction, libcommon.Hash, uint64, uint64, error) {
-	blockNumber, err := ReadTxLookupEntry(db, hash)
-	if err != nil {
-		return nil, libcommon.Hash{}, 0, 0, err
-	}
-	if blockNumber == nil {
-		return nil, libcommon.Hash{}, 0, 0, nil
-	}
-	blockHash, err := ReadCanonicalHash(db, *blockNumber)
-	if err != nil {
-		return nil, libcommon.Hash{}, 0, 0, err
-	}
-	if blockHash == (libcommon.Hash{}) {
-		return nil, libcommon.Hash{}, 0, 0, nil
-	}
-	body := ReadCanonicalBodyWithTransactions(db, blockHash, *blockNumber)
-	if body == nil {
-		log.Error("Transaction referenced missing", "number", blockNumber, "hash", blockHash)
-		return nil, libcommon.Hash{}, 0, 0, nil
-	}
-	senders, err1 := ReadSenders(db, blockHash, *blockNumber)
-	if err1 != nil {
-		return nil, libcommon.Hash{}, 0, 0, err1
-	}
-	body.SendersToTxs(senders)
-	for txIndex, tx := range body.Transactions {
-		if tx.Hash() == hash {
-			return tx, blockHash, *blockNumber, uint64(txIndex), nil
-		}
-	}
-	log.Error("Transaction not found", "number", blockNumber, "hash", blockHash, "txhash", hash)
-	return nil, libcommon.Hash{}, 0, 0, nil
-}
-
-// ReadTransaction retrieves a specific transaction from the database, along with
-// its added positional metadata.
-func ReadTransaction(db kv.Tx, hash libcommon.Hash, blockNumber uint64) (types.Transaction, libcommon.Hash, uint64, uint64, error) {
-	blockHash, err := ReadCanonicalHash(db, blockNumber)
-	if err != nil {
-		return nil, libcommon.Hash{}, 0, 0, err
-	}
-	if blockHash == (libcommon.Hash{}) {
-		return nil, libcommon.Hash{}, 0, 0, nil
-	}
-	body := ReadCanonicalBodyWithTransactions(db, blockHash, blockNumber)
-	if body == nil {
-		log.Error("Transaction referenced missing", "number", blockNumber, "hash", blockHash)
-		return nil, libcommon.Hash{}, 0, 0, nil
-	}
-	senders, err1 := ReadSenders(db, blockHash, blockNumber)
-	if err1 != nil {
-		return nil, libcommon.Hash{}, 0, 0, err1
-	}
-	body.SendersToTxs(senders)
-	for txIndex, tx := range body.Transactions {
-		if tx.Hash() == hash {
-			return tx, blockHash, blockNumber, uint64(txIndex), nil
-		}
-	}
-	log.Error("Transaction not found", "number", blockNumber, "hash", blockHash, "txhash", hash)
-	return nil, libcommon.Hash{}, 0, 0, nil
-}
-
-func ReadReceipt(config *chain.Config, db kv.Tx, txHash libcommon.Hash) (*types.Receipt, libcommon.Hash, uint64, uint64, error) {
-	// Retrieve the context of the receipt based on the transaction hash
-	blockNumber, err := ReadTxLookupEntry(db, txHash)
-	if err != nil {
-		return nil, libcommon.Hash{}, 0, 0, err
-	}
-	if blockNumber == nil {
-		return nil, libcommon.Hash{}, 0, 0, nil
-	}
-	blockHash, err := ReadCanonicalHash(db, *blockNumber)
-	if err != nil {
-		return nil, libcommon.Hash{}, 0, 0, err
-	}
-	if blockHash == (libcommon.Hash{}) {
-		return nil, libcommon.Hash{}, 0, 0, nil
-	}
-	b, senders, err := ReadBlockWithSenders(db, blockHash, *blockNumber)
-	if err != nil {
-		return nil, libcommon.Hash{}, 0, 0, err
-	}
-	// Read all the receipts from the block and return the one with the matching hash
-	receipts := ReadReceipts(config, db, b, senders)
-	for receiptIndex, receipt := range receipts {
-		if receipt.TxHash == txHash {
-			return receipt, blockHash, *blockNumber, uint64(receiptIndex), nil
-		}
-	}
-	log.Error("Receipt not found", "number", blockNumber, "hash", blockHash, "txhash", txHash)
-	return nil, libcommon.Hash{}, 0, 0, nil
-=======
->>>>>>> 9adcc17e
 }