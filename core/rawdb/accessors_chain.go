// Copyright 2018 The go-ethereum Authors
// This file is part of the go-ethereum library.
//
// The go-ethereum library is free software: you can redistribute it and/or modify
// it under the terms of the GNU Lesser General Public License as published by
// the Free Software Foundation, either version 3 of the License, or
// (at your option) any later version.
//
// The go-ethereum library is distributed in the hope that it will be useful,
// but WITHOUT ANY WARRANTY; without even the implied warranty of
// MERCHANTABILITY or FITNESS FOR A PARTICULAR PURPOSE. See the
// GNU Lesser General Public License for more details.
//
// You should have received a copy of the GNU Lesser General Public License
// along with the go-ethereum library. If not, see <http://www.gnu.org/licenses/>.

package rawdb

import (
	"bytes"
	"context"
	"encoding/binary"
	"encoding/json"
	"fmt"
	"github.com/ledgerwatch/erigon-lib/chain"
	"math"
	"math/big"
	"time"

	"github.com/ledgerwatch/erigon-lib/kv/kvcfg"

	"github.com/gballet/go-verkle"
	common2 "github.com/ledgerwatch/erigon-lib/common"
	libcommon "github.com/ledgerwatch/erigon-lib/common"
	"github.com/ledgerwatch/erigon-lib/common/cmp"
	"github.com/ledgerwatch/erigon-lib/common/dbg"
	"github.com/ledgerwatch/erigon-lib/common/hexutility"
	"github.com/ledgerwatch/erigon-lib/common/length"
	"github.com/ledgerwatch/erigon-lib/kv"
	"github.com/ledgerwatch/log/v3"

	"github.com/ledgerwatch/erigon/common"
	"github.com/ledgerwatch/erigon/common/dbutils"
	"github.com/ledgerwatch/erigon/core/types"
	"github.com/ledgerwatch/erigon/eth/stagedsync/stages"
	"github.com/ledgerwatch/erigon/ethdb/cbor"
	"github.com/ledgerwatch/erigon/rlp"
	"github.com/ledgerwatch/erigon/turbo/services"
)

// ReadCanonicalHash retrieves the hash assigned to a canonical block number.
func ReadCanonicalHash(db kv.Getter, number uint64) (libcommon.Hash, error) {
	data, err := db.GetOne(kv.HeaderCanonical, hexutility.EncodeTs(number))
	if err != nil {
		return libcommon.Hash{}, fmt.Errorf("failed ReadCanonicalHash: %w, number=%d", err, number)
	}
	if len(data) == 0 {
		return libcommon.Hash{}, nil
	}
	return libcommon.BytesToHash(data), nil
}

// WriteCanonicalHash stores the hash assigned to a canonical block number.
func WriteCanonicalHash(db kv.Putter, hash libcommon.Hash, number uint64) error {
	if err := db.Put(kv.HeaderCanonical, hexutility.EncodeTs(number), hash.Bytes()); err != nil {
		return fmt.Errorf("failed to store number to hash mapping: %w", err)
	}
	return nil
}

// TruncateCanonicalHash removes all the number to hash canonical mapping from block number N
func TruncateCanonicalHash(tx kv.RwTx, blockFrom uint64, deleteHeaders bool) error {
	if err := tx.ForEach(kv.HeaderCanonical, hexutility.EncodeTs(blockFrom), func(k, v []byte) error {
		if deleteHeaders {
			DeleteHeader(tx, libcommon.BytesToHash(v), blockFrom)
		}
		return tx.Delete(kv.HeaderCanonical, k)
	}); err != nil {
		return fmt.Errorf("TruncateCanonicalHash: %w", err)
	}
	return nil
}

// IsCanonicalHashDeprecated determines whether a header with the given hash is on the canonical chain.
func IsCanonicalHashDeprecated(db kv.Getter, hash libcommon.Hash) (bool, *uint64, error) {
	number := ReadHeaderNumber(db, hash)
	if number == nil {
		return false, nil, nil
	}
	canonicalHash, err := ReadCanonicalHash(db, *number)
	if err != nil {
		return false, nil, err
	}
	return canonicalHash != (libcommon.Hash{}) && canonicalHash == hash, number, nil
}
func IsCanonicalHash(db kv.Getter, hash libcommon.Hash, number uint64) (bool, error) {
	canonicalHash, err := ReadCanonicalHash(db, number)
	if err != nil {
		return false, err
	}
	return canonicalHash != (libcommon.Hash{}) && canonicalHash == hash, nil
}

// ReadHeaderNumber returns the header number assigned to a hash.
func ReadHeaderNumber(db kv.Getter, hash libcommon.Hash) *uint64 {
	data, err := db.GetOne(kv.HeaderNumber, hash.Bytes())
	if err != nil {
		log.Error("ReadHeaderNumber failed", "err", err)
	}
	if len(data) == 0 {
		return nil
	}
	if len(data) != 8 {
		log.Error("ReadHeaderNumber got wrong data len", "len", len(data))
		return nil
	}
	number := binary.BigEndian.Uint64(data)
	return &number
}

// WriteHeaderNumber stores the hash->number mapping.
func WriteHeaderNumber(db kv.Putter, hash libcommon.Hash, number uint64) error {
	if err := db.Put(kv.HeaderNumber, hash[:], hexutility.EncodeTs(number)); err != nil {
		return err
	}
	return nil
}

// ReadHeadHeaderHash retrieves the hash of the current canonical head header.
func ReadHeadHeaderHash(db kv.Getter) libcommon.Hash {
	data, err := db.GetOne(kv.HeadHeaderKey, []byte(kv.HeadHeaderKey))
	if err != nil {
		log.Error("ReadHeadHeaderHash failed", "err", err)
	}
	if len(data) == 0 {
		return libcommon.Hash{}
	}
	return libcommon.BytesToHash(data)
}

// WriteHeadHeaderHash stores the hash of the current canonical head header.
func WriteHeadHeaderHash(db kv.Putter, hash libcommon.Hash) error {
	if err := db.Put(kv.HeadHeaderKey, []byte(kv.HeadHeaderKey), hash.Bytes()); err != nil {
		return fmt.Errorf("failed to store last header's hash: %w", err)
	}
	return nil
}

// ReadHeadBlockHash retrieves the hash of the current canonical head block.
func ReadHeadBlockHash(db kv.Getter) libcommon.Hash {
	data, err := db.GetOne(kv.HeadBlockKey, []byte(kv.HeadBlockKey))
	if err != nil {
		log.Error("ReadHeadBlockHash failed", "err", err)
	}
	if len(data) == 0 {
		return libcommon.Hash{}
	}
	return libcommon.BytesToHash(data)
}

// WriteHeadBlockHash stores the head block's hash.
func WriteHeadBlockHash(db kv.Putter, hash libcommon.Hash) {
	if err := db.Put(kv.HeadBlockKey, []byte(kv.HeadBlockKey), hash.Bytes()); err != nil {
		log.Crit("Failed to store last block's hash", "err", err)
	}
}

// DeleteHeaderNumber removes hash->number mapping.
func DeleteHeaderNumber(db kv.Deleter, hash libcommon.Hash) {
	if err := db.Delete(kv.HeaderNumber, hash[:]); err != nil {
		log.Crit("Failed to delete hash mapping", "err", err)
	}
}

// ReadForkchoiceHead retrieves headBlockHash from the last Engine API forkChoiceUpdated.
func ReadForkchoiceHead(db kv.Getter) libcommon.Hash {
	data, err := db.GetOne(kv.LastForkchoice, []byte("headBlockHash"))
	if err != nil {
		log.Error("ReadForkchoiceHead failed", "err", err)
	}
	if len(data) == 0 {
		return libcommon.Hash{}
	}
	return libcommon.BytesToHash(data)
}

// WriteForkchoiceHead stores headBlockHash from the last Engine API forkChoiceUpdated.
func WriteForkchoiceHead(db kv.Putter, hash libcommon.Hash) {
	if err := db.Put(kv.LastForkchoice, []byte("headBlockHash"), hash[:]); err != nil {
		log.Crit("Failed to store head block hash", "err", err)
	}
}

// ReadForkchoiceSafe retrieves safeBlockHash from the last Engine API forkChoiceUpdated.
func ReadForkchoiceSafe(db kv.Getter) libcommon.Hash {
	data, err := db.GetOne(kv.LastForkchoice, []byte("safeBlockHash"))
	if err != nil {
		log.Error("ReadForkchoiceSafe failed", "err", err)
		return libcommon.Hash{}
	}

	if len(data) == 0 {
		return libcommon.Hash{}
	}

	return libcommon.BytesToHash(data)
}

// WriteForkchoiceSafe stores safeBlockHash from the last Engine API forkChoiceUpdated.
func WriteForkchoiceSafe(db kv.Putter, hash libcommon.Hash) {
	if err := db.Put(kv.LastForkchoice, []byte("safeBlockHash"), hash[:]); err != nil {
		log.Crit("Failed to store safe block hash", "err", err)
	}
}

// ReadForkchoiceFinalized retrieves finalizedBlockHash from the last Engine API forkChoiceUpdated.
func ReadForkchoiceFinalized(db kv.Getter) libcommon.Hash {
	data, err := db.GetOne(kv.LastForkchoice, []byte("finalizedBlockHash"))
	if err != nil {
		log.Error("ReadForkchoiceFinalize failed", "err", err)
		return libcommon.Hash{}
	}

	if len(data) == 0 {
		return libcommon.Hash{}
	}

	return libcommon.BytesToHash(data)
}

// WriteForkchoiceFinalized stores finalizedBlockHash from the last Engine API forkChoiceUpdated.
func WriteForkchoiceFinalized(db kv.Putter, hash libcommon.Hash) {
	if err := db.Put(kv.LastForkchoice, []byte("finalizedBlockHash"), hash[:]); err != nil {
		log.Crit("Failed to safe finalized block hash", "err", err)
	}
}

// ReadHeaderRLP retrieves a block header in its raw RLP database encoding.
func ReadHeaderRLP(db kv.Getter, hash libcommon.Hash, number uint64) rlp.RawValue {
	data, err := db.GetOne(kv.Headers, dbutils.HeaderKey(number, hash))
	if err != nil {
		log.Error("ReadHeaderRLP failed", "err", err)
	}
	return data
}

// HasHeader verifies the existence of a block header corresponding to the hash.
func HasHeader(db kv.Has, hash libcommon.Hash, number uint64) bool {
	if has, err := db.Has(kv.Headers, dbutils.HeaderKey(number, hash)); !has || err != nil {
		return false
	}
	return true
}

// ReadHeader retrieves the block header corresponding to the hash.
func ReadHeader(db kv.Getter, hash libcommon.Hash, number uint64) *types.Header {
	data := ReadHeaderRLP(db, hash, number)
	if len(data) == 0 {
		return nil
	}
	header := new(types.Header)
	if err := rlp.Decode(bytes.NewReader(data), header); err != nil {
		log.Error("Invalid block header RLP", "hash", hash, "err", err)
		return nil
	}
	return header
}

func ReadCurrentBlockNumber(db kv.Getter) *uint64 {
	headHash := ReadHeadHeaderHash(db)
	return ReadHeaderNumber(db, headHash)
}

func ReadCurrentHeader(db kv.Getter) *types.Header {
	headHash := ReadHeadHeaderHash(db)
	headNumber := ReadHeaderNumber(db, headHash)
	if headNumber == nil {
		return nil
	}
	return ReadHeader(db, headHash, *headNumber)
}

func ReadCurrentBlock(db kv.Tx) *types.Block {
	headHash := ReadHeadBlockHash(db)
	headNumber := ReadHeaderNumber(db, headHash)
	if headNumber == nil {
		return nil
	}
	return ReadBlock(db, headHash, *headNumber)
}

func ReadLastBlockSynced(db kv.Tx) (*types.Block, error) {
	headNumber, err := stages.GetStageProgress(db, stages.Execution)
	if err != nil {
		return nil, err
	}
	headHash, err := ReadCanonicalHash(db, headNumber)
	if err != nil {
		return nil, err
	}
	return ReadBlock(db, headHash, headNumber), nil
}

func ReadHeadersByNumber(db kv.Tx, number uint64) ([]*types.Header, error) {
	var res []*types.Header
	c, err := db.Cursor(kv.Headers)
	if err != nil {
		return nil, err
	}
	defer c.Close()
	prefix := hexutility.EncodeTs(number)
	for k, v, err := c.Seek(prefix); k != nil; k, v, err = c.Next() {
		if err != nil {
			return nil, err
		}
		if !bytes.HasPrefix(k, prefix) {
			break
		}

		header := new(types.Header)
		if err := rlp.Decode(bytes.NewReader(v), header); err != nil {
			return nil, fmt.Errorf("invalid block header RLP: hash=%x, err=%w", k[8:], err)
		}
		res = append(res, header)
	}
	return res, nil
}

// WriteHeader stores a block header into the database and also stores the hash-
// to-number mapping.
func WriteHeader(db kv.RwTx, header *types.Header) error {
	var (
		hash      = header.Hash()
		number    = header.Number.Uint64()
		encoded   = hexutility.EncodeTs(number)
		headerKey = dbutils.HeaderKey(number, hash)
	)
	if err := db.Put(kv.HeaderNumber, hash[:], encoded); err != nil {
		return fmt.Errorf("HeaderNumber mapping: %w", err)
	}

	// Write the encoded header
	data, err := rlp.EncodeToBytes(header)
	if err != nil {
		return fmt.Errorf("WriteHeader: %w", err)
	}
	if err := db.Put(kv.Headers, headerKey, data); err != nil {
		return fmt.Errorf("WriteHeader: %w", err)
	}
	return nil
}
func WriteHeaderRaw(db kv.StatelessRwTx, number uint64, hash libcommon.Hash, headerRlp []byte, skipIndexing bool) error {
	if err := db.Put(kv.Headers, dbutils.HeaderKey(number, hash), headerRlp); err != nil {
		return err
	}
	if skipIndexing {
		return nil
	}
	if err := db.Put(kv.HeaderNumber, hash[:], hexutility.EncodeTs(number)); err != nil {
		return err
	}
	return nil
}

// DeleteHeader - dangerous, use DeleteAncientBlocks/TruncateBlocks methods
func DeleteHeader(db kv.Deleter, hash libcommon.Hash, number uint64) {
	if err := db.Delete(kv.Headers, dbutils.HeaderKey(number, hash)); err != nil {
		log.Crit("Failed to delete header", "err", err)
	}
	if err := db.Delete(kv.HeaderNumber, hash.Bytes()); err != nil {
		log.Crit("Failed to delete hash to number mapping", "err", err)
	}
}

// ReadBodyRLP retrieves the block body (transactions and uncles) in RLP encoding.
func ReadBodyRLP(db kv.Tx, hash libcommon.Hash, number uint64) rlp.RawValue {
	body := ReadCanonicalBodyWithTransactions(db, hash, number)
	bodyRlp, err := rlp.EncodeToBytes(body)
	if err != nil {
		log.Error("ReadBodyRLP failed", "err", err)
	}
	return bodyRlp
}
func NonCanonicalBodyRLP(db kv.Tx, hash libcommon.Hash, number uint64) rlp.RawValue {
	body := NonCanonicalBodyWithTransactions(db, hash, number)
	bodyRlp, err := rlp.EncodeToBytes(body)
	if err != nil {
		log.Error("ReadBodyRLP failed", "err", err)
	}
	return bodyRlp
}

func ReadStorageBodyRLP(db kv.Getter, hash libcommon.Hash, number uint64) rlp.RawValue {
	bodyRlp, err := db.GetOne(kv.BlockBody, dbutils.BlockBodyKey(number, hash))
	if err != nil {
		log.Error("ReadBodyRLP failed", "err", err)
	}
	return bodyRlp
}

func ReadStorageBody(db kv.Getter, hash libcommon.Hash, number uint64) (types.BodyForStorage, error) {
	bodyRlp, err := db.GetOne(kv.BlockBody, dbutils.BlockBodyKey(number, hash))
	if err != nil {
		log.Error("ReadBodyRLP failed", "err", err)
	}
	bodyForStorage := new(types.BodyForStorage)
	if err := rlp.DecodeBytes(bodyRlp, bodyForStorage); err != nil {
		return types.BodyForStorage{}, err
	}
	return *bodyForStorage, nil
}

func CanonicalTxnByID(db kv.Getter, id uint64, blockHash libcommon.Hash, transactionsV3 bool) (types.Transaction, error) {
	txIdKey := make([]byte, 8)
	binary.BigEndian.PutUint64(txIdKey, id)
	var v []byte
	var err error
	if transactionsV3 {
		key := append(txIdKey, blockHash.Bytes()...)
		v, err = db.GetOne(kv.EthTxV3, key)
	} else {
		v, err = db.GetOne(kv.EthTx, txIdKey)
	}
	if err != nil {
		return nil, err
	}
	if len(v) == 0 {
		return nil, nil
	}
	txn, err := types.DecodeTransaction(v)
	if err != nil {
		return nil, err
	}
	return txn, nil
}

func CanonicalTransactions(db kv.Getter, baseTxId uint64, amount uint32) ([]types.Transaction, error) {
	if amount == 0 {
		return []types.Transaction{}, nil
	}
	txIdKey := make([]byte, 8)
	txs := make([]types.Transaction, amount)
	binary.BigEndian.PutUint64(txIdKey, baseTxId)
	i := uint32(0)

	if err := db.ForAmount(kv.EthTx, txIdKey, amount, func(k, v []byte) error {
		var decodeErr error
		if txs[i], decodeErr = types.UnmarshalTransactionFromBinary(v); decodeErr != nil {
			return decodeErr
		}
		i++
		return nil
	}); err != nil {
		return nil, err
	}
	txs = txs[:i] // user may request big "amount", but db can return small "amount". Return as much as we found.
	return txs, nil
}

func NonCanonicalTransactions(db kv.Getter, baseTxId uint64, amount uint32) ([]types.Transaction, error) {
	if amount == 0 {
		return []types.Transaction{}, nil
	}
	txIdKey := make([]byte, 8)
	txs := make([]types.Transaction, amount)
	binary.BigEndian.PutUint64(txIdKey, baseTxId)
	i := uint32(0)

	if err := db.ForAmount(kv.NonCanonicalTxs, txIdKey, amount, func(k, v []byte) error {
		var decodeErr error
		if txs[i], decodeErr = types.DecodeTransaction(v); decodeErr != nil {
			return decodeErr
		}
		i++
		return nil
	}); err != nil {
		return nil, err
	}
	txs = txs[:i] // user may request big "amount", but db can return small "amount". Return as much as we found.
	return txs, nil
}

func WriteTransactions(db kv.RwTx, txs []types.Transaction, baseTxId uint64, blockHash *libcommon.Hash) error {
	txId := baseTxId
	buf := bytes.NewBuffer(nil)
	for _, tx := range txs {
		txIdKey := make([]byte, 8)
		binary.BigEndian.PutUint64(txIdKey, txId)
		txId++

		buf.Reset()
		if err := rlp.Encode(buf, tx); err != nil {
			return fmt.Errorf("broken tx rlp: %w", err)
		}

		// If next Append returns KeyExists error - it means you need to open transaction in App code before calling this func. Batch is also fine.
		if blockHash != nil {
			key := append(txIdKey, blockHash.Bytes()...)
			if err := db.Append(kv.EthTxV3, key, common.CopyBytes(buf.Bytes())); err != nil {
				return err
			}
		} else {
			if err := db.Append(kv.EthTx, txIdKey, common.CopyBytes(buf.Bytes())); err != nil {
				return err
			}
		}
	}
	return nil
}

func WriteRawTransactions(tx kv.RwTx, txs [][]byte, baseTxId uint64, blockHash *common2.Hash) error {
	txId := baseTxId
	for _, txn := range txs {
		txIdKey := make([]byte, 8)
		binary.BigEndian.PutUint64(txIdKey, txId)
		// If next Append returns KeyExists error - it means you need to open transaction in App code before calling this func. Batch is also fine.
		if blockHash != nil {
			if err := tx.Append(kv.EthTx, txIdKey, txn); err != nil {
				return fmt.Errorf("txId=%d, baseTxId=%d, %w", txId, baseTxId, err)
			}
		} else {
			key := append(txIdKey, blockHash.Bytes()...)
			if err := tx.Append(kv.EthTxV3, key, txn); err != nil {
				return fmt.Errorf("txId=%d, baseTxId=%d, %w", txId, baseTxId, err)
			}
		}
		txId++
	}
	return nil
}

// WriteBodyForStorage stores an RLP encoded block body into the database.
func WriteBodyForStorage(db kv.Putter, hash libcommon.Hash, number uint64, body *types.BodyForStorage) error {
	data, err := rlp.EncodeToBytes(body)
	if err != nil {
		return err
	}
	return db.Put(kv.BlockBody, dbutils.BlockBodyKey(number, hash), data)
}

// ReadBodyByNumber - returns canonical block body
func ReadBodyByNumber(db kv.Tx, number uint64) (*types.Body, uint64, uint32, error) {
	hash, err := ReadCanonicalHash(db, number)
	if err != nil {
		return nil, 0, 0, fmt.Errorf("failed ReadCanonicalHash: %w", err)
	}
	if hash == (libcommon.Hash{}) {
		return nil, 0, 0, nil
	}
	body, baseTxId, txAmount := ReadBody(db, hash, number)
	return body, baseTxId, txAmount, nil
}

func ReadBodyWithTransactions(db kv.Getter, hash libcommon.Hash, number uint64) (*types.Body, error) {
	canonicalHash, err := ReadCanonicalHash(db, number)
	if err != nil {
		return nil, fmt.Errorf("read canonical hash failed: %d, %w", number, err)
	}
	if canonicalHash == hash {
		return ReadCanonicalBodyWithTransactions(db, hash, number), nil
	}
	return NonCanonicalBodyWithTransactions(db, hash, number), nil
}

func ReadCanonicalBodyWithTransactions(db kv.Getter, hash libcommon.Hash, number uint64) *types.Body {
	body, baseTxId, txAmount := ReadBody(db, hash, number)
	if body == nil {
		return nil
	}
	var err error
	body.Transactions, err = CanonicalTransactions(db, baseTxId, txAmount)
	if err != nil {
		log.Error("failed ReadTransactionByHash", "hash", hash, "block", number, "err", err)
		return nil
	}
	return body
}

func NonCanonicalBodyWithTransactions(db kv.Getter, hash libcommon.Hash, number uint64) *types.Body {
	body, baseTxId, txAmount := ReadBody(db, hash, number)
	if body == nil {
		return nil
	}
	var err error
	body.Transactions, err = NonCanonicalTransactions(db, baseTxId, txAmount)
	if err != nil {
		log.Error("failed ReadTransactionByHash", "hash", hash, "block", number, "err", err)
		return nil
	}
	return body
}

func RawTransactionsRange(db kv.Getter, from, to uint64) (res [][]byte, err error) {
	blockKey := make([]byte, dbutils.NumberLength+length.Hash)
	encNum := make([]byte, 8)
	for i := from; i < to+1; i++ {
		binary.BigEndian.PutUint64(encNum, i)
		hash, err := db.GetOne(kv.HeaderCanonical, encNum)
		if err != nil {
			return nil, err
		}
		if len(hash) == 0 {
			continue
		}

		binary.BigEndian.PutUint64(blockKey, i)
		copy(blockKey[dbutils.NumberLength:], hash)
		bodyRlp, err := db.GetOne(kv.BlockBody, blockKey)
		if err != nil {
			return nil, err
		}
		if len(bodyRlp) == 0 {
			continue
		}
		baseTxId, txAmount, err := types.DecodeOnlyTxMetadataFromBody(bodyRlp)
		if err != nil {
			return nil, err
		}

		binary.BigEndian.PutUint64(encNum, baseTxId)
		if err = db.ForAmount(kv.EthTx, encNum, txAmount, func(k, v []byte) error {
			res = append(res, v)
			return nil
		}); err != nil {
			return nil, err
		}
	}
	return
}

// ResetSequence - allow set arbitrary value to sequence (for example to decrement it to exact value)
func ResetSequence(tx kv.RwTx, bucket string, newValue uint64) error {
	newVBytes := make([]byte, 8)
	binary.BigEndian.PutUint64(newVBytes, newValue)
	if err := tx.Put(kv.Sequence, []byte(bucket), newVBytes); err != nil {
		return err
	}
	return nil
}

func ReadBodyForStorageByKey(db kv.Getter, k []byte) (*types.BodyForStorage, error) {
	bodyRlp, err := db.GetOne(kv.BlockBody, k)
	if err != nil {
		return nil, err
	}
	if len(bodyRlp) == 0 {
		return nil, nil
	}
	bodyForStorage := new(types.BodyForStorage)
	if err := rlp.DecodeBytes(bodyRlp, bodyForStorage); err != nil {
		return nil, err
	}

	return bodyForStorage, nil
}

func ReadBody(db kv.Getter, hash libcommon.Hash, number uint64) (*types.Body, uint64, uint32) {
	data := ReadStorageBodyRLP(db, hash, number)
	if len(data) == 0 {
		return nil, 0, 0
	}
	bodyForStorage := new(types.BodyForStorage)
	err := rlp.DecodeBytes(data, bodyForStorage)
	if err != nil {
		log.Error("Invalid block body RLP", "hash", hash, "err", err)
		return nil, 0, 0
	}
	body := new(types.Body)
	body.Uncles = bodyForStorage.Uncles
	body.Withdrawals = bodyForStorage.Withdrawals

	if bodyForStorage.TxAmount < 2 {
		panic(fmt.Sprintf("block body hash too few txs amount: %d, %d", number, bodyForStorage.TxAmount))
	}
	return body, bodyForStorage.BaseTxId + 1, bodyForStorage.TxAmount - 2 // 1 system txn in the begining of block, and 1 at the end
}

func ReadSenders(db kv.Getter, hash libcommon.Hash, number uint64) ([]libcommon.Address, error) {
	data, err := db.GetOne(kv.Senders, dbutils.BlockBodyKey(number, hash))
	if err != nil {
		return nil, fmt.Errorf("readSenders failed: %w", err)
	}
	senders := make([]libcommon.Address, len(data)/length.Addr)
	for i := 0; i < len(senders); i++ {
		copy(senders[i][:], data[i*length.Addr:])
	}
	return senders, nil
}

func WriteRawBodyIfNotExists(db kv.RwTx, hash libcommon.Hash, number uint64, body *types.RawBody) (ok bool, lastTxnNum uint64, err error) {
	exists, err := db.Has(kv.BlockBody, dbutils.BlockBodyKey(number, hash))
	if err != nil {
		return false, 0, err
	}
	if exists {
		return false, 0, nil
	}
	return WriteRawBody(db, hash, number, body)
}

func WriteRawBody(db kv.RwTx, hash libcommon.Hash, number uint64, body *types.RawBody) (ok bool, lastTxnID uint64, err error) {
	baseTxnID, err := db.IncrementSequence(kv.EthTx, uint64(len(body.Transactions))+2)
	if err != nil {
		return false, 0, err
	}
	data := types.BodyForStorage{
		BaseTxId:    baseTxnID,
		TxAmount:    uint32(len(body.Transactions)) + 2, /*system txs*/
		Uncles:      body.Uncles,
		Withdrawals: body.Withdrawals,
	}
	if err = WriteBodyForStorage(db, hash, number, &data); err != nil {
		return false, 0, fmt.Errorf("WriteBodyForStorage: %w", err)
	}
	lastTxnID = baseTxnID + uint64(data.TxAmount) - 1
	firstNonSystemTxnID := baseTxnID + 1
	if err = WriteRawTransactions(db, body.Transactions, firstNonSystemTxnID, &hash); err != nil {
		return false, 0, fmt.Errorf("WriteRawTransactions: %w", err)
	}
	return true, lastTxnID, nil
}

func WriteBody(db kv.RwTx, hash libcommon.Hash, number uint64, body *types.Body) error {
	// Pre-processing
	body.SendersFromTxs()
	baseTxId, err := db.IncrementSequence(kv.EthTx, uint64(len(body.Transactions))+2)
	if err != nil {
		return err
	}
	data := types.BodyForStorage{
		BaseTxId:    baseTxId,
		TxAmount:    uint32(len(body.Transactions)) + 2,
		Uncles:      body.Uncles,
		Withdrawals: body.Withdrawals,
	}
	if err := WriteBodyForStorage(db, hash, number, &data); err != nil {
		return fmt.Errorf("failed to write body: %w", err)
	}
	transactionV3, _ := kvcfg.TransactionsV3.Enabled(db.(kv.Tx))
	if transactionV3 {
		err = WriteTransactions(db, body.Transactions, baseTxId+1, &hash)
	} else {
		err = WriteTransactions(db, body.Transactions, baseTxId+1, nil)
	}
	if err != nil {
		return fmt.Errorf("failed to WriteTransactions: %w", err)
	}
	return nil
}

func WriteSenders(db kv.Putter, hash libcommon.Hash, number uint64, senders []libcommon.Address) error {
	data := make([]byte, length.Addr*len(senders))
	for i, sender := range senders {
		copy(data[i*length.Addr:], sender[:])
	}
	if err := db.Put(kv.Senders, dbutils.BlockBodyKey(number, hash), data); err != nil {
		return fmt.Errorf("failed to store block senders: %w", err)
	}
	return nil
}

// DeleteBody removes all block body data associated with a hash.
func DeleteBody(db kv.Deleter, hash libcommon.Hash, number uint64) {
	if err := db.Delete(kv.BlockBody, dbutils.BlockBodyKey(number, hash)); err != nil {
		log.Crit("Failed to delete block body", "err", err)
	}
}

// MakeBodiesCanonical - move all txs of non-canonical blocks from NonCanonicalTxs table to EthTx table
func MakeBodiesCanonical(tx kv.RwTx, from uint64, ctx context.Context, logPrefix string, logEvery *time.Ticker, transactionsV3 bool, cb func(blockNum, lastTxnNum uint64) error) error {
	for blockNum := from; ; blockNum++ {
		h, err := ReadCanonicalHash(tx, blockNum)
		if err != nil {
			return err
		}
		if h == (libcommon.Hash{}) {
			break
		}

		data := ReadStorageBodyRLP(tx, h, blockNum)
		if len(data) == 0 {
			break
		}
		bodyForStorage := new(types.BodyForStorage)
		if err := rlp.DecodeBytes(data, bodyForStorage); err != nil {
			return err
		}
		ethTx := kv.EthTx
		if transactionsV3 {
			ethTx = kv.EthTxV3
		}
		newBaseId, err := tx.IncrementSequence(ethTx, uint64(bodyForStorage.TxAmount))
		if err != nil {
			return err
		}

		// next loop does move only non-system txs. need move system-txs manually (because they may not exist)
		i := uint64(0)
		if err := tx.ForAmount(kv.NonCanonicalTxs, hexutility.EncodeTs(bodyForStorage.BaseTxId+1), bodyForStorage.TxAmount-2, func(k, v []byte) error {
			id := newBaseId + 1 + i
			if transactionsV3 {
				key := append(hexutility.EncodeTs(id), h.Bytes()...)
				if err := tx.Put(kv.EthTxV3, key, v); err != nil {
					return err
				}
			} else {
				if err := tx.Put(kv.EthTx, hexutility.EncodeTs(id), v); err != nil {
					return err
				}
			}
			if err := tx.Delete(kv.NonCanonicalTxs, k); err != nil {
				return err
			}
			i++
			return nil
		}); err != nil {
			return err
		}

		bodyForStorage.BaseTxId = newBaseId
		if err := WriteBodyForStorage(tx, h, blockNum, bodyForStorage); err != nil {
			return err
		}
		if cb != nil {
			lastTxnNum := bodyForStorage.BaseTxId + uint64(bodyForStorage.TxAmount)
			if err = cb(blockNum, lastTxnNum); err != nil {
				return err
			}
		}

		select {
		case <-ctx.Done():
			return ctx.Err()
		case <-logEvery.C:
			log.Info(fmt.Sprintf("[%s] Making bodies canonical...", logPrefix), "current block", blockNum)
		default:
		}
	}
	return nil
}

// MakeBodiesNonCanonical - move all txs of canonical blocks to NonCanonicalTxs bucket
func MakeBodiesNonCanonical(tx kv.RwTx, from uint64, deleteBodies bool, ctx context.Context, logPrefix string, logEvery *time.Ticker) error {
	var firstMovedTxnID uint64
	var firstMovedTxnIDIsSet bool
	for blockNum := from; ; blockNum++ {
		h, err := ReadCanonicalHash(tx, blockNum)
		if err != nil {
			return err
		}
		if h == (libcommon.Hash{}) {
			break
		}
		data := ReadStorageBodyRLP(tx, h, blockNum)
		if len(data) == 0 {
			break
		}

		bodyForStorage := new(types.BodyForStorage)
		if err := rlp.DecodeBytes(data, bodyForStorage); err != nil {
			return err
		}
		if !firstMovedTxnIDIsSet {
			firstMovedTxnIDIsSet = true
			firstMovedTxnID = bodyForStorage.BaseTxId
		}

		newBaseId := uint64(0)
		if !deleteBodies {
			// move txs to NonCanonical bucket, it has own sequence
			newBaseId, err = tx.IncrementSequence(kv.NonCanonicalTxs, uint64(bodyForStorage.TxAmount))
			if err != nil {
				return err
			}
		}
		// next loop does move only non-system txs. need move system-txs manually (because they may not exist)
		i := uint64(0)
		if err := tx.ForAmount(kv.EthTx, hexutility.EncodeTs(bodyForStorage.BaseTxId+1), bodyForStorage.TxAmount-2, func(k, v []byte) error {
			if !deleteBodies {
				id := newBaseId + 1 + i
				if err := tx.Put(kv.NonCanonicalTxs, hexutility.EncodeTs(id), v); err != nil {
					return err
				}
			}
			if err := tx.Delete(kv.EthTx, k); err != nil {
				return err
			}
			i++
			return nil
		}); err != nil {
			return err
		}

		if deleteBodies {
			DeleteBody(tx, h, blockNum)
		} else {
			bodyForStorage.BaseTxId = newBaseId
			if err := WriteBodyForStorage(tx, h, blockNum, bodyForStorage); err != nil {
				return err
			}
		}

		select {
		case <-ctx.Done():
			return ctx.Err()
		case <-logEvery.C:
			log.Info(fmt.Sprintf("[%s] Unwinding transactions...", logPrefix), "current block", blockNum)
		default:
		}
	}

	// EthTx must have canonical id's - means need decrement it's sequence on unwind
	if firstMovedTxnIDIsSet {
		c, err := tx.Cursor(kv.EthTx)
		if err != nil {
			return err
		}
		k, _, err := c.Last()
		if err != nil {
			return err
		}
		if k != nil && binary.BigEndian.Uint64(k) >= firstMovedTxnID {
			panic(fmt.Sprintf("must not happen, ResetSequence: %d, lastInDB: %d", firstMovedTxnID, binary.BigEndian.Uint64(k)))
		}

		if err := ResetSequence(tx, kv.EthTx, firstMovedTxnID); err != nil {
			return err
		}
	}
	return nil
}

// ReadTd retrieves a block's total difficulty corresponding to the hash.
func ReadTd(db kv.Getter, hash libcommon.Hash, number uint64) (*big.Int, error) {
	data, err := db.GetOne(kv.HeaderTD, dbutils.HeaderKey(number, hash))
	if err != nil {
		return nil, fmt.Errorf("failed ReadTd: %w", err)
	}
	if len(data) == 0 {
		return nil, nil
	}
	td := new(big.Int)
	if err := rlp.Decode(bytes.NewReader(data), td); err != nil {
		return nil, fmt.Errorf("invalid block total difficulty RLP: %x, %w", hash, err)
	}
	return td, nil
}

func ReadTdByHash(db kv.Getter, hash libcommon.Hash) (*big.Int, error) {
	headNumber := ReadHeaderNumber(db, hash)
	if headNumber == nil {
		return nil, nil
	}
	return ReadTd(db, hash, *headNumber)
}

// WriteTd stores the total difficulty of a block into the database.
func WriteTd(db kv.Putter, hash libcommon.Hash, number uint64, td *big.Int) error {
	data, err := rlp.EncodeToBytes(td)
	if err != nil {
		return fmt.Errorf("failed to RLP encode block total difficulty: %w", err)
	}
	if err := db.Put(kv.HeaderTD, dbutils.HeaderKey(number, hash), data); err != nil {
		return fmt.Errorf("failed to store block total difficulty: %w", err)
	}
	return nil
}

// TruncateTd removes all block total difficulty from block number N
func TruncateTd(tx kv.RwTx, blockFrom uint64) error {
	if err := tx.ForEach(kv.HeaderTD, hexutility.EncodeTs(blockFrom), func(k, _ []byte) error {
		return tx.Delete(kv.HeaderTD, k)
	}); err != nil {
		return fmt.Errorf("TruncateTd: %w", err)
	}
	return nil
}

// HasReceipts verifies the existence of all the transaction receipts belonging
// to a block.
func HasReceipts(db kv.Has, hash libcommon.Hash, number uint64) bool {
	if has, err := db.Has(kv.Receipts, hexutility.EncodeTs(number)); !has || err != nil {
		return false
	}
	return true
}

// ReadRawReceipts retrieves all the transaction receipts belonging to a block.
// The receipt metadata fields are not guaranteed to be populated, so they
// should not be used. Use ReadReceipts instead if the metadata is needed.
func ReadRawReceipts(db kv.Tx, blockNum uint64) types.Receipts {
	// Retrieve the flattened receipt slice
	data, err := db.GetOne(kv.Receipts, hexutility.EncodeTs(blockNum))
	if err != nil {
		log.Error("ReadRawReceipts failed", "err", err)
	}
	if len(data) == 0 {
		return nil
	}
	var receipts types.Receipts
	if err := cbor.Unmarshal(&receipts, bytes.NewReader(data)); err != nil {
		log.Error("receipt unmarshal failed", "err", err)
		return nil
	}

	prefix := make([]byte, 8)
	binary.BigEndian.PutUint64(prefix, blockNum)

	it, err := db.Prefix(kv.Log, prefix)
	if err != nil {
		log.Error("logs fetching failed", "err", err)
		return nil
	}
	for it.HasNext() {
		k, v, err := it.Next()
		if err != nil {
			log.Error("logs fetching failed", "err", err)
			return nil
		}
		var logs types.Logs
		if err := cbor.Unmarshal(&logs, bytes.NewReader(v)); err != nil {
			err = fmt.Errorf("receipt unmarshal failed:  %w", err)
			log.Error("logs fetching failed", "err", err)
			return nil
		}

		txIndex := int(binary.BigEndian.Uint32(k[8:]))

		// only return logs from real txs (not from block's stateSyncReceipt)
		if txIndex < len(receipts) {
			receipts[txIndex].Logs = logs
		}
	}

	return receipts
}

// ReadReceipts retrieves all the transaction receipts belonging to a block, including
// its corresponding metadata fields. If it is unable to populate these metadata
// fields then nil is returned.
//
// The current implementation populates these metadata fields by reading the receipts'
// corresponding block body, so if the block body is not found it will return nil even
// if the receipt itself is stored.
func ReadReceipts(config *chain.Config, db kv.Tx, block *types.Block, senders []libcommon.Address) types.Receipts {
	if block == nil {
		return nil
	}
	// We're deriving many fields from the block body, retrieve beside the receipt
	receipts := ReadRawReceipts(db, block.NumberU64())
	if receipts == nil {
		return nil
	}
	if len(senders) > 0 {
		block.SendersToTxs(senders)
	} else {
		senders = block.Body().SendersFromTxs()
	}
	if err := receipts.DeriveFields(config, block.Hash(), block.NumberU64(), block.Time(), block.Transactions(), senders); err != nil {
		log.Error("Failed to derive block receipts fields", "hash", block.Hash(), "number", block.NumberU64(), "err", err, "stack", dbg.Stack())
		return nil
	}
	return receipts
}

<<<<<<< HEAD
func ReadReceiptsByHash(config *chain.Config, db kv.Tx, hash libcommon.Hash) (types.Receipts, error) {
	number := ReadHeaderNumber(db, hash)
	if number == nil {
		return nil, nil
	}
	canonicalHash, err := ReadCanonicalHash(db, *number)
	if err != nil {
		return nil, fmt.Errorf("requested non-canonical hash %x. canonical=%x", hash, canonicalHash)
	}
	b, s, err := ReadBlockWithSenders(db, hash, *number)
	if err != nil {
		return nil, err
	}
	if b == nil {
		return nil, nil
	}
	receipts := ReadReceipts(config, db, b, s)
	if receipts == nil {
		return nil, nil
	}
	return receipts, nil
}

func ReadDepositNonces(db kv.Tx, blockNumber uint64) []*uint64 {
	receipts := ReadRawReceipts(db, blockNumber)
	if receipts == nil {
		return nil
	}
	depositNonces := make([]*uint64, len(receipts))
	for i, r := range receipts {
		depositNonces[i] = r.DepositNonce
	}
	return depositNonces
}

=======
>>>>>>> f4f10f3b
// WriteReceipts stores all the transaction receipts belonging to a block.
func WriteReceipts(tx kv.Putter, number uint64, receipts types.Receipts) error {
	buf := bytes.NewBuffer(make([]byte, 0, 1024))
	for txId, r := range receipts {
		if len(r.Logs) == 0 {
			continue
		}

		buf.Reset()
		err := cbor.Marshal(buf, r.Logs)
		if err != nil {
			return fmt.Errorf("encode block logs for block %d: %w", number, err)
		}

		if err = tx.Put(kv.Log, dbutils.LogKey(number, uint32(txId)), buf.Bytes()); err != nil {
			return fmt.Errorf("writing logs for block %d: %w", number, err)
		}
	}

	buf.Reset()
	err := cbor.Marshal(buf, receipts)
	if err != nil {
		return fmt.Errorf("encode block receipts for block %d: %w", number, err)
	}

	if err = tx.Put(kv.Receipts, hexutility.EncodeTs(number), buf.Bytes()); err != nil {
		return fmt.Errorf("writing receipts for block %d: %w", number, err)
	}
	return nil
}

// AppendReceipts stores all the transaction receipts belonging to a block.
func AppendReceipts(tx kv.StatelessWriteTx, blockNumber uint64, receipts types.Receipts) error {
	buf := bytes.NewBuffer(make([]byte, 0, 1024))

	for txId, r := range receipts {
		if len(r.Logs) == 0 {
			continue
		}

		buf.Reset()
		err := cbor.Marshal(buf, r.Logs)
		if err != nil {
			return fmt.Errorf("encode block receipts for block %d: %w", blockNumber, err)
		}

		if err = tx.Append(kv.Log, dbutils.LogKey(blockNumber, uint32(txId)), buf.Bytes()); err != nil {
			return fmt.Errorf("writing receipts for block %d: %w", blockNumber, err)
		}
	}

	buf.Reset()
	err := cbor.Marshal(buf, receipts)
	if err != nil {
		return fmt.Errorf("encode block receipts for block %d: %w", blockNumber, err)
	}

	if err = tx.Append(kv.Receipts, hexutility.EncodeTs(blockNumber), buf.Bytes()); err != nil {
		return fmt.Errorf("writing receipts for block %d: %w", blockNumber, err)
	}
	return nil
}

// TruncateReceipts removes all receipt for given block number or newer
func TruncateReceipts(db kv.RwTx, number uint64) error {
	if err := db.ForEach(kv.Receipts, hexutility.EncodeTs(number), func(k, _ []byte) error {
		return db.Delete(kv.Receipts, k)
	}); err != nil {
		return err
	}

	from := make([]byte, 8)
	binary.BigEndian.PutUint64(from, number)
	if err := db.ForEach(kv.Log, from, func(k, _ []byte) error {
		return db.Delete(kv.Log, k)
	}); err != nil {
		return err
	}
	return nil
}

func ReceiptsAvailableFrom(tx kv.Tx) (uint64, error) {
	c, err := tx.Cursor(kv.Receipts)
	if err != nil {
		return math.MaxUint64, err
	}
	defer c.Close()
	k, _, err := c.First()
	if err != nil {
		return math.MaxUint64, err
	}
	if len(k) == 0 {
		return math.MaxUint64, nil
	}
	return binary.BigEndian.Uint64(k), nil
}

// ReadBlock retrieves an entire block corresponding to the hash, assembling it
// back from the stored header and body. If either the header or body could not
// be retrieved nil is returned.
//
// Note, due to concurrent download of header and block body the header and thus
// canonical hash can be stored in the database but the body data not (yet).
func ReadBlock(tx kv.Getter, hash libcommon.Hash, number uint64) *types.Block {
	header := ReadHeader(tx, hash, number)
	if header == nil {
		return nil
	}
	body := ReadCanonicalBodyWithTransactions(tx, hash, number)
	if body == nil {
		return nil
	}
	return types.NewBlockFromStorage(hash, header, body.Transactions, body.Uncles, body.Withdrawals)
}

func NonCanonicalBlockWithSenders(tx kv.Getter, hash libcommon.Hash, number uint64) (*types.Block, []libcommon.Address, error) {
	header := ReadHeader(tx, hash, number)
	if header == nil {
		return nil, nil, fmt.Errorf("header not found for block %d, %x", number, hash)
	}
	body := NonCanonicalBodyWithTransactions(tx, hash, number)
	if body == nil {
		return nil, nil, fmt.Errorf("body not found for block %d, %x", number, hash)
	}
	block := types.NewBlockFromStorage(hash, header, body.Transactions, body.Uncles, body.Withdrawals)
	senders, err := ReadSenders(tx, hash, number)
	if err != nil {
		return nil, nil, err
	}
	if len(senders) != block.Transactions().Len() {
		return block, senders, nil // no senders is fine - will recover them on the fly
	}
	block.SendersToTxs(senders)
	return block, senders, nil
}

// HasBlock - is more efficient than ReadBlock because doesn't read transactions.
// It's is not equivalent of HasHeader because headers and bodies written by different stages
func HasBlock(db kv.Getter, hash libcommon.Hash, number uint64) bool {
	body := ReadStorageBodyRLP(db, hash, number)
	return len(body) > 0
}

func ReadBlockWithSenders(db kv.Getter, hash libcommon.Hash, number uint64) (*types.Block, []libcommon.Address, error) {
	block := ReadBlock(db, hash, number)
	if block == nil {
		return nil, nil, nil
	}
	senders, err := ReadSenders(db, hash, number)
	if err != nil {
		return nil, nil, err
	}
	if len(senders) != block.Transactions().Len() {
		return block, senders, nil // no senders is fine - will recover them on the fly
	}
	block.SendersToTxs(senders)
	return block, senders, nil
}

// WriteBlock serializes a block into the database, header and body separately.
func WriteBlock(db kv.RwTx, block *types.Block) error {
	if err := WriteBody(db, block.Hash(), block.NumberU64(), block.Body()); err != nil {
		return err
	}
	return WriteHeader(db, block.Header())
}

// DeleteAncientBlocks - delete [1, to) old blocks after moving it to snapshots.
// keeps genesis in db: [1, to)
// doesn't change sequences of kv.EthTx and kv.NonCanonicalTxs
// doesn't delete Receipts, Senders, Canonical markers, TotalDifficulty
func DeleteAncientBlocks(tx kv.RwTx, blockTo uint64, blocksDeleteLimit int) error {
	c, err := tx.Cursor(kv.Headers)
	if err != nil {
		return err
	}
	defer c.Close()

	// find first non-genesis block
	firstK, _, err := c.Seek(hexutility.EncodeTs(1))
	if err != nil {
		return err
	}
	if firstK == nil { //nothing to delete
		return err
	}
	blockFrom := binary.BigEndian.Uint64(firstK)
	stopAtBlock := cmp.Min(blockTo, blockFrom+uint64(blocksDeleteLimit))

	var canonicalHash libcommon.Hash
	var b *types.BodyForStorage

	for k, _, err := c.Current(); k != nil; k, _, err = c.Next() {
		if err != nil {
			return err
		}

		n := binary.BigEndian.Uint64(k)
		if n >= stopAtBlock { // [from, to)
			break
		}

		canonicalHash, err = ReadCanonicalHash(tx, n)
		if err != nil {
			return err
		}
		isCanonical := bytes.Equal(k[8:], canonicalHash[:])

		b, err = ReadBodyForStorageByKey(tx, k)
		if err != nil {
			return err
		}
		if b == nil {
			log.Debug("DeleteAncientBlocks: block body not found", "height", n)
		} else {
			txIDBytes := make([]byte, 8)
			for txID := b.BaseTxId; txID < b.BaseTxId+uint64(b.TxAmount); txID++ {
				binary.BigEndian.PutUint64(txIDBytes, txID)
				bucket := kv.EthTx
				if !isCanonical {
					bucket = kv.NonCanonicalTxs
				}
				if err = tx.Delete(bucket, txIDBytes); err != nil {
					return err
				}
			}
		}
		// Copying k because otherwise the same memory will be reused
		// for the next key and Delete below will end up deleting 1 more record than required
		kCopy := common.CopyBytes(k)
		if err = tx.Delete(kv.Headers, kCopy); err != nil {
			return err
		}
		if err = tx.Delete(kv.BlockBody, kCopy); err != nil {
			return err
		}
	}

	return nil
}

// TruncateBlocks - delete block >= blockFrom
// does decrement sequences of kv.EthTx and kv.NonCanonicalTxs
// doesn't delete Receipts, Senders, Canonical markers, TotalDifficulty
func TruncateBlocks(ctx context.Context, tx kv.RwTx, blockFrom uint64) error {
	logEvery := time.NewTicker(20 * time.Second)
	defer logEvery.Stop()

	c, err := tx.Cursor(kv.Headers)
	if err != nil {
		return err
	}
	defer c.Close()
	if blockFrom < 1 { //protect genesis
		blockFrom = 1
	}
	sequenceTo := map[string]uint64{}
	k, _, err := c.Last()
	if err != nil {
		return err
	}
	if k != nil {
		n := binary.BigEndian.Uint64(k)
		if n > 1 {
			log.Info("TruncateBlocks", "block", n)
			defer log.Info("TruncateBlocks done")
		}
	}
	for ; k != nil; k, _, err = c.Prev() {
		if err != nil {
			return err
		}
		n := binary.BigEndian.Uint64(k)
		if n < blockFrom { // [from, to)
			break
		}
		canonicalHash, err := ReadCanonicalHash(tx, n)
		if err != nil {
			return err
		}
		isCanonical := bytes.Equal(k[8:], canonicalHash[:])

		b, err := ReadBodyForStorageByKey(tx, k)
		if err != nil {
			return err
		}
		if b != nil {
			bucket := kv.EthTx
			if !isCanonical {
				bucket = kv.NonCanonicalTxs
			}
			if err := tx.ForEach(bucket, hexutility.EncodeTs(b.BaseTxId), func(k, _ []byte) error {
				select {
				case <-ctx.Done():
					return ctx.Err()
				case <-logEvery.C:
					log.Info("TruncateBlocks", "block", n)
				default:
				}

				if err := tx.Delete(bucket, k); err != nil {
					return err
				}
				return nil
			}); err != nil {
				return err
			}
			sequenceTo[bucket] = b.BaseTxId
		}
		// Copying k because otherwise the same memory will be reused
		// for the next key and Delete below will end up deleting 1 more record than required
		kCopy := common.CopyBytes(k)
		if err := tx.Delete(kv.Headers, kCopy); err != nil {
			return err
		}
		if err := tx.Delete(kv.BlockBody, kCopy); err != nil {
			return err
		}

		select {
		case <-ctx.Done():
			return ctx.Err()
		case <-logEvery.C:
			log.Info("TruncateBlocks", "block", n)
		default:
		}
	}
	for bucket, sequence := range sequenceTo {
		if err := ResetSequence(tx, bucket, sequence); err != nil {
			return err
		}
	}

	return nil
}

func ReadBlockByNumber(db kv.Tx, number uint64) (*types.Block, error) {
	hash, err := ReadCanonicalHash(db, number)
	if err != nil {
		return nil, fmt.Errorf("failed ReadCanonicalHash: %w", err)
	}
	if hash == (libcommon.Hash{}) {
		return nil, nil
	}

	return ReadBlock(db, hash, number), nil
}

func CanonicalBlockByNumberWithSenders(db kv.Tx, number uint64) (*types.Block, []libcommon.Address, error) {
	hash, err := ReadCanonicalHash(db, number)
	if err != nil {
		return nil, nil, fmt.Errorf("failed ReadCanonicalHash: %w", err)
	}
	if hash == (libcommon.Hash{}) {
		return nil, nil, nil
	}

	return ReadBlockWithSenders(db, hash, number)
}

func ReadBlockByHash(db kv.Tx, hash libcommon.Hash) (*types.Block, error) {
	number := ReadHeaderNumber(db, hash)
	if number == nil {
		return nil, nil
	}
	return ReadBlock(db, hash, *number), nil
}

func ReadTotalIssued(db kv.Getter, number uint64) (*big.Int, error) {
	data, err := db.GetOne(kv.Issuance, hexutility.EncodeTs(number))
	if err != nil {
		return nil, err
	}

	return new(big.Int).SetBytes(data), nil
}

func WriteTotalIssued(db kv.Putter, number uint64, totalIssued *big.Int) error {
	return db.Put(kv.Issuance, hexutility.EncodeTs(number), totalIssued.Bytes())
}

func ReadTotalBurnt(db kv.Getter, number uint64) (*big.Int, error) {
	data, err := db.GetOne(kv.Issuance, append([]byte("burnt"), hexutility.EncodeTs(number)...))
	if err != nil {
		return nil, err
	}

	return new(big.Int).SetBytes(data), nil
}

func WriteTotalBurnt(db kv.Putter, number uint64, totalBurnt *big.Int) error {
	return db.Put(kv.Issuance, append([]byte("burnt"), hexutility.EncodeTs(number)...), totalBurnt.Bytes())
}

func ReadCumulativeGasUsed(db kv.Getter, number uint64) (*big.Int, error) {
	data, err := db.GetOne(kv.CumulativeGasIndex, hexutility.EncodeTs(number))
	if err != nil {
		return nil, err
	}
	if len(data) == 0 {
		return big.NewInt(0), nil
	}

	return new(big.Int).SetBytes(data), nil
}

func WriteCumulativeGasUsed(db kv.Putter, number uint64, cumulativeGasUsed *big.Int) error {
	return db.Put(kv.CumulativeGasIndex, hexutility.EncodeTs(number), cumulativeGasUsed.Bytes())
}

func ReadHeaderByNumber(db kv.Getter, number uint64) *types.Header {
	hash, err := ReadCanonicalHash(db, number)
	if err != nil {
		log.Error("ReadCanonicalHash failed", "err", err)
		return nil
	}
	if hash == (libcommon.Hash{}) {
		return nil
	}

	return ReadHeader(db, hash, number)
}

func ReadHeaderByHash(db kv.Getter, hash libcommon.Hash) (*types.Header, error) {
	number := ReadHeaderNumber(db, hash)
	if number == nil {
		return nil, nil
	}
	return ReadHeader(db, hash, *number), nil
}

func ReadAncestor(db kv.Getter, hash libcommon.Hash, number, ancestor uint64, maxNonCanonical *uint64, blockReader services.HeaderAndCanonicalReader) (libcommon.Hash, uint64) {
	if ancestor > number {
		return libcommon.Hash{}, 0
	}
	if ancestor == 1 {
		header, err := blockReader.Header(context.Background(), db, hash, number)
		if err != nil {
			panic(err)
		}
		// in this case it is cheaper to just read the header
		if header != nil {
			return header.ParentHash, number - 1
		}
		return libcommon.Hash{}, 0
	}
	for ancestor != 0 {
		h, err := blockReader.CanonicalHash(context.Background(), db, number)
		if err != nil {
			panic(err)
		}
		if h == hash {
			ancestorHash, err := blockReader.CanonicalHash(context.Background(), db, number-ancestor)
			if err != nil {
				panic(err)
			}
			h, err := blockReader.CanonicalHash(context.Background(), db, number)
			if err != nil {
				panic(err)
			}
			if h == hash {
				number -= ancestor
				return ancestorHash, number
			}
		}
		if *maxNonCanonical == 0 {
			return libcommon.Hash{}, 0
		}
		*maxNonCanonical--
		ancestor--
		header, err := blockReader.Header(context.Background(), db, hash, number)
		if err != nil {
			panic(err)
		}
		if header == nil {
			return libcommon.Hash{}, 0
		}
		hash = header.ParentHash
		number--
	}
	return hash, number
}

func DeleteNewerEpochs(tx kv.RwTx, number uint64) error {
	if err := tx.ForEach(kv.PendingEpoch, hexutility.EncodeTs(number), func(k, v []byte) error {
		return tx.Delete(kv.Epoch, k)
	}); err != nil {
		return err
	}
	return tx.ForEach(kv.Epoch, hexutility.EncodeTs(number), func(k, v []byte) error {
		return tx.Delete(kv.Epoch, k)
	})
}
func ReadEpoch(tx kv.Tx, blockNum uint64, blockHash libcommon.Hash) (transitionProof []byte, err error) {
	k := make([]byte, dbutils.NumberLength+length.Hash)
	binary.BigEndian.PutUint64(k, blockNum)
	copy(k[dbutils.NumberLength:], blockHash[:])
	return tx.GetOne(kv.Epoch, k)
}
func FindEpochBeforeOrEqualNumber(tx kv.Tx, n uint64) (blockNum uint64, blockHash libcommon.Hash, transitionProof []byte, err error) {
	c, err := tx.Cursor(kv.Epoch)
	if err != nil {
		return 0, libcommon.Hash{}, nil, err
	}
	defer c.Close()
	seek := hexutility.EncodeTs(n)
	k, v, err := c.Seek(seek)
	if err != nil {
		return 0, libcommon.Hash{}, nil, err
	}
	if k != nil {
		num := binary.BigEndian.Uint64(k)
		if num == n {
			return n, libcommon.BytesToHash(k[dbutils.NumberLength:]), v, nil
		}
	}
	k, v, err = c.Prev()
	if err != nil {
		return 0, libcommon.Hash{}, nil, err
	}
	if k == nil {
		return 0, libcommon.Hash{}, nil, nil
	}
	return binary.BigEndian.Uint64(k), libcommon.BytesToHash(k[dbutils.NumberLength:]), v, nil
}

func WriteEpoch(tx kv.RwTx, blockNum uint64, blockHash libcommon.Hash, transitionProof []byte) (err error) {
	k := make([]byte, dbutils.NumberLength+length.Hash)
	binary.BigEndian.PutUint64(k, blockNum)
	copy(k[dbutils.NumberLength:], blockHash[:])
	return tx.Put(kv.Epoch, k, transitionProof)
}

func ReadPendingEpoch(tx kv.Tx, blockNum uint64, blockHash libcommon.Hash) (transitionProof []byte, err error) {
	k := make([]byte, 8+32)
	binary.BigEndian.PutUint64(k, blockNum)
	copy(k[8:], blockHash[:])
	return tx.GetOne(kv.PendingEpoch, k)
}

func WritePendingEpoch(tx kv.RwTx, blockNum uint64, blockHash libcommon.Hash, transitionProof []byte) (err error) {
	k := make([]byte, 8+32)
	binary.BigEndian.PutUint64(k, blockNum)
	copy(k[8:], blockHash[:])
	return tx.Put(kv.PendingEpoch, k, transitionProof)
}

// Transitioned returns true if the block number comes after POS transition or is the last POW block
func Transitioned(db kv.Getter, blockNum uint64, terminalTotalDifficulty *big.Int) (trans bool, err error) {
	if terminalTotalDifficulty == nil {
		return false, nil
	}

	if terminalTotalDifficulty.Cmp(libcommon.Big0) == 0 {
		return true, nil
	}
	header := ReadHeaderByNumber(db, blockNum)
	if header == nil {
		return false, nil
	}

	if header.Difficulty.Cmp(libcommon.Big0) == 0 {
		return true, nil
	}

	headerTd, err := ReadTd(db, header.Hash(), blockNum)
	if err != nil {
		return false, err
	}

	return headerTd.Cmp(terminalTotalDifficulty) >= 0, nil
}

// IsPosBlock returns true if the block number comes after POS transition or is the last POW block
func IsPosBlock(db kv.Getter, blockHash libcommon.Hash) (trans bool, err error) {
	header, err := ReadHeaderByHash(db, blockHash)
	if err != nil {
		return false, err
	}
	if header == nil {
		return false, nil
	}

	return header.Difficulty.Cmp(libcommon.Big0) == 0, nil
}

var SnapshotsKey = []byte("snapshots")
var SnapshotsHistoryKey = []byte("snapshots_history")

func ReadSnapshots(tx kv.Tx) ([]string, []string, error) {
	v, err := tx.GetOne(kv.DatabaseInfo, SnapshotsKey)
	if err != nil {
		return nil, nil, err
	}
	var res, resHist []string
	_ = json.Unmarshal(v, &res)

	v, err = tx.GetOne(kv.DatabaseInfo, SnapshotsHistoryKey)
	if err != nil {
		return nil, nil, err
	}
	_ = json.Unmarshal(v, &resHist)
	return res, resHist, nil
}

func WriteSnapshots(tx kv.RwTx, list, histList []string) error {
	res, err := json.Marshal(list)
	if err != nil {
		return err
	}
	if err := tx.Put(kv.DatabaseInfo, SnapshotsKey, res); err != nil {
		return err
	}
	res, err = json.Marshal(histList)
	if err != nil {
		return err
	}
	if err := tx.Put(kv.DatabaseInfo, SnapshotsHistoryKey, res); err != nil {
		return err
	}
	return nil
}

// PruneTable has `limit` parameter to avoid too large data deletes per one sync cycle - better delete by small portions to reduce db.FreeList size
func PruneTable(tx kv.RwTx, table string, pruneTo uint64, ctx context.Context, limit int) error {
	c, err := tx.RwCursor(table)

	if err != nil {
		return fmt.Errorf("failed to create cursor for pruning %w", err)
	}
	defer c.Close()

	i := 0
	for k, _, err := c.First(); k != nil; k, _, err = c.Next() {
		if err != nil {
			return err
		}
		i++
		if i > limit {
			break
		}

		blockNum := binary.BigEndian.Uint64(k)
		if blockNum >= pruneTo {
			break
		}
		select {
		case <-ctx.Done():
			return common2.ErrStopped
		default:
		}
		if err = c.DeleteCurrent(); err != nil {
			return fmt.Errorf("failed to remove for block %d: %w", blockNum, err)
		}
	}
	return nil
}

func PruneTableDupSort(tx kv.RwTx, table string, logPrefix string, pruneTo uint64, logEvery *time.Ticker, ctx context.Context) error {
	c, err := tx.RwCursorDupSort(table)
	if err != nil {
		return fmt.Errorf("failed to create cursor for pruning %w", err)
	}
	defer c.Close()

	for k, _, err := c.First(); k != nil; k, _, err = c.NextNoDup() {
		if err != nil {
			return fmt.Errorf("failed to move %s cleanup cursor: %w", table, err)
		}
		blockNum := binary.BigEndian.Uint64(k)
		if blockNum >= pruneTo {
			break
		}
		select {
		case <-logEvery.C:
			log.Info(fmt.Sprintf("[%s]", logPrefix), "table", table, "block", blockNum)
		case <-ctx.Done():
			return common2.ErrStopped
		default:
		}
		if err = c.DeleteCurrentDuplicates(); err != nil {
			return fmt.Errorf("failed to remove for block %d: %w", blockNum, err)
		}
	}
	return nil
}

func ReadVerkleRoot(tx kv.Tx, blockNum uint64) (libcommon.Hash, error) {
	root, err := tx.GetOne(kv.VerkleRoots, hexutility.EncodeTs(blockNum))
	if err != nil {
		return libcommon.Hash{}, err
	}

	return libcommon.BytesToHash(root), nil
}

func WriteVerkleRoot(tx kv.RwTx, blockNum uint64, root libcommon.Hash) error {
	return tx.Put(kv.VerkleRoots, hexutility.EncodeTs(blockNum), root[:])
}

func WriteVerkleNode(tx kv.RwTx, node verkle.VerkleNode) error {
	var (
		root    libcommon.Hash
		encoded []byte
		err     error
	)
	root = node.Commitment().Bytes()
	encoded, err = node.Serialize()
	if err != nil {
		return err
	}

	return tx.Put(kv.VerkleTrie, root[:], encoded)
}

func ReadVerkleNode(tx kv.RwTx, root libcommon.Hash) (verkle.VerkleNode, error) {
	encoded, err := tx.GetOne(kv.VerkleTrie, root[:])
	if err != nil {
		return nil, err
	}
	if len(encoded) == 0 {
		return verkle.New(), nil
	}
	return verkle.ParseNode(encoded, 0, root[:])
}<|MERGE_RESOLUTION|>--- conflicted
+++ resolved
@@ -37,8 +37,6 @@
 	"github.com/ledgerwatch/erigon-lib/common/hexutility"
 	"github.com/ledgerwatch/erigon-lib/common/length"
 	"github.com/ledgerwatch/erigon-lib/kv"
-	"github.com/ledgerwatch/log/v3"
-
 	"github.com/ledgerwatch/erigon/common"
 	"github.com/ledgerwatch/erigon/common/dbutils"
 	"github.com/ledgerwatch/erigon/core/types"
@@ -1063,30 +1061,6 @@
 	return receipts
 }
 
-<<<<<<< HEAD
-func ReadReceiptsByHash(config *chain.Config, db kv.Tx, hash libcommon.Hash) (types.Receipts, error) {
-	number := ReadHeaderNumber(db, hash)
-	if number == nil {
-		return nil, nil
-	}
-	canonicalHash, err := ReadCanonicalHash(db, *number)
-	if err != nil {
-		return nil, fmt.Errorf("requested non-canonical hash %x. canonical=%x", hash, canonicalHash)
-	}
-	b, s, err := ReadBlockWithSenders(db, hash, *number)
-	if err != nil {
-		return nil, err
-	}
-	if b == nil {
-		return nil, nil
-	}
-	receipts := ReadReceipts(config, db, b, s)
-	if receipts == nil {
-		return nil, nil
-	}
-	return receipts, nil
-}
-
 func ReadDepositNonces(db kv.Tx, blockNumber uint64) []*uint64 {
 	receipts := ReadRawReceipts(db, blockNumber)
 	if receipts == nil {
@@ -1099,8 +1073,6 @@
 	return depositNonces
 }
 
-=======
->>>>>>> f4f10f3b
 // WriteReceipts stores all the transaction receipts belonging to a block.
 func WriteReceipts(tx kv.Putter, number uint64, receipts types.Receipts) error {
 	buf := bytes.NewBuffer(make([]byte, 0, 1024))
