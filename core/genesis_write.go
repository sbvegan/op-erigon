--- conflicted
+++ resolved
@@ -23,12 +23,12 @@
 	"encoding/binary"
 	"encoding/json"
 	"fmt"
+	"log"
 	"math/big"
 	"sync"
 
 	"github.com/c2h5oh/datasize"
 	"github.com/holiman/uint256"
-	"github.com/ledgerwatch/log/v3"
 	"golang.org/x/exp/slices"
 
 	"github.com/ledgerwatch/erigon-lib/chain"
@@ -69,21 +69,13 @@
 	return CommitGenesisBlockWithOverride(db, genesis, nil, nil, tmpDir, logger)
 }
 
-<<<<<<< HEAD
-func CommitGenesisBlockWithOverride(db kv.RwDB, genesis *types.Genesis, overrideCancunTime *big.Int, tmpDir string, logger log.Logger) (*chain.Config, *types.Block, error) {
-=======
-func CommitGenesisBlockWithOverride(db kv.RwDB, genesis *types.Genesis, overrideShanghaiTime, overrideOptimismCanyonTime *big.Int, tmpDir string, logger log.Logger) (*chain.Config, *types.Block, error) {
->>>>>>> 8cb1eb88
+func CommitGenesisBlockWithOverride(db kv.RwDB, genesis *types.Genesis, overrideCancunTime, overrideShanghaiTime, overrideOptimismCanyonTime *big.Int, tmpDir string, logger log.Logger) (*chain.Config, *types.Block, error) {
 	tx, err := db.BeginRw(context.Background())
 	if err != nil {
 		return nil, nil, err
 	}
 	defer tx.Rollback()
-<<<<<<< HEAD
-	c, b, err := WriteGenesisBlock(tx, genesis, overrideCancunTime, tmpDir, logger)
-=======
-	c, b, err := WriteGenesisBlock(tx, genesis, overrideShanghaiTime, overrideOptimismCanyonTime, tmpDir, logger)
->>>>>>> 8cb1eb88
+	c, b, err := WriteGenesisBlock(tx, genesis, overrideCancunTime, overrideShanghaiTime, overrideOptimismCanyonTime, tmpDir, logger)
 	if err != nil {
 		return c, b, err
 	}
@@ -94,11 +86,7 @@
 	return c, b, nil
 }
 
-<<<<<<< HEAD
-func WriteGenesisBlock(tx kv.RwTx, genesis *types.Genesis, overrideCancunTime *big.Int, tmpDir string, logger log.Logger) (*chain.Config, *types.Block, error) {
-=======
-func WriteGenesisBlock(tx kv.RwTx, genesis *types.Genesis, overrideShanghaiTime, overrideOptimismCanyonTime *big.Int, tmpDir string, logger log.Logger) (*chain.Config, *types.Block, error) {
->>>>>>> 8cb1eb88
+func WriteGenesisBlock(tx kv.RwTx, genesis *types.Genesis, overrideCancunTime, overrideShanghaiTime, overrideOptimismCanyonTime *big.Int, tmpDir string, logger log.Logger) (*chain.Config, *types.Block, error) {
 	var storedBlock *types.Block
 	if genesis != nil && genesis.Config == nil {
 		return params.AllProtocolChanges, nil, types.ErrGenesisNoConfig
