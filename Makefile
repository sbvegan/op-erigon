--- conflicted
+++ resolved
@@ -154,19 +154,12 @@
 
 ## test-integration:                  run integration tests with a 30m timeout
 test-integration:
-<<<<<<< HEAD
 	@cd erigon-lib && $(MAKE) test
-	$(GOTEST) --timeout 30m -tags $(BUILD_TAGS),integration
+	$(GOTEST) --timeout 60m -tags $(BUILD_TAGS),integration
 
 test3-integration:
 	@cd erigon-lib && $(MAKE) test
-	$(GOTEST) --timeout 30m -tags $(BUILD_TAGS),integration,e3
-=======
-	$(GOTEST) --timeout 60m -tags $(BUILD_TAGS),integration
-
-test3-integration:
 	$(GOTEST) --timeout 60m -tags $(BUILD_TAGS),integration,e3
->>>>>>> 91382cb9
 
 ## lint-deps:                         install lint dependencies
 lint-deps:
