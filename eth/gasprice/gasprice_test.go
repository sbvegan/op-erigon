// Copyright 2020 The go-ethereum Authors
// This file is part of the go-ethereum library.
//
// The go-ethereum library is free software: you can redistribute it and/or modify
// it under the terms of the GNU Lesser General Public License as published by
// the Free Software Foundation, either version 3 of the License, or
// (at your option) any later version.
//
// The go-ethereum library is distributed in the hope that it will be useful,
// but WITHOUT ANY WARRANTY; without even the implied warranty of
// MERCHANTABILITY or FITNESS FOR A PARTICULAR PURPOSE. See the
// GNU Lesser General Public License for more details.
//
// You should have received a copy of the GNU Lesser General Public License
// along with the go-ethereum library. If not, see <http://www.gnu.org/licenses/>.

package gasprice_test

import (
	"context"
	"math"
	"math/big"
	"testing"

	"github.com/holiman/uint256"
	"github.com/ledgerwatch/erigon-lib/chain"
	libcommon "github.com/ledgerwatch/erigon-lib/common"
	"github.com/ledgerwatch/erigon-lib/kv"
	"github.com/ledgerwatch/erigon/eth/gasprice/gaspricecfg"
	"github.com/ledgerwatch/erigon/turbo/services"

	"github.com/ledgerwatch/erigon/cmd/rpcdaemon/commands"
	"github.com/ledgerwatch/erigon/core"
	"github.com/ledgerwatch/erigon/core/rawdb"
	"github.com/ledgerwatch/erigon/core/types"
	"github.com/ledgerwatch/erigon/crypto"
	"github.com/ledgerwatch/erigon/eth/gasprice"
	"github.com/ledgerwatch/erigon/params"
	"github.com/ledgerwatch/erigon/rpc"
	"github.com/ledgerwatch/erigon/turbo/stages"
)

type testBackend struct {
	db          kv.RwDB
	cfg         *chain.Config
	blockReader services.FullBlockReader
}

func (b *testBackend) GetReceipts(ctx context.Context, block *types.Block) (types.Receipts, error) {
	tx, err := b.db.BeginRo(context.Background())
	if err != nil {
		return nil, err
	}
	defer tx.Rollback()
<<<<<<< HEAD
	return rawdb.ReadReceiptsByHash(b.cfg, tx, hash)
=======

	receipts := rawdb.ReadReceipts(tx, block, nil)
	return receipts, nil
>>>>>>> f4f10f3b
}

func (b *testBackend) PendingBlockAndReceipts() (*types.Block, types.Receipts) {
	return nil, nil
	//if b.pending {
	//	block := b.chain.GetBlockByNumber(testHead + 1)
	//	return block, b.chain.GetReceiptsByHash(block.Hash())
	//}
}
func (b *testBackend) HeaderByNumber(ctx context.Context, number rpc.BlockNumber) (*types.Header, error) {
	tx, err := b.db.BeginRo(context.Background())
	if err != nil {
		return nil, err
	}
	defer tx.Rollback()
	if number == rpc.LatestBlockNumber {
		return rawdb.ReadCurrentHeader(tx), nil
	}
	return b.blockReader.HeaderByNumber(ctx, tx, uint64(number))
}

func (b *testBackend) BlockByNumber(ctx context.Context, number rpc.BlockNumber) (*types.Block, error) {
	tx, err := b.db.BeginRo(context.Background())
	if err != nil {
		return nil, err
	}
	defer tx.Rollback()

	if number == rpc.LatestBlockNumber {
		return b.blockReader.CurrentBlock(tx)
	}
	return b.blockReader.BlockByNumber(ctx, tx, uint64(number))
}

func (b *testBackend) ChainConfig() *chain.Config {
	return b.cfg
}

func newTestBackend(t *testing.T) *testBackend {
	var (
		key, _ = crypto.HexToECDSA("b71c71a67e1177ad4e901695e1b4b9ee17ae16c6668d313eac2f96dbcda3f291")
		addr   = crypto.PubkeyToAddress(key.PublicKey)
		gspec  = &types.Genesis{
			Config: params.TestChainConfig,
			Alloc:  types.GenesisAlloc{addr: {Balance: big.NewInt(math.MaxInt64)}},
		}
		signer = types.LatestSigner(gspec.Config)
	)
	m := stages.MockWithGenesis(t, gspec, key, false)

	// Generate testing blocks
	chain, err := core.GenerateChain(m.ChainConfig, m.Genesis, m.Engine, m.DB, 32, func(i int, b *core.BlockGen) {
		b.SetCoinbase(libcommon.Address{1})
		tx, txErr := types.SignTx(types.NewTransaction(b.TxNonce(addr), libcommon.HexToAddress("deadbeef"), uint256.NewInt(100), 21000, uint256.NewInt(uint64(int64(i+1)*params.GWei)), nil), *signer, key)
		if txErr != nil {
			t.Fatalf("failed to create tx: %v", txErr)
		}
		b.AddTx(tx)
	}, false)
	if err != nil {
		t.Error(err)
	}
	// Construct testing chain
	if err = m.InsertChain(chain); err != nil {
		t.Error(err)
	}
	br, _ := m.NewBlocksIO()
	return &testBackend{db: m.DB, cfg: params.TestChainConfig, blockReader: br}
}

func (b *testBackend) CurrentHeader() *types.Header {
	tx, err := b.db.BeginRo(context.Background())
	if err != nil {
		panic(err)
	}
	defer tx.Rollback()
	return rawdb.ReadCurrentHeader(tx)
}

func (b *testBackend) GetBlockByNumber(number uint64) *types.Block {
	tx, err := b.db.BeginRo(context.Background())
	if err != nil {
		panic(err)
	}
	defer tx.Rollback()

	block, _ := b.blockReader.BlockByNumber(context.Background(), tx, number)
	return block
}

func TestSuggestPrice(t *testing.T) {
	config := gaspricecfg.Config{
		Blocks:     2,
		Percentile: 60,
		Default:    big.NewInt(params.GWei),
	}
	backend := newTestBackend(t)
	cache := commands.NewGasPriceCache()
	oracle := gasprice.NewOracle(backend, config, cache)

	// The gas price sampled is: 32G, 31G, 30G, 29G, 28G, 27G
	got, err := oracle.SuggestTipCap(context.Background())
	if err != nil {
		t.Fatalf("Failed to retrieve recommended gas price: %v", err)
	}
	expect := big.NewInt(params.GWei * int64(30))
	if got.Cmp(expect) != 0 {
		t.Fatalf("Gas price mismatch, want %d, got %d", expect, got)
	}
}<|MERGE_RESOLUTION|>--- conflicted
+++ resolved
@@ -52,13 +52,9 @@
 		return nil, err
 	}
 	defer tx.Rollback()
-<<<<<<< HEAD
-	return rawdb.ReadReceiptsByHash(b.cfg, tx, hash)
-=======
 
-	receipts := rawdb.ReadReceipts(tx, block, nil)
+	receipts := rawdb.ReadReceipts(b.cfg, tx, block, nil)
 	return receipts, nil
->>>>>>> f4f10f3b
 }
 
 func (b *testBackend) PendingBlockAndReceipts() (*types.Block, types.Receipts) {
