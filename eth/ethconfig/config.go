--- conflicted
+++ resolved
@@ -251,13 +251,11 @@
 
 	OverrideShanghaiTime *big.Int `toml:",omitempty"`
 
-<<<<<<< HEAD
 	RollupSequencerHTTP        string
 	RollupHistoricalRPC        string
 	RollupHistoricalRPCTimeout time.Duration
-=======
+
 	DropUselessPeers bool
->>>>>>> 94b4cee5
 }
 
 type Sync struct {
