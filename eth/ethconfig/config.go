--- conflicted
+++ resolved
@@ -246,14 +246,11 @@
 	SentinelAddr                string
 	SentinelPort                uint64
 
-<<<<<<< HEAD
-	OverrideCancunTime *big.Int `toml:",omitempty"`
-=======
+	OverrideCancunTime         *big.Int `toml:",omitempty"`
 	OverrideShanghaiTime       *big.Int `toml:",omitempty"`
 	OverrideOptimismCanyonTime *big.Int `toml:",omitempty"`
 
 	DropUselessPeers bool
->>>>>>> 8cb1eb88
 
 	RollupSequencerHTTP        string
 	RollupHistoricalRPC        string
