--- conflicted
+++ resolved
@@ -73,12 +73,9 @@
 	payloadId uint64,
 	txPool2 *txpool.TxPool,
 	txPool2DB kv.RoDB,
-<<<<<<< HEAD
 	noTxPool bool,
-=======
 	snapshots *snapshotsync.RoSnapshots,
 	transactionsV3 bool,
->>>>>>> 38fb38a9
 ) MiningExecCfg {
 	return MiningExecCfg{
 		db:          db,
