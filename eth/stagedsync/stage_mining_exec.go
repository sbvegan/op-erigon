package stagedsync

import (
	"errors"
	"fmt"
	"io"
	"math/big"
	"sync/atomic"
	"time"

	"github.com/ledgerwatch/erigon-lib/common/length"
	"github.com/ledgerwatch/erigon-lib/etl"
	"github.com/ledgerwatch/erigon-lib/kv/temporal/historyv2"
	"github.com/ledgerwatch/erigon/common/changeset"
	"github.com/ledgerwatch/erigon/common/dbutils"

	mapset "github.com/deckarep/golang-set/v2"
	"github.com/holiman/uint256"
	"github.com/ledgerwatch/log/v3"
	"golang.org/x/net/context"

	"github.com/ledgerwatch/erigon-lib/chain"
	libcommon "github.com/ledgerwatch/erigon-lib/common"
	"github.com/ledgerwatch/erigon-lib/kv"
	"github.com/ledgerwatch/erigon-lib/kv/memdb"
	types2 "github.com/ledgerwatch/erigon-lib/types"

	"github.com/ledgerwatch/erigon/consensus"
	"github.com/ledgerwatch/erigon/consensus/misc"
	"github.com/ledgerwatch/erigon/core"
	"github.com/ledgerwatch/erigon/core/rawdb"
	"github.com/ledgerwatch/erigon/core/state"
	"github.com/ledgerwatch/erigon/core/systemcontracts"
	"github.com/ledgerwatch/erigon/core/types"
	"github.com/ledgerwatch/erigon/core/types/accounts"
	"github.com/ledgerwatch/erigon/core/vm"
	"github.com/ledgerwatch/erigon/eth/stagedsync/stages"
	"github.com/ledgerwatch/erigon/params"
	"github.com/ledgerwatch/erigon/turbo/services"
)

type MiningExecCfg struct {
	db          kv.RwDB
	miningState MiningState
	notifier    ChainEventNotifier
	chainConfig chain.Config
	engine      consensus.Engine
	blockReader services.FullBlockReader
	vmConfig    *vm.Config
	tmpdir      string
	interrupt   *int32
	payloadId   uint64
	txPool2     TxPoolForMining
	txPool2DB   kv.RoDB
	noTxPool    bool
}

type TxPoolForMining interface {
	YieldBest(n uint16, txs *types2.TxsRlp, tx kv.Tx, onTopOf, availableGas uint64, toSkip mapset.Set[[32]byte]) (bool, int, error)
}

func StageMiningExecCfg(
	db kv.RwDB, miningState MiningState,
	notifier ChainEventNotifier, chainConfig chain.Config,
	engine consensus.Engine, vmConfig *vm.Config,
	tmpdir string, interrupt *int32, payloadId uint64,
<<<<<<< HEAD
	txPool2 *txpool.TxPool, txPool2DB kv.RoDB, noTxPool bool,
=======
	txPool2 TxPoolForMining, txPool2DB kv.RoDB,
>>>>>>> 6755f7e1
	blockReader services.FullBlockReader,
) MiningExecCfg {
	return MiningExecCfg{
		db:          db,
		miningState: miningState,
		notifier:    notifier,
		chainConfig: chainConfig,
		engine:      engine,
		blockReader: blockReader,
		vmConfig:    vmConfig,
		tmpdir:      tmpdir,
		interrupt:   interrupt,
		payloadId:   payloadId,
		txPool2:     txPool2,
		txPool2DB:   txPool2DB,
		noTxPool:    noTxPool,
	}
}

// SpawnMiningExecStage
// TODO:
// - resubmitAdjustCh - variable is not implemented
func SpawnMiningExecStage(s *StageState, tx kv.RwTx, cfg MiningExecCfg, quit <-chan struct{}, logger log.Logger) error {
	cfg.vmConfig.NoReceipts = false
	chainID, _ := uint256.FromBig(cfg.chainConfig.ChainID)
	logPrefix := s.LogPrefix()
	current := cfg.miningState.MiningBlock
	txs := current.PreparedTxs
	forceTxs := current.ForceTxs
	noempty := true

	stateReader := state.NewPlainStateReader(tx)
	ibs := state.New(stateReader)
	stateWriter := state.NewPlainStateWriter(tx, tx, current.Header.Number.Uint64())
	if cfg.chainConfig.DAOForkBlock != nil && cfg.chainConfig.DAOForkBlock.Cmp(current.Header.Number) == 0 {
		misc.ApplyDAOHardFork(ibs)
	}
	systemcontracts.UpgradeBuildInSystemContract(&cfg.chainConfig, current.Header.Number, ibs, logger)

	// Create an empty block based on temporary copied state for
	// sealing in advance without waiting block execution finished.
	if !noempty {
		logger.Info("Commit an empty block", "number", current.Header.Number)
		return nil
	}

	getHeader := func(hash libcommon.Hash, number uint64) *types.Header { return rawdb.ReadHeader(tx, hash, number) }

	// Short circuit if there is no available pending transactions.
	// But if we disable empty precommit already, ignore it. Since
	// empty block is necessary to keep the liveness of the network.
	if noempty {
		if !forceTxs.Empty() {
			// forceTxs is sent by Optimism consensus client, and all force txs must be included in the payload.
			// Therefore, interrupts to block building must not be handled while force txs are being processed.
			// So do not pass cfg.interrupt
			logs, _, err := addTransactionsToMiningBlock(logPrefix, current, cfg.chainConfig, cfg.vmConfig, getHeader, cfg.engine, forceTxs, cfg.miningState.MiningConfig.Etherbase, ibs, quit, nil, cfg.payloadId, true, logger)
			if err != nil {
				return err
			}
			NotifyPendingLogs(logPrefix, cfg.notifier, logs, logger)
		}
		if txs != nil && !txs.Empty() {
			logs, _, err := addTransactionsToMiningBlock(logPrefix, current, cfg.chainConfig, cfg.vmConfig, getHeader, cfg.engine, txs, cfg.miningState.MiningConfig.Etherbase, ibs, quit, cfg.interrupt, cfg.payloadId, false, logger)
			if err != nil {
				return err
			}
			NotifyPendingLogs(logPrefix, cfg.notifier, logs, logger)
		} else if !cfg.noTxPool {

			yielded := mapset.NewSet[[32]byte]()
			simulationTx := memdb.NewMemoryBatch(tx, cfg.tmpdir)
			defer simulationTx.Rollback()
			executionAt, err := s.ExecutionAt(tx)
			if err != nil {
				return err
			}

			for {
				txs, y, err := getNextTransactions(cfg, chainID, current.Header, 50, executionAt, simulationTx, yielded, logger)
				if err != nil {
					return err
				}

				if !txs.Empty() {
					logs, stop, err := addTransactionsToMiningBlock(logPrefix, current, cfg.chainConfig, cfg.vmConfig, getHeader, cfg.engine, txs, cfg.miningState.MiningConfig.Etherbase, ibs, quit, cfg.interrupt, cfg.payloadId, false, logger)
					if err != nil {
						return err
					}
					NotifyPendingLogs(logPrefix, cfg.notifier, logs, logger)
					if stop {
						break
					}
				} else {
					break
				}

				// if we yielded less than the count we wanted, assume the txpool has run dry now and stop to save another loop
				if y < 50 {
					break
				}
			}
		}
	}

	logger.Debug("SpawnMiningExecStage", "block txn", current.Txs.Len(), "payload", cfg.payloadId)
	if current.Uncles == nil {
		current.Uncles = []*types.Header{}
	}
	if current.Txs == nil {
		current.Txs = []types.Transaction{}
	}
	if current.Receipts == nil {
		current.Receipts = types.Receipts{}
	}

	var err error
	_, current.Txs, current.Receipts, err = core.FinalizeBlockExecution(cfg.engine, stateReader, current.Header, current.Txs, current.Uncles, stateWriter, &cfg.chainConfig, ibs, current.Receipts, current.Withdrawals, ChainReaderImpl{config: &cfg.chainConfig, tx: tx, blockReader: cfg.blockReader}, true)
	if err != nil {
		return err
	}
	logger.Debug("FinalizeBlockExecution", "current txn", current.Txs.Len(), "current receipt", current.Receipts.Len(), "payload", cfg.payloadId)

	// hack: pretend that we are real execution stage - next stages will rely on this progress
	if err := stages.SaveStageProgress(tx, stages.Execution, current.Header.Number.Uint64()); err != nil {
		return err
	}
	return nil
}

func getNextTransactions(
	cfg MiningExecCfg,
	chainID *uint256.Int,
	header *types.Header,
	amount uint16,
	executionAt uint64,
	simulationTx *memdb.MemoryMutation,
	alreadyYielded mapset.Set[[32]byte],
	logger log.Logger,
) (types.TransactionsStream, int, error) {
	txSlots := types2.TxsRlp{}
	var onTime bool
	count := 0
	if err := cfg.txPool2DB.View(context.Background(), func(poolTx kv.Tx) error {
		var err error
		counter := 0
		for !onTime && counter < 1000 {
			remainingGas := header.GasLimit - header.GasUsed
			if onTime, count, err = cfg.txPool2.YieldBest(amount, &txSlots, poolTx, executionAt, remainingGas, alreadyYielded); err != nil {
				return err
			}
			time.Sleep(1 * time.Millisecond)
			counter++
		}
		return nil
	}); err != nil {
		return nil, 0, err
	}

	var txs []types.Transaction //nolint:prealloc
	for i := range txSlots.Txs {
		transaction, err := types.DecodeWrappedTransaction(txSlots.Txs[i])
		if err == io.EOF {
			continue
		}
		if err != nil {
			return nil, 0, err
		}
		if !transaction.GetChainID().IsZero() && transaction.GetChainID().Cmp(chainID) != 0 {
			continue
		}

		var sender libcommon.Address
		copy(sender[:], txSlots.Senders.At(i))

		// Check if tx nonce is too low
		txs = append(txs, transaction)
		txs[len(txs)-1].SetSender(sender)
	}

	blockNum := executionAt + 1
	txs, err := filterBadTransactions(txs, cfg.chainConfig, blockNum, header.BaseFee, simulationTx, logger)
	if err != nil {
		return nil, 0, err
	}

	return types.NewTransactionsFixedOrder(txs), count, nil
}

func filterBadTransactions(transactions []types.Transaction, config chain.Config, blockNumber uint64, baseFee *big.Int, simulationTx *memdb.MemoryMutation, logger log.Logger) ([]types.Transaction, error) {
	initialCnt := len(transactions)
	var filtered []types.Transaction
	gasBailout := false

	missedTxs := 0
	noSenderCnt := 0
	noAccountCnt := 0
	nonceTooLowCnt := 0
	notEOACnt := 0
	feeTooLowCnt := 0
	balanceTooLowCnt := 0
	overflowCnt := 0
	for len(transactions) > 0 && missedTxs != len(transactions) {
		transaction := transactions[0]
		sender, ok := transaction.GetSender()
		if !ok {
			transactions = transactions[1:]
			noSenderCnt++
			continue
		}
		var account accounts.Account
		ok, err := rawdb.ReadAccount(simulationTx, sender, &account)
		if err != nil {
			return nil, err
		}
		if !ok {
			transactions = transactions[1:]
			noAccountCnt++
			continue
		}
		// Check transaction nonce
		if account.Nonce > transaction.GetNonce() {
			transactions = transactions[1:]
			nonceTooLowCnt++
			continue
		}
		if account.Nonce < transaction.GetNonce() {
			missedTxs++
			transactions = append(transactions[1:], transaction)
			continue
		}
		missedTxs = 0

		// Make sure the sender is an EOA (EIP-3607)
		if !account.IsEmptyCodeHash() {
			transactions = transactions[1:]
			notEOACnt++
			continue
		}

		if config.IsLondon(blockNumber) {
			baseFee256 := uint256.NewInt(0)
			if overflow := baseFee256.SetFromBig(baseFee); overflow {
				return nil, fmt.Errorf("bad baseFee %s", baseFee)
			}
			// Make sure the transaction gasFeeCap is greater than the block's baseFee.
			if !transaction.GetFeeCap().IsZero() || !transaction.GetTip().IsZero() {
				if err := core.CheckEip1559TxGasFeeCap(sender, transaction.GetFeeCap(), transaction.GetTip(), baseFee256, false /* isFree */); err != nil {
					transactions = transactions[1:]
					feeTooLowCnt++
					continue
				}
			}
		}
		txnGas := transaction.GetGas()
		txnPrice := transaction.GetPrice()
		value := transaction.GetValue()
		accountBalance := account.Balance

		want := uint256.NewInt(0)
		want.SetUint64(txnGas)
		want, overflow := want.MulOverflow(want, txnPrice)
		if overflow {
			transactions = transactions[1:]
			overflowCnt++
			continue
		}

		if transaction.GetFeeCap() != nil {
			want.SetUint64(txnGas)
			want, overflow = want.MulOverflow(want, transaction.GetFeeCap())
			if overflow {
				transactions = transactions[1:]
				overflowCnt++
				continue
			}
			want, overflow = want.AddOverflow(want, value)
			if overflow {
				transactions = transactions[1:]
				overflowCnt++
				continue
			}
		}

		if accountBalance.Cmp(want) < 0 {
			if !gasBailout {
				transactions = transactions[1:]
				balanceTooLowCnt++
				continue
			}
		}
		// Updates account in the simulation
		account.Nonce++
		account.Balance.Sub(&account.Balance, want)
		accountBuffer := make([]byte, account.EncodingLengthForStorage())
		account.EncodeForStorage(accountBuffer)
		if err := simulationTx.Put(kv.PlainState, sender[:], accountBuffer); err != nil {
			return nil, err
		}
		// Mark transaction as valid
		filtered = append(filtered, transaction)
		transactions = transactions[1:]
	}
	logger.Debug("Filtration", "initial", initialCnt, "no sender", noSenderCnt, "no account", noAccountCnt, "nonce too low", nonceTooLowCnt, "nonceTooHigh", missedTxs, "sender not EOA", notEOACnt, "fee too low", feeTooLowCnt, "overflow", overflowCnt, "balance too low", balanceTooLowCnt, "filtered", len(filtered))
	return filtered, nil
}

func addTransactionsToMiningBlock(logPrefix string, current *MiningBlock, chainConfig chain.Config, vmConfig *vm.Config, getHeader func(hash libcommon.Hash, number uint64) *types.Header,
	engine consensus.Engine, txs types.TransactionsStream, coinbase libcommon.Address, ibs *state.IntraBlockState, quit <-chan struct{},
	interrupt *int32, payloadId uint64, allowDeposits bool, logger log.Logger) (types.Logs, bool, error) {
	header := current.Header
	tcount := 0
	gasPool := new(core.GasPool).AddGas(header.GasLimit - header.GasUsed)
	signer := types.MakeSigner(&chainConfig, header.Number.Uint64(), header.Time)

	var coalescedLogs types.Logs
	noop := state.NewNoopWriter()

	var miningCommitTx = func(txn types.Transaction, coinbase libcommon.Address, vmConfig *vm.Config, chainConfig chain.Config, ibs *state.IntraBlockState, current *MiningBlock) ([]*types.Log, error) {
		ibs.SetTxContext(txn.Hash(), libcommon.Hash{}, tcount)
		gasSnap := gasPool.Gas()
		snap := ibs.Snapshot()
		logger.Debug("addTransactionsToMiningBlock", "txn hash", txn.Hash())
		receipt, _, err := core.ApplyTransaction(&chainConfig, core.GetHashFn(header, getHeader), engine, &coinbase, gasPool, ibs, noop, header, txn, &header.GasUsed, *vmConfig)
		if err != nil {
			ibs.RevertToSnapshot(snap)
			gasPool = new(core.GasPool).AddGas(gasSnap) // restore gasPool as well as ibs
			return nil, err
		}

		current.Txs = append(current.Txs, txn)
		current.Receipts = append(current.Receipts, receipt)
		return receipt.Logs, nil
	}

	var stopped *time.Ticker
	defer func() {
		if stopped != nil {
			stopped.Stop()
		}
	}()

	done := false

LOOP:
	for {
		// see if we need to stop now
		if stopped != nil {
			select {
			case <-stopped.C:
				done = true
				break LOOP
			default:
			}
		}

		if err := libcommon.Stopped(quit); err != nil {
			return nil, true, err
		}

		if interrupt != nil && atomic.LoadInt32(interrupt) != 0 && stopped == nil {
			logger.Debug("Transaction adding was requested to stop", "payload", payloadId)
			// ensure we run for at least 500ms after the request to stop comes in from GetPayload
			stopped = time.NewTicker(500 * time.Millisecond)
		}
		// If we don't have enough gas for any further transactions then we're done
		if gasPool.Gas() < params.TxGas {
			logger.Debug(fmt.Sprintf("[%s] Not enough gas for further transactions", logPrefix), "have", gasPool, "want", params.TxGas)
			done = true
			break
		}
		// Retrieve the next transaction and abort if all done
		txn := txs.Peek()
		if txn == nil {
			break
		}

		// We use the eip155 signer regardless of the env hf.
		from, err := txn.Sender(*signer)
		if err != nil {
			logger.Warn(fmt.Sprintf("[%s] Could not recover transaction sender", logPrefix), "hash", txn.Hash(), "err", err)
			txs.Pop()
			continue
		}

		// Check whether the txn is replay protected. If we're not in the EIP155 (Spurious Dragon) hf
		// phase, start ignoring the sender until we do.
		if txn.Protected() && !chainConfig.IsSpuriousDragon(header.Number.Uint64()) {
			logger.Debug(fmt.Sprintf("[%s] Ignoring replay protected transaction", logPrefix), "hash", txn.Hash(), "eip155", chainConfig.SpuriousDragonBlock)

			txs.Pop()
			continue
		}

		// Start executing the transaction
		if !allowDeposits && txn.Type() == types.DepositTxType {
			log.Warn(fmt.Sprintf("[%s] Ignoring deposit tx that made its way through mempool", logPrefix), "hash", txn.Hash())
			txs.Pop()
			continue
		}
		logs, err := miningCommitTx(txn, coinbase, vmConfig, chainConfig, ibs, current)

		if errors.Is(err, core.ErrGasLimitReached) {
			// Pop the env out-of-gas transaction without shifting in the next from the account
			logger.Debug(fmt.Sprintf("[%s] Gas limit exceeded for env block", logPrefix), "hash", txn.Hash(), "sender", from)
			txs.Pop()
		} else if errors.Is(err, core.ErrNonceTooLow) {
			// New head notification data race between the transaction pool and miner, shift
			logger.Debug(fmt.Sprintf("[%s] Skipping transaction with low nonce", logPrefix), "hash", txn.Hash(), "sender", from, "nonce", txn.GetNonce())
			txs.Shift()
		} else if errors.Is(err, core.ErrNonceTooHigh) {
			// Reorg notification data race between the transaction pool and miner, skip account =
			logger.Debug(fmt.Sprintf("[%s] Skipping transaction with high nonce", logPrefix), "hash", txn.Hash(), "sender", from, "nonce", txn.GetNonce())
			txs.Pop()
		} else if err == nil {
			// Everything ok, collect the logs and shift in the next transaction from the same account
			logger.Debug(fmt.Sprintf("[%s] addTransactionsToMiningBlock Successful", logPrefix), "sender", from, "nonce", txn.GetNonce(), "payload", payloadId)
			coalescedLogs = append(coalescedLogs, logs...)
			tcount++
			txs.Shift()
		} else {
			// Strange error, discard the transaction and get the next in line (note, the
			// nonce-too-high clause will prevent us from executing in vain).
			logger.Debug(fmt.Sprintf("[%s] Skipping transaction", logPrefix), "hash", txn.Hash(), "sender", from, "err", err)
			txs.Shift()
		}
	}

	/*
		// Notify resubmit loop to decrease resubmitting interval if env interval is larger
		// than the user-specified one.
		if interrupt != nil {
			w.resubmitAdjustCh <- &intervalAdjust{inc: false}
		}
	*/
	return coalescedLogs, done, nil

}

func NotifyPendingLogs(logPrefix string, notifier ChainEventNotifier, logs types.Logs, logger log.Logger) {
	if len(logs) == 0 {
		return
	}

	if notifier == nil {
		logger.Debug(fmt.Sprintf("[%s] rpc notifier is not set, rpc daemon won't be updated about pending logs", logPrefix))
		return
	}
	notifier.OnNewPendingLogs(logs)
}

// implemented by tweaking UnwindExecutionStage
func UnwindMiningExecutionStage(u *UnwindState, s *StageState, tx kv.RwTx, ctx context.Context, cfg MiningExecCfg, logger log.Logger) (err error) {
	if u.UnwindPoint >= s.BlockNumber {
		return nil
	}
	useExternalTx := tx != nil
	if !useExternalTx {
		tx, err = cfg.db.BeginRw(context.Background())
		if err != nil {
			return err
		}
		defer tx.Rollback()
	}
	logPrefix := u.LogPrefix()
	log.Info(fmt.Sprintf("[%s] Unwind Mining Execution", logPrefix), "from", s.BlockNumber, "to", u.UnwindPoint)

	if err = unwindMiningExecutionStage(u, s, tx, ctx, cfg, logger); err != nil {
		return err
	}
	if err = u.Done(tx); err != nil {
		return err
	}

	if !useExternalTx {
		if err = tx.Commit(); err != nil {
			return err
		}
	}
	return nil
}

func unwindMiningExecutionStage(u *UnwindState, s *StageState, tx kv.RwTx, ctx context.Context, cfg MiningExecCfg, logger log.Logger) error {
	logPrefix := s.LogPrefix()
	stateBucket := kv.PlainState
	storageKeyLength := length.Addr + length.Incarnation + length.Hash

	changes := etl.NewCollector(logPrefix, cfg.tmpdir, etl.NewOldestEntryBuffer(etl.BufferOptimalSize), logger)
	defer changes.Close()
	errRewind := changeset.RewindData(tx, s.BlockNumber, u.UnwindPoint, changes, ctx.Done())
	if errRewind != nil {
		return fmt.Errorf("getting rewind data: %w", errRewind)
	}

	if err := changes.Load(tx, stateBucket, func(k, v []byte, table etl.CurrentTableReader, next etl.LoadNextFunc) error {
		if len(k) == 20 {
			if len(v) > 0 {
				var acc accounts.Account
				if err := acc.DecodeForStorage(v); err != nil {
					return err
				}

				// Fetch the code hash
				recoverCodeHashPlain(&acc, tx, k)
				var address libcommon.Address
				copy(address[:], k)

				// cleanup contract code bucket
				original, err := state.NewPlainStateReader(tx).ReadAccountData(address)
				if err != nil {
					return fmt.Errorf("read account for %x: %w", address, err)
				}
				if original != nil {
					// clean up all the code incarnations original incarnation and the new one
					for incarnation := original.Incarnation; incarnation > acc.Incarnation && incarnation > 0; incarnation-- {
						err = tx.Delete(kv.PlainContractCode, dbutils.PlainGenerateStoragePrefix(address[:], incarnation))
						if err != nil {
							return fmt.Errorf("writeAccountPlain for %x: %w", address, err)
						}
					}
				}

				newV := make([]byte, acc.EncodingLengthForStorage())
				acc.EncodeForStorage(newV)
				if err := next(k, k, newV); err != nil {
					return err
				}
			} else {
				if err := next(k, k, nil); err != nil {
					return err
				}
			}
			return nil
		}
		if len(v) > 0 {
			if err := next(k, k[:storageKeyLength], v); err != nil {
				return err
			}
		} else {
			if err := next(k, k[:storageKeyLength], nil); err != nil {
				return err
			}
		}
		return nil

	}, etl.TransformArgs{Quit: ctx.Done()}); err != nil {
		return err
	}

	if err := historyv2.Truncate(tx, u.UnwindPoint+1); err != nil {
		return err
	}

	// we do not have to delete receipt, epoch, callTraceSet because
	// mining stage does not write anything to db.
	return nil
}<|MERGE_RESOLUTION|>--- conflicted
+++ resolved
@@ -64,11 +64,8 @@
 	notifier ChainEventNotifier, chainConfig chain.Config,
 	engine consensus.Engine, vmConfig *vm.Config,
 	tmpdir string, interrupt *int32, payloadId uint64,
-<<<<<<< HEAD
-	txPool2 *txpool.TxPool, txPool2DB kv.RoDB, noTxPool bool,
-=======
 	txPool2 TxPoolForMining, txPool2DB kv.RoDB,
->>>>>>> 6755f7e1
+	noTxPool bool,
 	blockReader services.FullBlockReader,
 ) MiningExecCfg {
 	return MiningExecCfg{
