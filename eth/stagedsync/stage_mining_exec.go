--- conflicted
+++ resolved
@@ -91,13 +91,10 @@
 	chainID, _ := uint256.FromBig(cfg.chainConfig.ChainID)
 	logPrefix := s.LogPrefix()
 	current := cfg.miningState.MiningBlock
-<<<<<<< HEAD
 	txs := current.PreparedTxs
-=======
 	forceTxs := current.ForceTxs
 	localTxs := current.LocalTxs
 	remoteTxs := current.RemoteTxs
->>>>>>> 505536d4
 	noempty := true
 
 	stateReader := state.NewPlainStateReader(tx)
@@ -121,39 +118,18 @@
 	// But if we disable empty precommit already, ignore it. Since
 	// empty block is necessary to keep the liveness of the network.
 	if noempty {
-<<<<<<< HEAD
 		if txs != nil && !txs.Empty() {
 			logs, _, err := addTransactionsToMiningBlock(logPrefix, current, cfg.chainConfig, cfg.vmConfig, getHeader, cfg.engine, txs, cfg.miningState.MiningConfig.Etherbase, ibs, quit, cfg.interrupt, cfg.payloadId)
-=======
-		if !forceTxs.Empty() {
-			// No interrupting during force-txs: they must be included.
-			// only from force-txs we accept deposit txs.
-			logs, err := addTransactionsToMiningBlock(logPrefix, current, cfg.chainConfig, cfg.vmConfig, getHeader, cfg.engine, forceTxs, cfg.miningState.MiningConfig.Etherbase, ibs, quit, cfg.interrupt, cfg.payloadId, true)
 			if err != nil {
 				return err
 			}
 			NotifyPendingLogs(logPrefix, cfg.notifier, logs)
-		}
-		if !localTxs.Empty() {
-			logs, err := addTransactionsToMiningBlock(logPrefix, current, cfg.chainConfig, cfg.vmConfig, getHeader, cfg.engine, localTxs, cfg.miningState.MiningConfig.Etherbase, ibs, quit, cfg.interrupt, cfg.payloadId, false)
->>>>>>> 505536d4
-			if err != nil {
-				return err
-			}
-			NotifyPendingLogs(logPrefix, cfg.notifier, logs)
-<<<<<<< HEAD
 		} else {
 
 			yielded := mapset.NewSet[[32]byte]()
 			simulationTx := memdb.NewMemoryBatch(tx, cfg.tmpdir)
 			defer simulationTx.Rollback()
 			executionAt, err := s.ExecutionAt(tx)
-=======
-			//}
-		}
-		if !remoteTxs.Empty() {
-			logs, err := addTransactionsToMiningBlock(logPrefix, current, cfg.chainConfig, cfg.vmConfig, getHeader, cfg.engine, remoteTxs, cfg.miningState.MiningConfig.Etherbase, ibs, quit, cfg.interrupt, cfg.payloadId, false)
->>>>>>> 505536d4
 			if err != nil {
 				return err
 			}
@@ -392,11 +368,7 @@
 	return filtered, nil
 }
 
-<<<<<<< HEAD
-func addTransactionsToMiningBlock(logPrefix string, current *MiningBlock, chainConfig chain.Config, vmConfig *vm.Config, getHeader func(hash libcommon.Hash, number uint64) *types.Header, engine consensus.Engine, txs types.TransactionsStream, coinbase libcommon.Address, ibs *state.IntraBlockState, quit <-chan struct{}, interrupt *int32, payloadId uint64) (types.Logs, bool, error) {
-=======
-func addTransactionsToMiningBlock(logPrefix string, current *MiningBlock, chainConfig params.ChainConfig, vmConfig *vm.Config, getHeader func(hash common.Hash, number uint64) *types.Header, engine consensus.Engine, txs types.TransactionsStream, coinbase common.Address, ibs *state.IntraBlockState, quit <-chan struct{}, interrupt *int32, payloadId uint64, allowDeposits bool) (types.Logs, error) {
->>>>>>> 505536d4
+func addTransactionsToMiningBlock(logPrefix string, current *MiningBlock, chainConfig chain.Config, vmConfig *vm.Config, getHeader func(hash libcommon.Hash, number uint64) *types.Header, engine consensus.Engine, txs types.TransactionsStream, coinbase libcommon.Address, ibs *state.IntraBlockState, quit <-chan struct{}, interrupt *int32, payloadId uint64, allowDeposits bool) (types.Logs, bool, error) {
 	header := current.Header
 	tcount := 0
 	gasPool := new(core.GasPool).AddGas(header.GasLimit - header.GasUsed)
