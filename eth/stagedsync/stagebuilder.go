package stagedsync

import (
	"context"

	"github.com/ledgerwatch/erigon-lib/gointerfaces/remote"
	"github.com/ledgerwatch/erigon-lib/kv"
	"github.com/ledgerwatch/erigon/core/types"
	"github.com/ledgerwatch/erigon/eth/stagedsync/stages"
	"github.com/ledgerwatch/log/v3"
)

type ChainEventNotifier interface {
	OnNewHeader(newHeadersRlp [][]byte)
	OnNewPendingLogs(types.Logs)
	OnLogs([]*remote.SubscribeLogsReply)
	HasLogSubsriptions() bool
}

func MiningStages(
	ctx context.Context,
	createBlockCfg MiningCreateBlockCfg,
	execCfg MiningExecCfg,
	hashStateCfg HashStateCfg,
	trieCfg TrieCfg,
	finish MiningFinishCfg,
) []*Stage {
	return []*Stage{
		{
			ID:          stages.MiningCreateBlock,
			Description: "Mining: add force-txs",
			Forward: func(firstCycle bool, badBlockUnwind bool, s *StageState, u Unwinder, tx kv.RwTx, quite bool) error {
				return SpawnMiningForceTxsStage(s, tx, createBlockCfg, ctx.Done())
			},
			Unwind: func(firstCycle bool, u *UnwindState, s *StageState, tx kv.RwTx) error { return nil },
			Prune:  func(firstCycle bool, u *PruneState, tx kv.RwTx) error { return nil },
		},
		{
			ID:          stages.MiningCreateBlock,
			Description: "Mining: construct new block from tx pool",
			Forward: func(firstCycle bool, badBlockUnwind bool, s *StageState, u Unwinder, tx kv.RwTx, logger log.Logger) error {
				return SpawnMiningCreateBlockStage(s, tx, createBlockCfg, ctx.Done(), logger)
			},
			Unwind: func(firstCycle bool, u *UnwindState, s *StageState, tx kv.RwTx, logger log.Logger) error { return nil },
			Prune:  func(firstCycle bool, u *PruneState, tx kv.RwTx, logger log.Logger) error { return nil },
		},
		{
			ID:          stages.MiningExecution,
			Description: "Mining: construct new block from tx pool",
			Forward: func(firstCycle bool, badBlockUnwind bool, s *StageState, u Unwinder, tx kv.RwTx, logger log.Logger) error {
				return SpawnMiningExecStage(s, tx, execCfg, ctx.Done(), logger)
			},
<<<<<<< HEAD
			Unwind: func(firstCycle bool, u *UnwindState, s *StageState, tx kv.RwTx) error {
				return UnwindMiningExecutionStage(u, s, tx, ctx, execCfg)
			},
			Prune: func(firstCycle bool, u *PruneState, tx kv.RwTx) error { return nil },
=======
			Unwind: func(firstCycle bool, u *UnwindState, s *StageState, tx kv.RwTx, logger log.Logger) error { return nil },
			Prune:  func(firstCycle bool, u *PruneState, tx kv.RwTx, logger log.Logger) error { return nil },
>>>>>>> f4f10f3b
		},
		{
			ID:          stages.HashState,
			Description: "Hash the key in the state",
			Forward: func(firstCycle bool, badBlockUnwind bool, s *StageState, u Unwinder, tx kv.RwTx, logger log.Logger) error {
				return SpawnHashStateStage(s, tx, hashStateCfg, ctx, logger)
			},
<<<<<<< HEAD
			Unwind: func(firstCycle bool, u *UnwindState, s *StageState, tx kv.RwTx) error {
				return UnwindHashStateStage(u, s, tx, hashStateCfg, ctx)
			},
			Prune: func(firstCycle bool, u *PruneState, tx kv.RwTx) error { return nil },
=======
			Unwind: func(firstCycle bool, u *UnwindState, s *StageState, tx kv.RwTx, logger log.Logger) error { return nil },
			Prune:  func(firstCycle bool, u *PruneState, tx kv.RwTx, logger log.Logger) error { return nil },
>>>>>>> f4f10f3b
		},
		{
			ID:          stages.IntermediateHashes,
			Description: "Generate intermediate hashes and computing state root",
			Forward: func(firstCycle bool, badBlockUnwind bool, s *StageState, u Unwinder, tx kv.RwTx, logger log.Logger) error {
				stateRoot, err := SpawnIntermediateHashesStage(s, u, tx, trieCfg, ctx, logger)
				if err != nil {
					return err
				}
				createBlockCfg.miner.MiningBlock.Header.Root = stateRoot
				return nil
			},
<<<<<<< HEAD
			Unwind: func(firstCycle bool, u *UnwindState, s *StageState, tx kv.RwTx) error {
				return UnwindIntermediateHashesStage(u, s, tx, trieCfg, ctx)
			},
			Prune: func(firstCycle bool, u *PruneState, tx kv.RwTx) error { return nil },
=======
			Unwind: func(firstCycle bool, u *UnwindState, s *StageState, tx kv.RwTx, logger log.Logger) error { return nil },
			Prune:  func(firstCycle bool, u *PruneState, tx kv.RwTx, logger log.Logger) error { return nil },
>>>>>>> f4f10f3b
		},
		{
			ID:          stages.MiningFinish,
			Description: "Mining: create and propagate valid block",
			Forward: func(firstCycle bool, badBlockUnwind bool, s *StageState, u Unwinder, tx kv.RwTx, logger log.Logger) error {
				return SpawnMiningFinishStage(s, tx, finish, ctx.Done(), logger)
			},
			Unwind: func(firstCycle bool, u *UnwindState, s *StageState, tx kv.RwTx, logger log.Logger) error { return nil },
			Prune:  func(firstCycle bool, u *PruneState, tx kv.RwTx, logger log.Logger) error { return nil },
		},
	}
}<|MERGE_RESOLUTION|>--- conflicted
+++ resolved
@@ -7,7 +7,6 @@
 	"github.com/ledgerwatch/erigon-lib/kv"
 	"github.com/ledgerwatch/erigon/core/types"
 	"github.com/ledgerwatch/erigon/eth/stagedsync/stages"
-	"github.com/ledgerwatch/log/v3"
 )
 
 type ChainEventNotifier interface {
@@ -50,15 +49,10 @@
 			Forward: func(firstCycle bool, badBlockUnwind bool, s *StageState, u Unwinder, tx kv.RwTx, logger log.Logger) error {
 				return SpawnMiningExecStage(s, tx, execCfg, ctx.Done(), logger)
 			},
-<<<<<<< HEAD
-			Unwind: func(firstCycle bool, u *UnwindState, s *StageState, tx kv.RwTx) error {
+			Unwind: func(firstCycle bool, u *UnwindState, s *StageState, tx kv.RwTx, logger log.Logger) error {
 				return UnwindMiningExecutionStage(u, s, tx, ctx, execCfg)
 			},
-			Prune: func(firstCycle bool, u *PruneState, tx kv.RwTx) error { return nil },
-=======
-			Unwind: func(firstCycle bool, u *UnwindState, s *StageState, tx kv.RwTx, logger log.Logger) error { return nil },
-			Prune:  func(firstCycle bool, u *PruneState, tx kv.RwTx, logger log.Logger) error { return nil },
->>>>>>> f4f10f3b
+			Prune: func(firstCycle bool, u *PruneState, tx kv.RwTx, logger log.Logger) error { return nil },
 		},
 		{
 			ID:          stages.HashState,
@@ -66,15 +60,10 @@
 			Forward: func(firstCycle bool, badBlockUnwind bool, s *StageState, u Unwinder, tx kv.RwTx, logger log.Logger) error {
 				return SpawnHashStateStage(s, tx, hashStateCfg, ctx, logger)
 			},
-<<<<<<< HEAD
-			Unwind: func(firstCycle bool, u *UnwindState, s *StageState, tx kv.RwTx) error {
+			Unwind: func(firstCycle bool, u *UnwindState, s *StageState, tx kv.RwTx, logger log.Logger) error {
 				return UnwindHashStateStage(u, s, tx, hashStateCfg, ctx)
 			},
-			Prune: func(firstCycle bool, u *PruneState, tx kv.RwTx) error { return nil },
-=======
-			Unwind: func(firstCycle bool, u *UnwindState, s *StageState, tx kv.RwTx, logger log.Logger) error { return nil },
-			Prune:  func(firstCycle bool, u *PruneState, tx kv.RwTx, logger log.Logger) error { return nil },
->>>>>>> f4f10f3b
+			Prune: func(firstCycle bool, u *PruneState, tx kv.RwTx, logger log.Logger) error { return nil },
 		},
 		{
 			ID:          stages.IntermediateHashes,
@@ -87,15 +76,10 @@
 				createBlockCfg.miner.MiningBlock.Header.Root = stateRoot
 				return nil
 			},
-<<<<<<< HEAD
-			Unwind: func(firstCycle bool, u *UnwindState, s *StageState, tx kv.RwTx) error {
+			Unwind: func(firstCycle bool, u *UnwindState, s *StageState, tx kv.RwTx, logger log.Logger) error {
 				return UnwindIntermediateHashesStage(u, s, tx, trieCfg, ctx)
 			},
-			Prune: func(firstCycle bool, u *PruneState, tx kv.RwTx) error { return nil },
-=======
-			Unwind: func(firstCycle bool, u *UnwindState, s *StageState, tx kv.RwTx, logger log.Logger) error { return nil },
-			Prune:  func(firstCycle bool, u *PruneState, tx kv.RwTx, logger log.Logger) error { return nil },
->>>>>>> f4f10f3b
+			Prune: func(firstCycle bool, u *PruneState, tx kv.RwTx, logger log.Logger) error { return nil },
 		},
 		{
 			ID:          stages.MiningFinish,
