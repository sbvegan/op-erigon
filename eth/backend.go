// Copyright 2014 The go-ethereum Authors
// This file is part of the go-ethereum library.
//
// The go-ethereum library is free software: you can redistribute it and/or modify
// it under the terms of the GNU Lesser General Public License as published by
// the Free Software Foundation, either version 3 of the License, or
// (at your option) any later version.
//
// The go-ethereum library is distributed in the hope that it will be useful,
// but WITHOUT ANY WARRANTY; without even the implied warranty of
// MERCHANTABILITY or FITNESS FOR A PARTICULAR PURPOSE. See the
// GNU Lesser General Public License for more details.
//
// You should have received a copy of the GNU Lesser General Public License
// along with the go-ethereum library. If not, see <http://www.gnu.org/licenses/>.

// Package eth implements the Ethereum protocol.
package eth

import (
	"context"
	"errors"
	"fmt"
	"io/fs"
	"math/big"
	"net"
	"os"
	"path/filepath"
	"strconv"
	"strings"
	"sync"
	"time"

	"github.com/ledgerwatch/erigon-lib/downloader/downloadergrpc"
	"github.com/ledgerwatch/erigon-lib/kv/kvcfg"
	clcore "github.com/ledgerwatch/erigon/cl/phase1/core"
	"github.com/ledgerwatch/erigon/cl/phase1/execution_client"
	"github.com/ledgerwatch/erigon/core/rawdb/blockio"
	"github.com/ledgerwatch/erigon/ethdb/prune"
	"github.com/ledgerwatch/erigon/turbo/snapshotsync/snap"

	"github.com/holiman/uint256"
	"github.com/ledgerwatch/log/v3"
	"golang.org/x/exp/slices"
	"google.golang.org/grpc"
	"google.golang.org/grpc/credentials"
	"google.golang.org/protobuf/types/known/emptypb"

	"github.com/ledgerwatch/erigon-lib/chain"
	libcommon "github.com/ledgerwatch/erigon-lib/common"
	"github.com/ledgerwatch/erigon-lib/common/datadir"
	"github.com/ledgerwatch/erigon-lib/common/dir"
	"github.com/ledgerwatch/erigon-lib/direct"
	downloader3 "github.com/ledgerwatch/erigon-lib/downloader"
	"github.com/ledgerwatch/erigon-lib/downloader/downloadercfg"
	proto_downloader "github.com/ledgerwatch/erigon-lib/gointerfaces/downloader"
	"github.com/ledgerwatch/erigon-lib/gointerfaces/grpcutil"
	"github.com/ledgerwatch/erigon-lib/gointerfaces/remote"
	proto_sentry "github.com/ledgerwatch/erigon-lib/gointerfaces/sentry"
	txpool_proto "github.com/ledgerwatch/erigon-lib/gointerfaces/txpool"
	prototypes "github.com/ledgerwatch/erigon-lib/gointerfaces/types"
	"github.com/ledgerwatch/erigon-lib/kv"
	"github.com/ledgerwatch/erigon-lib/kv/kvcache"
	"github.com/ledgerwatch/erigon-lib/kv/remotedbserver"
	libstate "github.com/ledgerwatch/erigon-lib/state"
	txpool2 "github.com/ledgerwatch/erigon-lib/txpool"
	"github.com/ledgerwatch/erigon-lib/txpool/txpooluitl"
	types2 "github.com/ledgerwatch/erigon-lib/types"

	"github.com/ledgerwatch/erigon/cl/clparams"
	"github.com/ledgerwatch/erigon/cl/cltypes"
	"github.com/ledgerwatch/erigon/cl/fork"
	"github.com/ledgerwatch/erigon/cmd/caplin-phase1/caplin1"
	"github.com/ledgerwatch/erigon/cmd/rpcdaemon/cli"
	"github.com/ledgerwatch/erigon/cmd/rpcdaemon/commands"
	"github.com/ledgerwatch/erigon/cmd/sentinel/sentinel"
	"github.com/ledgerwatch/erigon/cmd/sentinel/sentinel/service"
	"github.com/ledgerwatch/erigon/cmd/sentry/sentry"
	"github.com/ledgerwatch/erigon/common/debug"
	"github.com/ledgerwatch/erigon/consensus"
	"github.com/ledgerwatch/erigon/consensus/bor"
	"github.com/ledgerwatch/erigon/consensus/clique"
	"github.com/ledgerwatch/erigon/consensus/ethash"
	"github.com/ledgerwatch/erigon/consensus/merge"
	"github.com/ledgerwatch/erigon/core"
	"github.com/ledgerwatch/erigon/core/rawdb"
	"github.com/ledgerwatch/erigon/core/state/temporal"
	"github.com/ledgerwatch/erigon/core/systemcontracts"
	"github.com/ledgerwatch/erigon/core/types"
	"github.com/ledgerwatch/erigon/core/vm"
	"github.com/ledgerwatch/erigon/crypto"
	"github.com/ledgerwatch/erigon/eth/ethconfig"
	"github.com/ledgerwatch/erigon/eth/ethconsensusconfig"
	"github.com/ledgerwatch/erigon/eth/ethutils"
	"github.com/ledgerwatch/erigon/eth/protocols/eth"
	"github.com/ledgerwatch/erigon/eth/stagedsync"
	"github.com/ledgerwatch/erigon/eth/stagedsync/stages"
	"github.com/ledgerwatch/erigon/ethdb/privateapi"
	"github.com/ledgerwatch/erigon/ethstats"
	"github.com/ledgerwatch/erigon/node"
	"github.com/ledgerwatch/erigon/p2p"
	"github.com/ledgerwatch/erigon/p2p/enode"
	"github.com/ledgerwatch/erigon/params"
	"github.com/ledgerwatch/erigon/rpc"
	"github.com/ledgerwatch/erigon/turbo/engineapi"
	"github.com/ledgerwatch/erigon/turbo/services"
	"github.com/ledgerwatch/erigon/turbo/shards"
	"github.com/ledgerwatch/erigon/turbo/snapshotsync"
	stages2 "github.com/ledgerwatch/erigon/turbo/stages"
	"github.com/ledgerwatch/erigon/turbo/stages/headerdownload"
)

// Config contains the configuration options of the ETH protocol.
// Deprecated: use ethconfig.Config instead.
type Config = ethconfig.Config

// Ethereum implements the Ethereum full node service.
type Ethereum struct {
	config *ethconfig.Config

	// DB interfaces
	chainDB    kv.RwDB
	privateAPI *grpc.Server

	engine consensus.Engine

	gasPrice  *uint256.Int
	etherbase libcommon.Address

	networkID uint64

	lock         sync.RWMutex // Protects the variadic fields (e.g. gas price and etherbase)
	chainConfig  *chain.Config
	genesisBlock *types.Block
	genesisHash  libcommon.Hash

	ethBackendRPC        *privateapi.EthBackendServer
	seqRPCService        *rpc.Client
	historicalRPCService *rpc.Client
	miningRPC            txpool_proto.MiningServer
	stateChangesClient   txpool2.StateChangesClient

	miningSealingQuit chan struct{}
	pendingBlocks     chan *types.Block
	minedBlocks       chan *types.Block

	// downloader fields
	sentryCtx      context.Context
	sentryCancel   context.CancelFunc
	sentriesClient *sentry.MultiClient
	sentryServers  []*sentry.GrpcServer

	stagedSync      *stagedsync.Sync
	syncStages      []*stagedsync.Stage
	syncUnwindOrder stagedsync.UnwindOrder
	syncPruneOrder  stagedsync.PruneOrder

	downloaderClient proto_downloader.DownloaderClient

	notifications      *shards.Notifications
	unsubscribeEthstat func()

	waitForStageLoopStop chan struct{}
	waitForMiningStop    chan struct{}

	txPool2DB               kv.RwDB
	txPool2                 *txpool2.TxPool
	newTxs2                 chan types2.Announcements
	txPool2Fetch            *txpool2.Fetch
	txPool2Send             *txpool2.Send
	txPool2GrpcServer       txpool_proto.TxpoolServer
	notifyMiningAboutNewTxs chan struct{}
	forkValidator           *engineapi.ForkValidator
	downloader              *downloader3.Downloader

	agg            *libstate.AggregatorV3
	blockSnapshots *snapshotsync.RoSnapshots
	blockReader    services.FullBlockReader
	blockWriter    *blockio.BlockWriter
	kvRPC          *remotedbserver.KvServer
	logger         log.Logger
}

func splitAddrIntoHostAndPort(addr string) (host string, port int, err error) {
	idx := strings.LastIndexByte(addr, ':')
	if idx < 0 {
		return "", 0, errors.New("invalid address format")
	}
	host = addr[:idx]
	port, err = strconv.Atoi(addr[idx+1:])
	return
}

// New creates a new Ethereum object (including the
// initialisation of the common Ethereum object)
func New(stack *node.Node, config *ethconfig.Config, logger log.Logger) (*Ethereum, error) {
	config.Snapshot.Enabled = config.Sync.UseSnapshots
	if config.Miner.GasPrice == nil || config.Miner.GasPrice.Cmp(libcommon.Big0) <= 0 {
		logger.Warn("Sanitizing invalid miner gas price", "provided", config.Miner.GasPrice, "updated", ethconfig.Defaults.Miner.GasPrice)
		config.Miner.GasPrice = new(big.Int).Set(ethconfig.Defaults.Miner.GasPrice)
	}

	dirs := stack.Config().Dirs
	tmpdir := dirs.Tmp
	if err := RemoveContents(tmpdir); err != nil { // clean it on startup
		return nil, fmt.Errorf("clean tmp dir: %s, %w", tmpdir, err)
	}

	// Assemble the Ethereum object
	chainKv, err := node.OpenDatabase(stack.Config(), kv.ChainDB, logger)
	if err != nil {
		return nil, err
	}

<<<<<<< HEAD
	var currentBlock *types.Block

	// Check if we have an already initialized chain and fall back to
	// that if so. Otherwise we need to generate a new genesis spec.
	var chainConfig *chain.Config
	var genesis *types.Block
	if err := chainKv.Update(context.Background(), func(tx kv.RwTx) error {
		h, err := rawdb.ReadCanonicalHash(tx, 0)
		if err != nil {
			panic(err)
		}
		genesisSpec := config.Genesis
		if h != (libcommon.Hash{}) { // fallback to db content
			genesisSpec = nil
		}
		var genesisErr error
		chainConfig, genesis, genesisErr = core.WriteGenesisBlock(tx, genesisSpec, config.OverrideShanghaiTime, tmpdir)
		if _, ok := genesisErr.(*chain.ConfigCompatError); genesisErr != nil && !ok {
			return genesisErr
		}

		currentBlock = rawdb.ReadCurrentBlock(tx)
		return nil
	}); err != nil {
		panic(err)
	}

	config.Snapshot.Enabled = config.Sync.UseSnapshots

	log.Info("Initialised chain configuration", "config", chainConfig, "genesis", genesis.Hash())
	if chainConfig.IsOptimism() && chainConfig.RegolithTime == nil {
		log.Warn("Optimism RegolithTime has not been set")
	}

=======
>>>>>>> f4f10f3b
	if err := chainKv.Update(context.Background(), func(tx kv.RwTx) error {
		if err = stagedsync.UpdateMetrics(tx); err != nil {
			return err
		}

		config.Prune, err = prune.EnsureNotChanged(tx, config.Prune)
		if err != nil {
			return err
		}

		config.HistoryV3, err = kvcfg.HistoryV3.WriteOnce(tx, config.HistoryV3)
		if err != nil {
			return err
		}

		config.TransactionsV3, err = kvcfg.TransactionsV3.WriteOnce(tx, config.TransactionsV3)
		if err != nil {
			return err
		}

		isCorrectSync, useSnapshots, err := snap.EnsureNotChanged(tx, config.Snapshot)
		if err != nil {
			return err
		}
		// if we are in the incorrect syncmode then we change it to the appropriate one
		if !isCorrectSync {
			config.Sync.UseSnapshots = useSnapshots
			config.Snapshot.Enabled = ethconfig.UseSnapshotsByChainName(config.Genesis.Config.ChainName) && useSnapshots
		}

		return nil
	}); err != nil {
		return nil, err
	}

	ctx, ctxCancel := context.WithCancel(context.Background())

	// kv_remote architecture does blocks on stream.Send - means current architecture require unlimited amount of txs to provide good throughput
	backend := &Ethereum{
		sentryCtx:            ctx,
		sentryCancel:         ctxCancel,
		config:               config,
		chainDB:              chainKv,
		networkID:            config.NetworkID,
		etherbase:            config.Miner.Etherbase,
		waitForStageLoopStop: make(chan struct{}),
		waitForMiningStop:    make(chan struct{}),
		notifications: &shards.Notifications{
			Events:      shards.NewEvents(),
			Accumulator: shards.NewAccumulator(),
		},
		logger: logger,
	}

	blockReader, blockWriter, allSnapshots, agg, err := setUpBlockReader(ctx, chainKv, config.Dirs, config.Snapshot, config.HistoryV3, config.TransactionsV3, logger)
	if err != nil {
		return nil, err
	}
	backend.agg, backend.blockSnapshots, backend.blockReader, backend.blockWriter = agg, allSnapshots, blockReader, blockWriter

	// Check if we have an already initialized chain and fall back to
	// that if so. Otherwise we need to generate a new genesis spec.
	var chainConfig *chain.Config
	var genesis *types.Block
	if err := chainKv.Update(context.Background(), func(tx kv.RwTx) error {
		h, err := rawdb.ReadCanonicalHash(tx, 0)
		if err != nil {
			panic(err)
		}
		genesisSpec := config.Genesis
		if h != (libcommon.Hash{}) { // fallback to db content
			genesisSpec = nil
		}
		var genesisErr error
		chainConfig, genesis, genesisErr = core.WriteGenesisBlock(tx, genesisSpec, config.OverrideShanghaiTime, tmpdir, logger)
		if _, ok := genesisErr.(*chain.ConfigCompatError); genesisErr != nil && !ok {
			return genesisErr
		}

		return nil
	}); err != nil {
		panic(err)
	}

	backend.chainConfig = chainConfig
	backend.genesisBlock = genesis
	backend.genesisHash = genesis.Hash()

	logger.Info("Initialised chain configuration", "config", chainConfig, "genesis", genesis.Hash())

	if err := backend.setUpSnapDownloader(ctx, config.Downloader); err != nil {
		return nil, err
	}

	if config.HistoryV3 {
		backend.chainDB, err = temporal.New(backend.chainDB, agg, systemcontracts.SystemContractCodeLookup[chainConfig.ChainName])
		if err != nil {
			return nil, err
		}
		chainKv = backend.chainDB
	}

	kvRPC := remotedbserver.NewKvServer(ctx, chainKv, allSnapshots, agg, logger)
	backend.notifications.StateChangesConsumer = kvRPC
	backend.kvRPC = kvRPC

	backend.gasPrice, _ = uint256.FromBig(config.Miner.GasPrice)

	var sentries []direct.SentryClient
	if len(stack.Config().P2P.SentryAddr) > 0 {
		for _, addr := range stack.Config().P2P.SentryAddr {
			sentryClient, err := sentry.GrpcClient(backend.sentryCtx, addr)
			if err != nil {
				return nil, err
			}
			sentries = append(sentries, sentryClient)
		}
	} else {
		var readNodeInfo = func() *eth.NodeInfo {
			var res *eth.NodeInfo
			_ = backend.chainDB.View(context.Background(), func(tx kv.Tx) error {
				res = eth.ReadNodeInfo(tx, backend.chainConfig, backend.genesisHash, backend.networkID)
				return nil
			})

			return res
		}

		discovery := func() enode.Iterator {
			d, err := setupDiscovery(backend.config.EthDiscoveryURLs)
			if err != nil {
				panic(err)
			}
			return d
		}

		refCfg := stack.Config().P2P
		listenHost, listenPort, err := splitAddrIntoHostAndPort(refCfg.ListenAddr)
		if err != nil {
			return nil, err
		}

		var pi int // points to next port to be picked from refCfg.AllowedPorts
		for _, protocol := range refCfg.ProtocolVersion {
			cfg := refCfg
			cfg.NodeDatabase = filepath.Join(stack.Config().Dirs.Nodes, eth.ProtocolToString[protocol])

			// pick port from allowed list
			var picked bool
			for ; pi < len(refCfg.AllowedPorts) && !picked; pi++ {
				pc := int(refCfg.AllowedPorts[pi])
				if pc == 0 {
					// For ephemeral ports probing to see if the port is taken does not
					// make sense.
					picked = true
					break
				}
				if !checkPortIsFree(fmt.Sprintf("%s:%d", listenHost, pc)) {
					logger.Warn("bind protocol to port has failed: port is busy", "protocols", fmt.Sprintf("eth/%d", refCfg.ProtocolVersion), "port", pc)
					continue
				}
				if listenPort != pc {
					listenPort = pc
				}
				pi++
				picked = true
				break
			}
			if !picked {
				return nil, fmt.Errorf("run out of allowed ports for p2p eth protocols %v. Extend allowed port list via --p2p.allowed-ports", cfg.AllowedPorts)
			}

			cfg.ListenAddr = fmt.Sprintf("%s:%d", listenHost, listenPort)

			server := sentry.NewGrpcServer(backend.sentryCtx, discovery, readNodeInfo, &cfg, protocol, logger)
			backend.sentryServers = append(backend.sentryServers, server)
			sentries = append(sentries, direct.NewSentryClientDirect(protocol, server))
		}

		go func() {
			logEvery := time.NewTicker(120 * time.Second)
			defer logEvery.Stop()

			var logItems []interface{}

			for {
				select {
				case <-backend.sentryCtx.Done():
					return
				case <-logEvery.C:
					logItems = logItems[:0]
					peerCountMap := map[uint]int{}
					for _, srv := range backend.sentryServers {
						counts := srv.SimplePeerCount()
						for protocol, count := range counts {
							peerCountMap[protocol] += count
						}
					}
					for protocol, count := range peerCountMap {
						logItems = append(logItems, eth.ProtocolToString[protocol], strconv.Itoa(count))
					}
					logger.Info("[p2p] GoodPeers", logItems...)
				}
			}
		}()
	}

	inMemoryExecution := func(batch kv.RwTx, header *types.Header, body *types.RawBody, unwindPoint uint64, headersChain []*types.Header, bodiesChain []*types.RawBody,
		notifications *shards.Notifications) error {
		// Needs its own notifications to not update RPC daemon and txpool about pending blocks
		stateSync, err := stages2.NewInMemoryExecution(backend.sentryCtx, backend.chainDB, config, backend.sentriesClient,
			dirs, notifications, allSnapshots, backend.agg, log.New() /* logging will be discarded */)
		if err != nil {
			return err
		}
		// We start the mining step
		if err := stages2.StateStep(ctx, batch, backend.blockWriter, stateSync, backend.sentriesClient.Bd, header, body, unwindPoint, headersChain, bodiesChain); err != nil {
			logger.Warn("Could not validate block", "err", err)
			return err
		}
		progress, err := stages.GetStageProgress(batch, stages.IntermediateHashes)
		if err != nil {
			return err
		}
		if progress < header.Number.Uint64() {
			return fmt.Errorf("unsuccessful execution, progress %d < expected %d", progress, header.Number.Uint64())
		}
		return nil
	}
	var currentBlock *types.Block
	if err := chainKv.View(context.Background(), func(tx kv.Tx) error {
		currentBlock, err = blockReader.CurrentBlock(tx)
		return err
	}); err != nil {
		panic(err)
	}

	currentBlockNumber := uint64(0)
	if currentBlock != nil {
		currentBlockNumber = currentBlock.NumberU64()
	}

	logger.Info("Initialising Ethereum protocol", "network", config.NetworkID)
	var consensusConfig interface{}

	if chainConfig.Clique != nil {
		consensusConfig = &config.Clique
	} else if chainConfig.Aura != nil {
		consensusConfig = &config.Aura
	} else if chainConfig.Bor != nil {
		consensusConfig = &config.Bor
	} else {
		consensusConfig = &config.Ethash
	}
	backend.engine = ethconsensusconfig.CreateConsensusEngine(chainConfig, consensusConfig, config.Miner.Notify, config.Miner.Noverify, config.HeimdallgRPCAddress, config.HeimdallURL,
		config.WithoutHeimdall, stack.DataDir(), false /* readonly */, logger)
	backend.forkValidator = engineapi.NewForkValidator(currentBlockNumber, inMemoryExecution, tmpdir, backend.blockReader)

	backend.sentriesClient, err = sentry.NewMultiClient(
		chainKv,
		stack.Config().NodeName(),
		chainConfig,
		genesis.Hash(),
		backend.engine,
		backend.config.NetworkID,
		sentries,
		config.Sync,
		blockReader,
		stack.Config().SentryLogPeerInfo,
		backend.forkValidator,
		config.DropUselessPeers,
		logger,
	)
	if err != nil {
		return nil, err
	}

	// Setup sequencer and hsistorical RPC relay services
	if config.RollupSequencerHTTP != "" {
		ctx, cancel := context.WithTimeout(context.Background(), 5*time.Second)
		client, err := rpc.DialContext(ctx, config.RollupSequencerHTTP)
		cancel()
		if err != nil {
			return nil, err
		}
		backend.seqRPCService = client
	}
	if config.RollupHistoricalRPC != "" {
		ctx, cancel := context.WithTimeout(context.Background(), config.RollupHistoricalRPCTimeout)
		client, err := rpc.DialContext(ctx, config.RollupHistoricalRPC)
		cancel()
		if err != nil {
			return nil, err
		}
		backend.historicalRPCService = client
	}
	config.TxPool.NoTxGossip = config.RollupDisableTxPoolGossip

	var miningRPC txpool_proto.MiningServer
	stateDiffClient := direct.NewStateDiffClientDirect(kvRPC)
	if config.DeprecatedTxPool.Disable {
		backend.txPool2GrpcServer = &txpool2.GrpcDisabled{}
	} else {
		//cacheConfig := kvcache.DefaultCoherentCacheConfig
		//cacheConfig.MetricsLabel = "txpool"

		backend.newTxs2 = make(chan types2.Announcements, 1024)
		//defer close(newTxs)
		config.TxPool.Optimism = chainConfig.Optimism != nil
		backend.txPool2DB, backend.txPool2, backend.txPool2Fetch, backend.txPool2Send, backend.txPool2GrpcServer, err = txpooluitl.AllComponents(
			ctx, config.TxPool, kvcache.NewDummy(), backend.newTxs2, backend.chainDB, backend.sentriesClient.Sentries(), stateDiffClient, logger,
		)
		if err != nil {
			return nil, err
		}
	}

	backend.notifyMiningAboutNewTxs = make(chan struct{}, 1)
	backend.miningSealingQuit = make(chan struct{})
	backend.pendingBlocks = make(chan *types.Block, 1)
	backend.minedBlocks = make(chan *types.Block, 1)

	miner := stagedsync.NewMiningState(&config.Miner)
	backend.pendingBlocks = miner.PendingResultCh
	backend.minedBlocks = miner.MiningResultCh

	// proof-of-work mining
	mining := stagedsync.New(
		stagedsync.MiningStages(backend.sentryCtx,
<<<<<<< HEAD
			stagedsync.StageMiningCreateBlockCfg(backend.chainDB, miner, *backend.chainConfig, backend.engine, backend.txPool2, backend.txPool2DB, nil, tmpdir),
			stagedsync.StageMiningExecCfg(backend.chainDB, miner, backend.notifications.Events, *backend.chainConfig, backend.engine, &vm.Config{}, tmpdir, nil, 0, backend.txPool2, backend.txPool2DB, false, allSnapshots, config.TransactionsV3),
			stagedsync.StageHashStateCfg(backend.chainDB, dirs, config.HistoryV3, backend.agg),
=======
			stagedsync.StageMiningCreateBlockCfg(backend.chainDB, miner, *backend.chainConfig, backend.engine, backend.txPool2, backend.txPool2DB, nil, tmpdir, backend.blockReader),
			stagedsync.StageMiningExecCfg(backend.chainDB, miner, backend.notifications.Events, *backend.chainConfig, backend.engine, &vm.Config{}, tmpdir, nil, 0, backend.txPool2, backend.txPool2DB, blockReader),
			stagedsync.StageHashStateCfg(backend.chainDB, dirs, config.HistoryV3),
>>>>>>> f4f10f3b
			stagedsync.StageTrieCfg(backend.chainDB, false, true, true, tmpdir, blockReader, nil, config.HistoryV3, backend.agg),
			stagedsync.StageMiningFinishCfg(backend.chainDB, *backend.chainConfig, backend.engine, miner, backend.miningSealingQuit, backend.blockReader),
		), stagedsync.MiningUnwindOrder, stagedsync.MiningPruneOrder,
		logger)

	var ethashApi *ethash.API
	if casted, ok := backend.engine.(*ethash.Ethash); ok {
		ethashApi = casted.APIs(nil)[1].Service.(*ethash.API)
	}

	// proof-of-stake mining
	assembleBlockPOS := func(param *core.BlockBuilderParameters, interrupt *int32) (*types.BlockWithReceipts, error) {
		miningStatePos := stagedsync.NewProposingState(&config.Miner)
		miningStatePos.MiningConfig.Etherbase = param.SuggestedFeeRecipient
		miningStatePos.MiningConfig.Transactions = param.Transactions
		miningStatePos.MiningConfig.NoTxPool = param.NoTxPool
		miningStatePos.MiningConfig.GasLimit = *param.GasLimit
		proposingSync := stagedsync.New(
			stagedsync.MiningStages(backend.sentryCtx,
<<<<<<< HEAD
				stagedsync.StageMiningCreateBlockCfg(backend.chainDB, miningStatePos, *backend.chainConfig, backend.engine, backend.txPool2, backend.txPool2DB, param, tmpdir),
				stagedsync.StageMiningExecCfg(backend.chainDB, miningStatePos, backend.notifications.Events, *backend.chainConfig, backend.engine, &vm.Config{}, tmpdir, interrupt, param.PayloadId, backend.txPool2, backend.txPool2DB, param.NoTxPool, allSnapshots, config.TransactionsV3),
				stagedsync.StageHashStateCfg(backend.chainDB, dirs, config.HistoryV3, backend.agg),
=======
				stagedsync.StageMiningCreateBlockCfg(backend.chainDB, miningStatePos, *backend.chainConfig, backend.engine, backend.txPool2, backend.txPool2DB, param, tmpdir, backend.blockReader),
				stagedsync.StageMiningExecCfg(backend.chainDB, miningStatePos, backend.notifications.Events, *backend.chainConfig, backend.engine, &vm.Config{}, tmpdir, interrupt, param.PayloadId, backend.txPool2, backend.txPool2DB, blockReader),
				stagedsync.StageHashStateCfg(backend.chainDB, dirs, config.HistoryV3),
>>>>>>> f4f10f3b
				stagedsync.StageTrieCfg(backend.chainDB, false, true, true, tmpdir, blockReader, nil, config.HistoryV3, backend.agg),
				stagedsync.StageMiningFinishCfg(backend.chainDB, *backend.chainConfig, backend.engine, miningStatePos, backend.miningSealingQuit, backend.blockReader),
			), stagedsync.MiningUnwindOrder, stagedsync.MiningPruneOrder,
			logger)
		// We start the mining step
		if err := stages2.MiningStep(ctx, backend.chainDB, proposingSync, tmpdir); err != nil {
			return nil, err
		}
		block := <-miningStatePos.MiningResultPOSCh
		return block, nil
	}

	// Initialize ethbackend
	ethBackendRPC := privateapi.NewEthBackendServer(ctx, backend, backend.chainDB, backend.notifications.Events,
		blockReader, chainConfig, assembleBlockPOS, backend.sentriesClient.Hd, config.Miner.EnabledPOS, logger)
	miningRPC = privateapi.NewMiningServer(ctx, backend, ethashApi, logger)

	var creds credentials.TransportCredentials
	if stack.Config().PrivateApiAddr != "" {
		if stack.Config().TLSConnection {
			creds, err = grpcutil.TLS(stack.Config().TLSCACert, stack.Config().TLSCertFile, stack.Config().TLSKeyFile)
			if err != nil {
				return nil, err
			}
		}
		backend.privateAPI, err = privateapi.StartGrpc(
			kvRPC,
			ethBackendRPC,
			backend.txPool2GrpcServer,
			miningRPC,
			stack.Config().PrivateApiAddr,
			stack.Config().PrivateApiRateLimit,
			creds,
			stack.Config().HealthCheck,
			logger)
		if err != nil {
			return nil, fmt.Errorf("private api: %w", err)
		}
	}

	// If we choose not to run a consensus layer, run our embedded.
	if config.InternalCL && clparams.EmbeddedSupported(config.NetworkID) {
		genesisCfg, networkCfg, beaconCfg := clparams.GetConfigsByNetwork(clparams.NetworkType(config.NetworkID))
		if err != nil {
			return nil, err
		}
		state, err := clcore.RetrieveBeaconState(ctx, beaconCfg, genesisCfg,
			clparams.GetCheckpointSyncEndpoint(clparams.NetworkType(config.NetworkID)))
		if err != nil {
			return nil, err
		}
		forkDigest, err := fork.ComputeForkDigest(beaconCfg, genesisCfg)
		if err != nil {
			return nil, err
		}

		client, err := service.StartSentinelService(&sentinel.SentinelConfig{
			IpAddr:        config.LightClientDiscoveryAddr,
			Port:          int(config.LightClientDiscoveryPort),
			TCPPort:       uint(config.LightClientDiscoveryTCPPort),
			GenesisConfig: genesisCfg,
			NetworkConfig: networkCfg,
			BeaconConfig:  beaconCfg,
			TmpDir:        tmpdir,
		}, chainKv, &service.ServerConfig{Network: "tcp", Addr: fmt.Sprintf("%s:%d", config.SentinelAddr, config.SentinelPort)}, creds, &cltypes.Status{
			ForkDigest:     forkDigest,
			FinalizedRoot:  state.FinalizedCheckpoint().BlockRoot(),
			FinalizedEpoch: state.FinalizedCheckpoint().Epoch(),
			HeadSlot:       state.FinalizedCheckpoint().Epoch() * beaconCfg.SlotsPerEpoch,
			HeadRoot:       state.FinalizedCheckpoint().BlockRoot(),
		}, logger)
		if err != nil {
			return nil, err
		}
		engine := execution_client.NewExecutionEnginePhase1FromServer(ctx, ethBackendRPC)

		if err != nil {
			return nil, err
		}

		go caplin1.RunCaplinPhase1(ctx, client, beaconCfg, genesisCfg, engine, state)
	}

	if currentBlock == nil {
		currentBlock = genesis
	}
	// We start the transaction pool on startup, for a couple of reasons:
	// 1) Hive tests requires us to do so and starting it from eth_sendRawTransaction is not viable as we have not enough data
	// to initialize it properly.
	// 2) we cannot propose for block 1 regardless.
	go func() {
		time.Sleep(10 * time.Millisecond)
		baseFee := uint64(0)
		if currentBlock.BaseFee() != nil {
			baseFee = currentBlock.BaseFee().Uint64()
		}
		backend.notifications.Accumulator.StartChange(currentBlock.NumberU64(), currentBlock.Hash(), nil, false)
		backend.notifications.Accumulator.SendAndReset(ctx, backend.notifications.StateChangesConsumer, baseFee, currentBlock.GasLimit())

	}()

	if !config.DeprecatedTxPool.Disable {
		backend.txPool2Fetch.ConnectCore()
		backend.txPool2Fetch.ConnectSentries()
		var newTxsBroadcaster *txpool2.NewSlotsStreams
		if casted, ok := backend.txPool2GrpcServer.(*txpool2.GrpcServer); ok {
			newTxsBroadcaster = casted.NewSlotsStreams
		}
		go txpool2.MainLoop(backend.sentryCtx,
			backend.txPool2DB, backend.chainDB,
			backend.txPool2, backend.newTxs2, backend.txPool2Send, newTxsBroadcaster,
			func() {
				select {
				case backend.notifyMiningAboutNewTxs <- struct{}{}:
				default:
				}
			})
	}
	go func() {
		defer debug.LogPanic()
		for {
			select {
			case b := <-backend.minedBlocks:
				// Add mined header and block body before broadcast. This is because the broadcast call
				// will trigger the staged sync which will require headers and blocks to be available
				// in their respective cache in the download stage. If not found, it would cause a
				// liveness issue for the chain.
				if err := backend.sentriesClient.Hd.AddMinedHeader(b.Header()); err != nil {
					logger.Error("add mined block to header downloader", "err", err)
				}
				backend.sentriesClient.Bd.AddToPrefetch(b.Header(), b.RawBody())

				//p2p
				//backend.sentriesClient.BroadcastNewBlock(context.Background(), b, b.Difficulty())
				//rpcdaemon
				if err := miningRPC.(*privateapi.MiningServer).BroadcastMinedBlock(b); err != nil {
					logger.Error("txpool rpc mined block broadcast", "err", err)
				}
				logger.Trace("BroadcastMinedBlock successful", "number", b.Number(), "GasUsed", b.GasUsed(), "txn count", b.Transactions().Len())
				backend.sentriesClient.PropagateNewBlockHashes(ctx, []headerdownload.Announce{
					{
						Number: b.NumberU64(),
						Hash:   b.Hash(),
					},
				})

			case b := <-backend.pendingBlocks:
				if err := miningRPC.(*privateapi.MiningServer).BroadcastPendingBlock(b); err != nil {
					logger.Error("txpool rpc pending block broadcast", "err", err)
				}
			case <-backend.sentriesClient.Hd.QuitPoWMining:
				return
			}
		}
	}()

	if err := backend.StartMining(context.Background(), backend.chainDB, mining, backend.config.Miner, backend.gasPrice, backend.sentriesClient.Hd.QuitPoWMining, tmpdir); err != nil {
		return nil, err
	}

	backend.ethBackendRPC, backend.miningRPC, backend.stateChangesClient = ethBackendRPC, miningRPC, stateDiffClient

	backend.syncStages = stages2.NewDefaultStages(backend.sentryCtx, backend.chainDB, stack.Config().P2P, config, backend.sentriesClient, backend.notifications, backend.downloaderClient, blockReader, backend.agg, backend.forkValidator, logger)
	backend.syncUnwindOrder = stagedsync.DefaultUnwindOrder
	backend.syncPruneOrder = stagedsync.DefaultPruneOrder
	backend.stagedSync = stagedsync.New(backend.syncStages, backend.syncUnwindOrder, backend.syncPruneOrder, logger)

	return backend, nil
}
func (s *Ethereum) Init(stack *node.Node, config *ethconfig.Config) error {
	ethBackendRPC, miningRPC, stateDiffClient := s.ethBackendRPC, s.miningRPC, s.stateChangesClient
	blockReader := s.blockReader
	ctx := s.sentryCtx
	chainKv := s.chainDB
	var err error

	s.sentriesClient.Hd.StartPoSDownloader(s.sentryCtx, s.sentriesClient.SendHeaderRequest, s.sentriesClient.Penalize)

	emptyBadHash := config.BadBlockHash == libcommon.Hash{}
	if !emptyBadHash {
		var badBlockHeader *types.Header
		if err = chainKv.View(context.Background(), func(tx kv.Tx) error {
			header, hErr := rawdb.ReadHeaderByHash(tx, config.BadBlockHash)
			badBlockHeader = header
			return hErr
		}); err != nil {
			return err
		}

		if badBlockHeader != nil {
			unwindPoint := badBlockHeader.Number.Uint64() - 1
			s.stagedSync.UnwindTo(unwindPoint, config.BadBlockHash)
		}
	}

	//eth.APIBackend = &EthAPIBackend{stack.Config().ExtRPCEnabled(), stack.Config().AllowUnprotectedTxs, eth, nil}
	gpoParams := config.GPO
	if gpoParams.Default == nil {
		gpoParams.Default = config.Miner.GasPrice
	}
	//eth.APIBackend.gpo = gasprice.NewOracle(eth.APIBackend, gpoParams)
	if config.Ethstats != "" {
		var headCh chan [][]byte
		headCh, s.unsubscribeEthstat = s.notifications.Events.AddHeaderSubscription()
		if err := ethstats.New(stack, s.sentryServers, chainKv, s.blockReader, s.engine, config.Ethstats, s.networkID, ctx.Done(), headCh); err != nil {
			return err
		}
	}
	// start HTTP API
	httpRpcCfg := stack.Config().Http
	ethRpcClient, txPoolRpcClient, miningRpcClient, stateCache, ff, err := cli.EmbeddedServices(ctx, chainKv, httpRpcCfg.StateCache, blockReader, ethBackendRPC,
		s.txPool2GrpcServer, miningRPC, stateDiffClient, s.logger)
	if err != nil {
		return err
	}

	var borDb kv.RoDB
	if casted, ok := s.engine.(*bor.Bor); ok {
		borDb = casted.DB
	}
<<<<<<< HEAD
	apiList := commands.APIList(chainKv, borDb, ethRpcClient, txPoolRpcClient, miningRpcClient, ff, stateCache, blockReader, backend.agg, httpRpcCfg, backend.engine, backend.seqRPCService, backend.historicalRPCService)
	authApiList := commands.AuthAPIList(chainKv, ethRpcClient, txPoolRpcClient, miningRpcClient, ff, stateCache, blockReader, backend.agg, httpRpcCfg, backend.engine, backend.seqRPCService, backend.historicalRPCService)
=======
	apiList := commands.APIList(chainKv, borDb, ethRpcClient, txPoolRpcClient, miningRpcClient, ff, stateCache, blockReader, s.agg, httpRpcCfg, s.engine, s.logger)
	authApiList := commands.AuthAPIList(chainKv, ethRpcClient, txPoolRpcClient, miningRpcClient, ff, stateCache, blockReader, s.agg, httpRpcCfg, s.engine, s.logger)
>>>>>>> f4f10f3b
	go func() {
		if err := cli.StartRpcServer(ctx, httpRpcCfg, apiList, authApiList, s.logger); err != nil {
			s.logger.Error(err.Error())
			return
		}
	}()

	// Register the backend on the node
	stack.RegisterLifecycle(s)
	return nil
}

func (s *Ethereum) APIs() []rpc.API {
	return []rpc.API{}
}

func (s *Ethereum) Etherbase() (eb libcommon.Address, err error) {
	s.lock.RLock()
	etherbase := s.etherbase
	s.lock.RUnlock()

	if etherbase != (libcommon.Address{}) {
		return etherbase, nil
	}
	return libcommon.Address{}, fmt.Errorf("etherbase must be explicitly specified")
}

// isLocalBlock checks whether the specified block is mined
// by local miner accounts.
//
// We regard two types of accounts as local miner account: etherbase
// and accounts specified via `txpool.locals` flag.
func (s *Ethereum) isLocalBlock(block *types.Block) bool { //nolint
	s.lock.RLock()
	etherbase := s.etherbase
	s.lock.RUnlock()
	return ethutils.IsLocalBlock(s.engine, etherbase, s.config.DeprecatedTxPool.Locals, block.Header())
}

// shouldPreserve checks whether we should preserve the given block
// during the chain reorg depending on whether the author of block
// is a local account.
func (s *Ethereum) shouldPreserve(block *types.Block) bool { //nolint
	// The reason we need to disable the self-reorg preserving for clique
	// is it can be probable to introduce a deadlock.
	//
	// e.g. If there are 7 available signers
	//
	// r1   A
	// r2     B
	// r3       C
	// r4         D
	// r5   A      [X] F G
	// r6    [X]
	//
	// In the round5, the inturn signer E is offline, so the worst case
	// is A, F and G sign the block of round5 and reject the block of opponents
	// and in the round6, the last available signer B is offline, the whole
	// network is stuck.
	if _, ok := s.engine.(*clique.Clique); ok {
		return false
	}
	return s.isLocalBlock(block)
}

// StartMining starts the miner with the given number of CPU threads. If mining
// is already running, this method adjust the number of threads allowed to use
// and updates the minimum price required by the transaction pool.
func (s *Ethereum) StartMining(ctx context.Context, db kv.RwDB, mining *stagedsync.Sync, cfg params.MiningConfig, gasPrice *uint256.Int, quitCh chan struct{}, tmpDir string) error {
	if !cfg.Enabled {
		return nil
	}

	// Configure the local mining address
	eb, err := s.Etherbase()
	if err != nil {
		s.logger.Error("Cannot start mining without etherbase", "err", err)
		return fmt.Errorf("etherbase missing: %w", err)
	}

	var clq *clique.Clique
	if c, ok := s.engine.(*clique.Clique); ok {
		clq = c
	} else if cl, ok := s.engine.(*merge.Merge); ok {
		if c, ok := cl.InnerEngine().(*clique.Clique); ok {
			clq = c
		}
	}
	if clq != nil {
		if cfg.SigKey == nil {
			s.logger.Error("Etherbase account unavailable locally", "err", err)
			return fmt.Errorf("signer missing: %w", err)
		}

		clq.Authorize(eb, func(_ libcommon.Address, mimeType string, message []byte) ([]byte, error) {
			return crypto.Sign(crypto.Keccak256(message), cfg.SigKey)
		})
	}

	var borcfg *bor.Bor
	if b, ok := s.engine.(*bor.Bor); ok {
		borcfg = b
	} else if br, ok := s.engine.(*merge.Merge); ok {
		if b, ok := br.InnerEngine().(*bor.Bor); ok {
			borcfg = b
		}
	}
	if borcfg != nil {
		if cfg.SigKey == nil {
			s.logger.Error("Etherbase account unavailable locally", "err", err)
			return fmt.Errorf("signer missing: %w", err)
		}

		borcfg.Authorize(eb, func(_ libcommon.Address, mimeType string, message []byte) ([]byte, error) {
			return crypto.Sign(crypto.Keccak256(message), cfg.SigKey)
		})
	}

	go func() {
		defer debug.LogPanic()
		defer close(s.waitForMiningStop)

		mineEvery := time.NewTicker(cfg.Recommit)
		defer mineEvery.Stop()

		// Listen on a new head subscription. This allows us to maintain the block time by
		// triggering mining after the block is passed through all stages.
		newHeadCh, closeNewHeadCh := s.notifications.Events.AddHeaderSubscription()
		defer closeNewHeadCh()

		s.logger.Info("Starting to mine", "etherbase", eb)

		var works bool
		hasWork := true // Start mining immediately
		errc := make(chan error, 1)

		for {
			// Only reset if some work was done previously as we'd like to rely
			// on the `miner.recommit` as backup.
			if hasWork {
				mineEvery.Reset(cfg.Recommit)
			}

			// Only check for case if you're already mining (i.e. works = true) and
			// waiting for error or you don't have any work yet (i.e. hasWork = false).
			if works || !hasWork {
				select {
				case <-newHeadCh:
					s.logger.Debug("Start mining new block based on new head channel")
					hasWork = true
				case <-s.notifyMiningAboutNewTxs:
					// Skip mining based on new tx notif for bor consensus
					hasWork = s.chainConfig.Bor == nil
					if hasWork {
						s.logger.Debug("Start mining new block based on txpool notif")
					}
				case <-mineEvery.C:
					s.logger.Debug("Start mining new block based on miner.recommit")
					hasWork = true
				case err := <-errc:
					works = false
					hasWork = false
					if errors.Is(err, libcommon.ErrStopped) {
						return
					}
					if err != nil {
						s.logger.Warn("mining", "err", err)
					}
				case <-quitCh:
					return
				}
			}

			if !works && hasWork {
				works = true
				hasWork = false
				go func() { errc <- stages2.MiningStep(ctx, db, mining, tmpDir) }()
			}
		}
	}()

	return nil
}

func (s *Ethereum) IsMining() bool { return s.config.Miner.Enabled }

func (s *Ethereum) ChainKV() kv.RwDB            { return s.chainDB }
func (s *Ethereum) NetVersion() (uint64, error) { return s.networkID, nil }
func (s *Ethereum) NetPeerCount() (uint64, error) {
	var sentryPc uint64 = 0

	s.logger.Trace("sentry", "peer count", sentryPc)
	for _, sc := range s.sentriesClient.Sentries() {
		ctx := context.Background()
		reply, err := sc.PeerCount(ctx, &proto_sentry.PeerCountRequest{})
		if err != nil {
			s.logger.Warn("sentry", "err", err)
			return 0, nil
		}
		sentryPc += reply.Count
	}

	return sentryPc, nil
}

func (s *Ethereum) NodesInfo(limit int) (*remote.NodesInfoReply, error) {
	if limit == 0 || limit > len(s.sentriesClient.Sentries()) {
		limit = len(s.sentriesClient.Sentries())
	}

	nodes := make([]*prototypes.NodeInfoReply, 0, limit)
	for i := 0; i < limit; i++ {
		sc := s.sentriesClient.Sentries()[i]

		nodeInfo, err := sc.NodeInfo(context.Background(), nil)
		if err != nil {
			s.logger.Error("sentry nodeInfo", "err", err)
		}

		nodes = append(nodes, nodeInfo)
	}

	nodesInfo := &remote.NodesInfoReply{NodesInfo: nodes}
	slices.SortFunc(nodesInfo.NodesInfo, remote.NodeInfoReplyLess)

	return nodesInfo, nil
}

// sets up blockReader and client downloader
func (s *Ethereum) setUpSnapDownloader(ctx context.Context, downloaderCfg *downloadercfg.Cfg) error {
	var err error
	if s.config.Snapshot.NoDownloader {
		return nil
	}
	if s.config.Snapshot.DownloaderAddr != "" {
		// connect to external Downloader
		s.downloaderClient, err = downloadergrpc.NewClient(ctx, s.config.Snapshot.DownloaderAddr)
	} else {
		// start embedded Downloader
		s.downloader, err = downloader3.New(ctx, downloaderCfg)
		if err != nil {
			return err
		}
		s.downloader.MainLoopInBackground(ctx, true)
		bittorrentServer, err := downloader3.NewGrpcServer(s.downloader)
		if err != nil {
			return fmt.Errorf("new server: %w", err)
		}

		s.downloaderClient = direct.NewDownloaderClient(bittorrentServer)
	}
	s.agg.OnFreeze(func(frozenFileNames []string) {
		events := s.notifications.Events
		events.OnNewSnapshot()
		if s.downloaderClient != nil {
			req := &proto_downloader.DownloadRequest{Items: make([]*proto_downloader.DownloadItem, 0, len(frozenFileNames))}
			for _, fName := range frozenFileNames {
				req.Items = append(req.Items, &proto_downloader.DownloadItem{
					Path: filepath.Join("history", fName),
				})
			}
			if _, err := s.downloaderClient.Download(ctx, req); err != nil {
				s.logger.Warn("[snapshots] notify downloader", "err", err)
			}
		}
	})
	return err
}

func setUpBlockReader(ctx context.Context, db kv.RwDB, dirs datadir.Dirs, snConfig ethconfig.Snapshot, histV3, transactionsV3 bool, logger log.Logger) (services.FullBlockReader, *blockio.BlockWriter, *snapshotsync.RoSnapshots, *libstate.AggregatorV3, error) {
	allSnapshots := snapshotsync.NewRoSnapshots(snConfig, dirs.Snap, logger)
	var err error
	if !snConfig.NoDownloader {
		allSnapshots.OptimisticalyReopenWithDB(db)
	}
	blockReader := snapshotsync.NewBlockReader(allSnapshots, transactionsV3)
	blockWriter := blockio.NewBlockWriter(histV3, transactionsV3)

	dir.MustExist(dirs.SnapHistory)
	agg, err := libstate.NewAggregatorV3(ctx, dirs.SnapHistory, dirs.Tmp, ethconfig.HistoryV3AggregationStep, db, logger)
	if err != nil {
		return nil, nil, nil, nil, err
	}
	if err = agg.OpenFolder(); err != nil {
		return nil, nil, nil, nil, err
	}
	return blockReader, blockWriter, allSnapshots, agg, nil
}

func (s *Ethereum) Peers(ctx context.Context) (*remote.PeersReply, error) {
	var reply remote.PeersReply
	for _, sentryClient := range s.sentriesClient.Sentries() {
		peers, err := sentryClient.Peers(ctx, &emptypb.Empty{})
		if err != nil {
			return nil, fmt.Errorf("ethereum backend MultiClient.Peers error: %w", err)
		}
		reply.Peers = append(reply.Peers, peers.Peers...)
	}
	return &reply, nil
}

func (s *Ethereum) AddPeer(ctx context.Context, req *remote.AddPeerRequest) (*remote.AddPeerReply, error) {
	for _, sentryClient := range s.sentriesClient.Sentries() {
		_, err := sentryClient.AddPeer(ctx, &proto_sentry.AddPeerRequest{Url: req.Url})
		if err != nil {
			return nil, fmt.Errorf("ethereum backend MultiClient.AddPeers error: %w", err)
		}
	}
	return &remote.AddPeerReply{Success: true}, nil
}

// Protocols returns all the currently configured
// network protocols to start.
func (s *Ethereum) Protocols() []p2p.Protocol {
	protocols := make([]p2p.Protocol, 0, len(s.sentryServers))
	for i := range s.sentryServers {
		protocols = append(protocols, s.sentryServers[i].Protocols...)
	}
	return protocols
}

// Start implements node.Lifecycle, starting all internal goroutines needed by the
// Ethereum protocol implementation.
func (s *Ethereum) Start() error {
	s.sentriesClient.StartStreamLoops(s.sentryCtx)
	time.Sleep(10 * time.Millisecond) // just to reduce logs order confusion

	hook := stages2.NewHook(s.sentryCtx, s.notifications, s.stagedSync, s.chainConfig, s.logger, s.sentriesClient.UpdateHead)
	go stages2.StageLoop(s.sentryCtx, s.chainDB, s.stagedSync, s.sentriesClient.Hd, s.waitForStageLoopStop, s.config.Sync.LoopThrottle, s.logger, s.blockSnapshots, hook)

	return nil
}

// Stop implements node.Service, terminating all internal goroutines used by the
// Ethereum protocol.
func (s *Ethereum) Stop() error {
	// Stop all the peer-related stuff first.
	s.sentryCancel()
	if s.unsubscribeEthstat != nil {
		s.unsubscribeEthstat()
	}
	if s.downloader != nil {
		s.downloader.Close()
	}
	if s.privateAPI != nil {
		shutdownDone := make(chan bool)
		go func() {
			defer close(shutdownDone)
			s.privateAPI.GracefulStop()
		}()
		select {
		case <-time.After(1 * time.Second): // shutdown deadline
			s.privateAPI.Stop()
		case <-shutdownDone:
		}
	}
	libcommon.SafeClose(s.sentriesClient.Hd.QuitPoWMining)

	_ = s.engine.Close()
	<-s.waitForStageLoopStop
	if s.config.Miner.Enabled {
		<-s.waitForMiningStop
	}
	for _, sentryServer := range s.sentryServers {
		sentryServer.Close()
	}
	if s.txPool2DB != nil {
		s.txPool2DB.Close()
	}
	if s.agg != nil {
		s.agg.Close()
	}

	// Stop RPC services to sequencer and historical nodes
	if s.seqRPCService != nil {
		s.seqRPCService.Close()
	}
	if s.historicalRPCService != nil {
		s.historicalRPCService.Close()
	}

	s.chainDB.Close()
	return nil
}

func (s *Ethereum) ChainDB() kv.RwDB {
	return s.chainDB
}

func (s *Ethereum) ChainConfig() *chain.Config {
	return s.chainConfig
}

func (s *Ethereum) StagedSync() *stagedsync.Sync {
	return s.stagedSync
}

func (s *Ethereum) Notifications() *shards.Notifications {
	return s.notifications
}

func (s *Ethereum) SentryCtx() context.Context {
	return s.sentryCtx
}

func (s *Ethereum) SentryControlServer() *sentry.MultiClient {
	return s.sentriesClient
}
func (s *Ethereum) BlockIO() (services.FullBlockReader, *blockio.BlockWriter) {
	return s.blockReader, s.blockWriter
}

// RemoveContents is like os.RemoveAll, but preserve dir itself
func RemoveContents(dir string) error {
	d, err := os.Open(dir)
	if err != nil {
		if errors.Is(err, fs.ErrNotExist) {
			return nil
		}
		return err
	}
	defer d.Close()
	names, err := d.Readdirnames(-1)
	if err != nil {
		return err
	}
	for _, name := range names {
		err = os.RemoveAll(filepath.Join(dir, name))
		if err != nil {
			return err
		}
	}
	return nil
}

func checkPortIsFree(addr string) (free bool) {
	c, err := net.DialTimeout("tcp", addr, 200*time.Millisecond)
	if err != nil {
		return true
	}
	c.Close()
	return false
}<|MERGE_RESOLUTION|>--- conflicted
+++ resolved
@@ -21,6 +21,7 @@
 	"context"
 	"errors"
 	"fmt"
+	"github.com/google/martian/log"
 	"io/fs"
 	"math/big"
 	"net"
@@ -40,7 +41,6 @@
 	"github.com/ledgerwatch/erigon/turbo/snapshotsync/snap"
 
 	"github.com/holiman/uint256"
-	"github.com/ledgerwatch/log/v3"
 	"golang.org/x/exp/slices"
 	"google.golang.org/grpc"
 	"google.golang.org/grpc/credentials"
@@ -212,43 +212,6 @@
 		return nil, err
 	}
 
-<<<<<<< HEAD
-	var currentBlock *types.Block
-
-	// Check if we have an already initialized chain and fall back to
-	// that if so. Otherwise we need to generate a new genesis spec.
-	var chainConfig *chain.Config
-	var genesis *types.Block
-	if err := chainKv.Update(context.Background(), func(tx kv.RwTx) error {
-		h, err := rawdb.ReadCanonicalHash(tx, 0)
-		if err != nil {
-			panic(err)
-		}
-		genesisSpec := config.Genesis
-		if h != (libcommon.Hash{}) { // fallback to db content
-			genesisSpec = nil
-		}
-		var genesisErr error
-		chainConfig, genesis, genesisErr = core.WriteGenesisBlock(tx, genesisSpec, config.OverrideShanghaiTime, tmpdir)
-		if _, ok := genesisErr.(*chain.ConfigCompatError); genesisErr != nil && !ok {
-			return genesisErr
-		}
-
-		currentBlock = rawdb.ReadCurrentBlock(tx)
-		return nil
-	}); err != nil {
-		panic(err)
-	}
-
-	config.Snapshot.Enabled = config.Sync.UseSnapshots
-
-	log.Info("Initialised chain configuration", "config", chainConfig, "genesis", genesis.Hash())
-	if chainConfig.IsOptimism() && chainConfig.RegolithTime == nil {
-		log.Warn("Optimism RegolithTime has not been set")
-	}
-
-=======
->>>>>>> f4f10f3b
 	if err := chainKv.Update(context.Background(), func(tx kv.RwTx) error {
 		if err = stagedsync.UpdateMetrics(tx); err != nil {
 			return err
@@ -338,6 +301,9 @@
 	backend.genesisHash = genesis.Hash()
 
 	logger.Info("Initialised chain configuration", "config", chainConfig, "genesis", genesis.Hash())
+	if chainConfig.IsOptimism() && chainConfig.RegolithTime == nil {
+		log.Warn("Optimism RegolithTime has not been set")
+	}
 
 	if err := backend.setUpSnapDownloader(ctx, config.Downloader); err != nil {
 		return nil, err
@@ -578,15 +544,9 @@
 	// proof-of-work mining
 	mining := stagedsync.New(
 		stagedsync.MiningStages(backend.sentryCtx,
-<<<<<<< HEAD
-			stagedsync.StageMiningCreateBlockCfg(backend.chainDB, miner, *backend.chainConfig, backend.engine, backend.txPool2, backend.txPool2DB, nil, tmpdir),
-			stagedsync.StageMiningExecCfg(backend.chainDB, miner, backend.notifications.Events, *backend.chainConfig, backend.engine, &vm.Config{}, tmpdir, nil, 0, backend.txPool2, backend.txPool2DB, false, allSnapshots, config.TransactionsV3),
-			stagedsync.StageHashStateCfg(backend.chainDB, dirs, config.HistoryV3, backend.agg),
-=======
 			stagedsync.StageMiningCreateBlockCfg(backend.chainDB, miner, *backend.chainConfig, backend.engine, backend.txPool2, backend.txPool2DB, nil, tmpdir, backend.blockReader),
-			stagedsync.StageMiningExecCfg(backend.chainDB, miner, backend.notifications.Events, *backend.chainConfig, backend.engine, &vm.Config{}, tmpdir, nil, 0, backend.txPool2, backend.txPool2DB, blockReader),
+			stagedsync.StageMiningExecCfg(backend.chainDB, miner, backend.notifications.Events, *backend.chainConfig, backend.engine, &vm.Config{}, tmpdir, nil, 0, backend.txPool2, backend.txPool2DB, false, blockReader),
 			stagedsync.StageHashStateCfg(backend.chainDB, dirs, config.HistoryV3),
->>>>>>> f4f10f3b
 			stagedsync.StageTrieCfg(backend.chainDB, false, true, true, tmpdir, blockReader, nil, config.HistoryV3, backend.agg),
 			stagedsync.StageMiningFinishCfg(backend.chainDB, *backend.chainConfig, backend.engine, miner, backend.miningSealingQuit, backend.blockReader),
 		), stagedsync.MiningUnwindOrder, stagedsync.MiningPruneOrder,
@@ -606,15 +566,9 @@
 		miningStatePos.MiningConfig.GasLimit = *param.GasLimit
 		proposingSync := stagedsync.New(
 			stagedsync.MiningStages(backend.sentryCtx,
-<<<<<<< HEAD
-				stagedsync.StageMiningCreateBlockCfg(backend.chainDB, miningStatePos, *backend.chainConfig, backend.engine, backend.txPool2, backend.txPool2DB, param, tmpdir),
-				stagedsync.StageMiningExecCfg(backend.chainDB, miningStatePos, backend.notifications.Events, *backend.chainConfig, backend.engine, &vm.Config{}, tmpdir, interrupt, param.PayloadId, backend.txPool2, backend.txPool2DB, param.NoTxPool, allSnapshots, config.TransactionsV3),
-				stagedsync.StageHashStateCfg(backend.chainDB, dirs, config.HistoryV3, backend.agg),
-=======
 				stagedsync.StageMiningCreateBlockCfg(backend.chainDB, miningStatePos, *backend.chainConfig, backend.engine, backend.txPool2, backend.txPool2DB, param, tmpdir, backend.blockReader),
-				stagedsync.StageMiningExecCfg(backend.chainDB, miningStatePos, backend.notifications.Events, *backend.chainConfig, backend.engine, &vm.Config{}, tmpdir, interrupt, param.PayloadId, backend.txPool2, backend.txPool2DB, blockReader),
+				stagedsync.StageMiningExecCfg(backend.chainDB, miningStatePos, backend.notifications.Events, *backend.chainConfig, backend.engine, &vm.Config{}, tmpdir, interrupt, param.PayloadId, backend.txPool2, backend.txPool2DB, param.NoTxPool, blockReader),
 				stagedsync.StageHashStateCfg(backend.chainDB, dirs, config.HistoryV3),
->>>>>>> f4f10f3b
 				stagedsync.StageTrieCfg(backend.chainDB, false, true, true, tmpdir, blockReader, nil, config.HistoryV3, backend.agg),
 				stagedsync.StageMiningFinishCfg(backend.chainDB, *backend.chainConfig, backend.engine, miningStatePos, backend.miningSealingQuit, backend.blockReader),
 			), stagedsync.MiningUnwindOrder, stagedsync.MiningPruneOrder,
@@ -835,13 +789,8 @@
 	if casted, ok := s.engine.(*bor.Bor); ok {
 		borDb = casted.DB
 	}
-<<<<<<< HEAD
-	apiList := commands.APIList(chainKv, borDb, ethRpcClient, txPoolRpcClient, miningRpcClient, ff, stateCache, blockReader, backend.agg, httpRpcCfg, backend.engine, backend.seqRPCService, backend.historicalRPCService)
-	authApiList := commands.AuthAPIList(chainKv, ethRpcClient, txPoolRpcClient, miningRpcClient, ff, stateCache, blockReader, backend.agg, httpRpcCfg, backend.engine, backend.seqRPCService, backend.historicalRPCService)
-=======
-	apiList := commands.APIList(chainKv, borDb, ethRpcClient, txPoolRpcClient, miningRpcClient, ff, stateCache, blockReader, s.agg, httpRpcCfg, s.engine, s.logger)
-	authApiList := commands.AuthAPIList(chainKv, ethRpcClient, txPoolRpcClient, miningRpcClient, ff, stateCache, blockReader, s.agg, httpRpcCfg, s.engine, s.logger)
->>>>>>> f4f10f3b
+	apiList := commands.APIList(chainKv, borDb, ethRpcClient, txPoolRpcClient, miningRpcClient, ff, stateCache, blockReader, s.agg, httpRpcCfg, s.engine, s.seqRPCService, s.historicalRPCService, s.logger)
+	authApiList := commands.AuthAPIList(chainKv, ethRpcClient, txPoolRpcClient, miningRpcClient, ff, stateCache, blockReader, s.agg, httpRpcCfg, s.engine, s.seqRPCService, s.historicalRPCService, s.logger)
 	go func() {
 		if err := cli.StartRpcServer(ctx, httpRpcCfg, apiList, authApiList, s.logger); err != nil {
 			s.logger.Error(err.Error())
