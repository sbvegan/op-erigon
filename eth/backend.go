--- conflicted
+++ resolved
@@ -54,7 +54,6 @@
 	"github.com/ledgerwatch/erigon/turbo/snapshotsync/snap"
 
 	"github.com/holiman/uint256"
-	"github.com/ledgerwatch/log/v3"
 	"golang.org/x/exp/slices"
 	"google.golang.org/grpc"
 	"google.golang.org/grpc/credentials"
@@ -297,11 +296,7 @@
 			genesisSpec = nil
 		}
 		var genesisErr error
-<<<<<<< HEAD
-		chainConfig, genesis, genesisErr = core.WriteGenesisBlock(tx, genesisSpec, config.OverrideCancunTime, tmpdir, logger)
-=======
-		chainConfig, genesis, genesisErr = core.WriteGenesisBlock(tx, genesisSpec, config.OverrideShanghaiTime, config.OverrideOptimismCanyonTime, tmpdir, logger)
->>>>>>> 8cb1eb88
+		chainConfig, genesis, genesisErr = core.WriteGenesisBlock(tx, genesisSpec, config.OverrideCancunTime, config.OverrideShanghaiTime, config.OverrideOptimismCanyonTime, tmpdir, logger)
 		if _, ok := genesisErr.(*chain.ConfigCompatError); genesisErr != nil && !ok {
 			return genesisErr
 		}
