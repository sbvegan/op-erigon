--- conflicted
+++ resolved
@@ -40,7 +40,6 @@
 			engine = ethash.NewFaker()
 		}
 
-<<<<<<< HEAD
 		var seqRPCService *rpc.Client
 		var historicalRPCService *rpc.Client
 
@@ -67,12 +66,8 @@
 		}
 
 		// TODO: Replace with correct consensus Engine
-		engine := ethash.NewFaker()
-		apiList := jsonrpc.APIList(db, borDb, backend, txPool, mining, ff, stateCache, blockReader, agg, *cfg, engine, seqRPCService, historicalRPCService, logger)
-=======
-		apiList := jsonrpc.APIList(db, backend, txPool, mining, ff, stateCache, blockReader, agg, *cfg, engine, logger)
+		apiList := jsonrpc.APIList(db, backend, txPool, mining, ff, stateCache, blockReader, agg, *cfg, engine, seqRPCService, historicalRPCService, logger)
 		rpc.PreAllocateRPCMetricLabels(apiList)
->>>>>>> 1c0e4293
 		if err := cli.StartRpcServer(ctx, *cfg, apiList, logger); err != nil {
 			logger.Error(err.Error())
 			return nil
