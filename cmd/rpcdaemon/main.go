package main

import (
<<<<<<< HEAD
	"context"
=======
	"fmt"
>>>>>>> f4f10f3b
	"os"
	"time"

	"github.com/ledgerwatch/erigon-lib/common"
	"github.com/ledgerwatch/erigon/cmd/rpcdaemon/cli"
	"github.com/ledgerwatch/erigon/cmd/rpcdaemon/commands"
	"github.com/ledgerwatch/erigon/consensus/ethash"
<<<<<<< HEAD
	"github.com/ledgerwatch/erigon/rpc"
	"github.com/ledgerwatch/erigon/turbo/logging"
=======
	"github.com/ledgerwatch/erigon/turbo/debug"
>>>>>>> f4f10f3b
	"github.com/ledgerwatch/log/v3"
	"github.com/spf13/cobra"
)

func main() {
	cmd, cfg := cli.RootCommand()
	rootCtx, rootCancel := common.RootContext()
	cmd.RunE = func(cmd *cobra.Command, args []string) error {
		ctx := cmd.Context()
		var logger log.Logger
		var err error
		if logger, err = debug.SetupCobra(cmd, "rpcdaemon"); err != nil {
			logger.Error("Setting up", "error", err)
			return err
		}
		db, borDb, backend, txPool, mining, stateCache, blockReader, ff, agg, err := cli.RemoteServices(ctx, *cfg, logger, rootCancel)
		if err != nil {
			logger.Error("Could not connect to DB", "err", err)
			return nil
		}
		defer db.Close()
		if borDb != nil {
			defer borDb.Close()
		}

		var seqRPCService *rpc.Client
		var historicalRPCService *rpc.Client

		// Setup sequencer and hsistorical RPC relay services
		if cfg.RollupSequencerHTTP != "" {
			ctx, cancel := context.WithTimeout(context.Background(), 5*time.Second)
			client, err := rpc.DialContext(ctx, cfg.RollupSequencerHTTP)
			cancel()
			if err != nil {
				log.Error(err.Error())
				return nil
			}
			seqRPCService = client
		}
		if cfg.RollupHistoricalRPC != "" {
			ctx, cancel := context.WithTimeout(context.Background(), cfg.RollupHistoricalRPCTimeout)
			client, err := rpc.DialContext(ctx, cfg.RollupHistoricalRPC)
			cancel()
			if err != nil {
				log.Error(err.Error())
				return nil
			}
			historicalRPCService = client
		}

		// TODO: Replace with correct consensus Engine
		engine := ethash.NewFaker()
<<<<<<< HEAD
		apiList := commands.APIList(db, borDb, backend, txPool, mining, ff, stateCache, blockReader, agg, *cfg, engine, seqRPCService, historicalRPCService)
		if err := cli.StartRpcServer(ctx, *cfg, apiList, nil); err != nil {
			log.Error(err.Error())
=======
		apiList := commands.APIList(db, borDb, backend, txPool, mining, ff, stateCache, blockReader, agg, *cfg, engine, logger)
		if err := cli.StartRpcServer(ctx, *cfg, apiList, nil, logger); err != nil {
			logger.Error(err.Error())
>>>>>>> f4f10f3b
			return nil
		}

		return nil
	}

	if err := cmd.ExecuteContext(rootCtx); err != nil {
		fmt.Printf("ExecuteContext: %v\n", err)
		os.Exit(1)
	}
}<|MERGE_RESOLUTION|>--- conflicted
+++ resolved
@@ -1,11 +1,9 @@
 package main
 
 import (
-<<<<<<< HEAD
 	"context"
-=======
 	"fmt"
->>>>>>> f4f10f3b
+	"github.com/google/martian/log"
 	"os"
 	"time"
 
@@ -13,13 +11,8 @@
 	"github.com/ledgerwatch/erigon/cmd/rpcdaemon/cli"
 	"github.com/ledgerwatch/erigon/cmd/rpcdaemon/commands"
 	"github.com/ledgerwatch/erigon/consensus/ethash"
-<<<<<<< HEAD
 	"github.com/ledgerwatch/erigon/rpc"
-	"github.com/ledgerwatch/erigon/turbo/logging"
-=======
 	"github.com/ledgerwatch/erigon/turbo/debug"
->>>>>>> f4f10f3b
-	"github.com/ledgerwatch/log/v3"
 	"github.com/spf13/cobra"
 )
 
@@ -71,15 +64,9 @@
 
 		// TODO: Replace with correct consensus Engine
 		engine := ethash.NewFaker()
-<<<<<<< HEAD
-		apiList := commands.APIList(db, borDb, backend, txPool, mining, ff, stateCache, blockReader, agg, *cfg, engine, seqRPCService, historicalRPCService)
-		if err := cli.StartRpcServer(ctx, *cfg, apiList, nil); err != nil {
-			log.Error(err.Error())
-=======
-		apiList := commands.APIList(db, borDb, backend, txPool, mining, ff, stateCache, blockReader, agg, *cfg, engine, logger)
+		apiList := commands.APIList(db, borDb, backend, txPool, mining, ff, stateCache, blockReader, agg, *cfg, engine, seqRPCService, historicalRPCService, logger)
 		if err := cli.StartRpcServer(ctx, *cfg, apiList, nil, logger); err != nil {
 			logger.Error(err.Error())
->>>>>>> f4f10f3b
 			return nil
 		}
 
