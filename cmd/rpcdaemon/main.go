package main

import (
	"context"
	"fmt"
	"os"
	"time"

	"github.com/ledgerwatch/erigon-lib/common"
	"github.com/ledgerwatch/erigon/cmd/rpcdaemon/cli"
	"github.com/ledgerwatch/erigon/consensus/ethash"
	"github.com/ledgerwatch/erigon/rpc"
	"github.com/ledgerwatch/erigon/turbo/debug"
	"github.com/ledgerwatch/erigon/turbo/jsonrpc"
	"github.com/spf13/cobra"
)

func main() {
	cmd, cfg := cli.RootCommand()
	rootCtx, rootCancel := common.RootContext()
	cmd.RunE = func(cmd *cobra.Command, args []string) error {
		ctx := cmd.Context()
		logger := debug.SetupCobra(cmd, "sentry")
		db, borDb, backend, txPool, mining, stateCache, blockReader, ff, agg, err := cli.RemoteServices(ctx, *cfg, logger, rootCancel)
		if err != nil {
			logger.Error("Could not connect to DB", "err", err)
			return nil
		}
		defer db.Close()
		if borDb != nil {
			defer borDb.Close()
		}

		var seqRPCService *rpc.Client
		var historicalRPCService *rpc.Client

		// Setup sequencer and hsistorical RPC relay services
		if cfg.RollupSequencerHTTP != "" {
			ctx, cancel := context.WithTimeout(context.Background(), 5*time.Second)
			client, err := rpc.DialContext(ctx, cfg.RollupSequencerHTTP, logger)
			cancel()
			if err != nil {
				log.Error(err.Error())
				return nil
			}
			seqRPCService = client
		}
		if cfg.RollupHistoricalRPC != "" {
			ctx, cancel := context.WithTimeout(context.Background(), cfg.RollupHistoricalRPCTimeout)
			client, err := rpc.DialContext(ctx, cfg.RollupHistoricalRPC, logger)
			cancel()
			if err != nil {
				log.Error(err.Error())
				return nil
			}
			historicalRPCService = client
		}

		// TODO: Replace with correct consensus Engine
		engine := ethash.NewFaker()
<<<<<<< HEAD
		apiList := commands.APIList(db, borDb, backend, txPool, mining, ff, stateCache, blockReader, agg, *cfg, engine, seqRPCService, historicalRPCService, logger)
		if err := cli.StartRpcServer(ctx, *cfg, apiList, nil, logger); err != nil {
=======
		apiList := jsonrpc.APIList(db, borDb, backend, txPool, mining, ff, stateCache, blockReader, agg, *cfg, engine, logger)
		if err := cli.StartRpcServer(ctx, *cfg, apiList, logger); err != nil {
>>>>>>> 034ef638
			logger.Error(err.Error())
			return nil
		}

		return nil
	}

	if err := cmd.ExecuteContext(rootCtx); err != nil {
		fmt.Printf("ExecuteContext: %v\n", err)
		os.Exit(1)
	}
}<|MERGE_RESOLUTION|>--- conflicted
+++ resolved
@@ -58,13 +58,8 @@
 
 		// TODO: Replace with correct consensus Engine
 		engine := ethash.NewFaker()
-<<<<<<< HEAD
-		apiList := commands.APIList(db, borDb, backend, txPool, mining, ff, stateCache, blockReader, agg, *cfg, engine, seqRPCService, historicalRPCService, logger)
-		if err := cli.StartRpcServer(ctx, *cfg, apiList, nil, logger); err != nil {
-=======
-		apiList := jsonrpc.APIList(db, borDb, backend, txPool, mining, ff, stateCache, blockReader, agg, *cfg, engine, logger)
+		apiList := jsonrpc.APIList(db, borDb, backend, txPool, mining, ff, stateCache, blockReader, agg, *cfg, engine, seqRPCService, historicalRPCService, logger)
 		if err := cli.StartRpcServer(ctx, *cfg, apiList, logger); err != nil {
->>>>>>> 034ef638
 			logger.Error(err.Error())
 			return nil
 		}
