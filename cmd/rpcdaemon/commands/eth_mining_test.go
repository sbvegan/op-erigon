--- conflicted
+++ resolved
@@ -26,14 +26,8 @@
 	ff := rpchelper.New(ctx, nil, nil, mining, func() {}, m.Log)
 	stateCache := kvcache.New(kvcache.DefaultCoherentConfig)
 	engine := ethash.NewFaker()
-<<<<<<< HEAD
-	br, _ := m.NewBlocksIO()
-	api := NewEthAPI(NewBaseApi(ff, stateCache, br, nil, false, rpccfg.DefaultEvmCallTimeout, engine,
-		m.Dirs, nil, nil), nil, nil, nil, mining, 5000000, 100_000, log.New())
-=======
 	api := NewEthAPI(NewBaseApi(ff, stateCache, m.BlockReader, nil, false, rpccfg.DefaultEvmCallTimeout, engine,
 		m.Dirs), nil, nil, nil, mining, 5000000, 100_000, log.New())
->>>>>>> 6755f7e1
 	expect := uint64(12345)
 	b, err := rlp.EncodeToBytes(types.NewBlockWithHeader(&types.Header{Number: big.NewInt(int64(expect))}))
 	require.NoError(t, err)
