package commands

import (
	"context"
	"testing"

	"github.com/ledgerwatch/erigon-lib/common"
<<<<<<< HEAD
	"github.com/ledgerwatch/erigon-lib/kv/kvcache"
	"github.com/ledgerwatch/log/v3"
=======
>>>>>>> 6755f7e1
	"github.com/stretchr/testify/require"

	"github.com/ledgerwatch/erigon/cmd/rpcdaemon/rpcdaemontest"
	"github.com/ledgerwatch/erigon/rpc"
<<<<<<< HEAD
	"github.com/ledgerwatch/erigon/rpc/rpccfg"
=======
	"github.com/ledgerwatch/log/v3"
>>>>>>> 6755f7e1
)

// TestNotFoundMustReturnNil - next methods - when record not found in db - must return nil instead of error
// see https://github.com/ledgerwatch/erigon/issues/1645
func TestNotFoundMustReturnNil(t *testing.T) {
	require := require.New(t)
	m, _, _ := rpcdaemontest.CreateTestSentry(t)
<<<<<<< HEAD
	agg := m.HistoryV3Components()
	br, _ := m.NewBlocksIO()
	stateCache := kvcache.New(kvcache.DefaultCoherentConfig)
	api := NewEthAPI(
		NewBaseApi(nil, stateCache, br, agg, false, rpccfg.DefaultEvmCallTimeout, m.Engine, m.Dirs, nil, nil),
=======
	api := NewEthAPI(newBaseApiForTest(m),
>>>>>>> 6755f7e1
		m.DB, nil, nil, nil, 5000000, 100_000, log.New())
	ctx := context.Background()

	a, err := api.GetTransactionByBlockNumberAndIndex(ctx, 10_000, 1)
	require.Nil(a)
	require.Nil(err)

	b, err := api.GetTransactionByBlockHashAndIndex(ctx, common.Hash{}, 1)
	require.Nil(b)
	require.Nil(err)

	c, err := api.GetTransactionByBlockNumberAndIndex(ctx, 10_000, 1)
	require.Nil(c)
	require.Nil(err)

	d, err := api.GetTransactionReceipt(ctx, common.Hash{})
	require.Nil(d)
	require.Nil(err)

	e, err := api.GetBlockByHash(ctx, rpc.BlockNumberOrHashWithHash(common.Hash{}, true), false)
	require.Nil(e)
	require.Nil(err)

	f, err := api.GetBlockByNumber(ctx, 10_000, false)
	require.Nil(f)
	require.Nil(err)

	g, err := api.GetUncleByBlockHashAndIndex(ctx, common.Hash{}, 1)
	require.Nil(g)
	require.Nil(err)

	h, err := api.GetUncleByBlockNumberAndIndex(ctx, 10_000, 1)
	require.Nil(h)
	require.Nil(err)

	j, err := api.GetBlockTransactionCountByNumber(ctx, 10_000)
	require.Nil(j)
	require.Nil(err)
}<|MERGE_RESOLUTION|>--- conflicted
+++ resolved
@@ -5,20 +5,11 @@
 	"testing"
 
 	"github.com/ledgerwatch/erigon-lib/common"
-<<<<<<< HEAD
-	"github.com/ledgerwatch/erigon-lib/kv/kvcache"
-	"github.com/ledgerwatch/log/v3"
-=======
->>>>>>> 6755f7e1
 	"github.com/stretchr/testify/require"
 
 	"github.com/ledgerwatch/erigon/cmd/rpcdaemon/rpcdaemontest"
 	"github.com/ledgerwatch/erigon/rpc"
-<<<<<<< HEAD
-	"github.com/ledgerwatch/erigon/rpc/rpccfg"
-=======
 	"github.com/ledgerwatch/log/v3"
->>>>>>> 6755f7e1
 )
 
 // TestNotFoundMustReturnNil - next methods - when record not found in db - must return nil instead of error
@@ -26,15 +17,7 @@
 func TestNotFoundMustReturnNil(t *testing.T) {
 	require := require.New(t)
 	m, _, _ := rpcdaemontest.CreateTestSentry(t)
-<<<<<<< HEAD
-	agg := m.HistoryV3Components()
-	br, _ := m.NewBlocksIO()
-	stateCache := kvcache.New(kvcache.DefaultCoherentConfig)
-	api := NewEthAPI(
-		NewBaseApi(nil, stateCache, br, agg, false, rpccfg.DefaultEvmCallTimeout, m.Engine, m.Dirs, nil, nil),
-=======
 	api := NewEthAPI(newBaseApiForTest(m),
->>>>>>> 6755f7e1
 		m.DB, nil, nil, nil, 5000000, 100_000, log.New())
 	ctx := context.Background()
 
