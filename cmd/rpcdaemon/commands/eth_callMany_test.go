--- conflicted
+++ resolved
@@ -4,6 +4,7 @@
 	"context"
 	"encoding/hex"
 	"fmt"
+	"log"
 	"math/big"
 	"strconv"
 	"testing"
@@ -22,7 +23,6 @@
 	"github.com/ledgerwatch/erigon/rpc"
 	"github.com/ledgerwatch/erigon/rpc/rpccfg"
 	"github.com/ledgerwatch/erigon/turbo/adapter/ethapi"
-	"github.com/ledgerwatch/log/v3"
 )
 
 // block 1 contains 3 Transactions
@@ -83,12 +83,8 @@
 
 	db := contractBackend.DB()
 	engine := contractBackend.Engine()
-<<<<<<< HEAD
-	api := NewEthAPI(NewBaseApi(nil, stateCache, contractBackend.BlockReader(), contractBackend.Agg(), false, rpccfg.DefaultEvmCallTimeout, engine, datadir.New(t.TempDir()), nil, nil), db, nil, nil, nil, 5000000, 100_000)
-=======
 	api := NewEthAPI(NewBaseApi(nil, stateCache, contractBackend.BlockReader(), contractBackend.Agg(), false, rpccfg.DefaultEvmCallTimeout, engine,
-		datadir.New(t.TempDir())), db, nil, nil, nil, 5000000, 100_000, log.New())
->>>>>>> f4f10f3b
+		datadir.New(t.TempDir()), nil, nil), db, nil, nil, nil, 5000000, 100_000, log.New())
 
 	callArgAddr1 := ethapi.CallArgs{From: &address, To: &tokenAddr, Nonce: &nonce,
 		MaxPriorityFeePerGas: (*hexutil.Big)(big.NewInt(1e9)),
