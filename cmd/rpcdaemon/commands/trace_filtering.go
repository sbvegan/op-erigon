--- conflicted
+++ resolved
@@ -815,13 +815,10 @@
 		vmConfig.Debug = true
 		vmConfig.Tracer = &ot
 		ibs := state.New(cachedReader)
-<<<<<<< HEAD
 
 		blockCtx := transactions.NewEVMBlockContext(engine, lastHeader, true /* requireCanonical */, dbtx, api._blockReader)
 		txCtx := core.NewEVMTxContext(msg)
-=======
 		blockCtx.L1CostFunc = types.NewL1CostFunc(chainConfig, ibs)
->>>>>>> 505536d4
 		evm := vm.NewEVM(blockCtx, txCtx, ibs, chainConfig, vmConfig)
 
 		gp := new(core.GasPool).AddGas(msg.Gas())
