package commands

import (
	"context"
	"encoding/json"
	"testing"

	libcommon "github.com/ledgerwatch/erigon-lib/common"
	"github.com/ledgerwatch/erigon-lib/kv"
	"github.com/stretchr/testify/require"

	"github.com/ledgerwatch/erigon/cmd/rpcdaemon/cli/httpcfg"
	"github.com/ledgerwatch/erigon/cmd/rpcdaemon/rpcdaemontest"
	"github.com/ledgerwatch/erigon/common/hexutil"
	"github.com/ledgerwatch/erigon/rpc"
)

func TestEmptyQuery(t *testing.T) {
	m, _, _ := rpcdaemontest.CreateTestSentry(t)
<<<<<<< HEAD
	agg := m.HistoryV3Components()
	stateCache := kvcache.New(kvcache.DefaultCoherentConfig)
	br, _ := m.NewBlocksIO()

	api := NewTraceAPI(NewBaseApi(nil, stateCache, br, agg, false, rpccfg.DefaultEvmCallTimeout, m.Engine, m.Dirs, nil, nil), m.DB, &httpcfg.HttpCfg{})
=======
	api := NewTraceAPI(newBaseApiForTest(m), m.DB, &httpcfg.HttpCfg{})
>>>>>>> 6755f7e1
	// Call GetTransactionReceipt for transaction which is not in the database
	var latest = rpc.LatestBlockNumber
	results, err := api.CallMany(context.Background(), json.RawMessage("[]"), &rpc.BlockNumberOrHash{BlockNumber: &latest})
	if err != nil {
		t.Errorf("calling CallMany: %v", err)
	}
	if results == nil {
		t.Errorf("expected empty array, got nil")
	}
	if len(results) > 0 {
		t.Errorf("expected empty array, got %d elements", len(results))
	}
}
func TestCoinbaseBalance(t *testing.T) {
	m, _, _ := rpcdaemontest.CreateTestSentry(t)
<<<<<<< HEAD
	agg := m.HistoryV3Components()
	stateCache := kvcache.New(kvcache.DefaultCoherentConfig)
	br, _ := m.NewBlocksIO()

	api := NewTraceAPI(NewBaseApi(nil, stateCache, br, agg, false, rpccfg.DefaultEvmCallTimeout, m.Engine, m.Dirs, nil, nil), m.DB, &httpcfg.HttpCfg{})
=======
	api := NewTraceAPI(newBaseApiForTest(m), m.DB, &httpcfg.HttpCfg{})
>>>>>>> 6755f7e1
	// Call GetTransactionReceipt for transaction which is not in the database
	var latest = rpc.LatestBlockNumber
	results, err := api.CallMany(context.Background(), json.RawMessage(`
[
	[{"from":"0x71562b71999873db5b286df957af199ec94617f7","to":"0x0d3ab14bbad3d99f4203bd7a11acb94882050e7e","gas":"0x15f90","gasPrice":"0x4a817c800","value":"0x1"},["trace", "stateDiff"]],
	[{"from":"0x71562b71999873db5b286df957af199ec94617f7","to":"0x0d3ab14bbad3d99f4203bd7a11acb94882050e7e","gas":"0x15f90","gasPrice":"0x4a817c800","value":"0x1"},["trace", "stateDiff"]]
]
`), &rpc.BlockNumberOrHash{BlockNumber: &latest})
	if err != nil {
		t.Errorf("calling CallMany: %v", err)
	}
	if results == nil {
		t.Errorf("expected empty array, got nil")
	}
	if len(results) != 2 {
		t.Errorf("expected array with 2 elements, got %d elements", len(results))
	}
	// Expect balance increase of the coinbase (zero address)
	if _, ok := results[1].StateDiff[libcommon.Address{}]; !ok {
		t.Errorf("expected balance increase for coinbase (zero address)")
	}
}

func TestReplayTransaction(t *testing.T) {
	m, _, _ := rpcdaemontest.CreateTestSentry(t)
<<<<<<< HEAD
	agg := m.HistoryV3Components()
	stateCache := kvcache.New(kvcache.DefaultCoherentConfig)
	br, _ := m.NewBlocksIO()

	api := NewTraceAPI(NewBaseApi(nil, stateCache, br, agg, false, rpccfg.DefaultEvmCallTimeout, m.Engine, m.Dirs, nil, nil), m.DB, &httpcfg.HttpCfg{})
=======
	api := NewTraceAPI(newBaseApiForTest(m), m.DB, &httpcfg.HttpCfg{})
>>>>>>> 6755f7e1
	var txnHash libcommon.Hash
	if err := m.DB.View(context.Background(), func(tx kv.Tx) error {
		b, err := m.BlockReader.BlockByNumber(m.Ctx, tx, 6)
		if err != nil {
			return err
		}
		txnHash = b.Transactions()[5].Hash()
		return nil
	}); err != nil {
		t.Fatal(err)
	}

	// Call GetTransactionReceipt for transaction which is not in the database
	results, err := api.ReplayTransaction(context.Background(), txnHash, []string{"stateDiff"}, new(bool))
	if err != nil {
		t.Errorf("calling ReplayTransaction: %v", err)
	}
	require.NotNil(t, results)
	require.NotNil(t, results.StateDiff)
	addrDiff := results.StateDiff[libcommon.HexToAddress("0x0000000000000006000000000000000000000000")]
	v := addrDiff.Balance.(map[string]*hexutil.Big)["+"].ToInt().Uint64()
	require.Equal(t, uint64(1_000_000_000_000_000), v)
}

func TestReplayBlockTransactions(t *testing.T) {
	m, _, _ := rpcdaemontest.CreateTestSentry(t)
<<<<<<< HEAD
	agg := m.HistoryV3Components()
	br, _ := m.NewBlocksIO()

	stateCache := kvcache.New(kvcache.DefaultCoherentConfig)
	api := NewTraceAPI(NewBaseApi(nil, stateCache, br, agg, false, rpccfg.DefaultEvmCallTimeout, m.Engine, m.Dirs, nil, nil), m.DB, &httpcfg.HttpCfg{})
=======
	api := NewTraceAPI(newBaseApiForTest(m), m.DB, &httpcfg.HttpCfg{})
>>>>>>> 6755f7e1

	// Call GetTransactionReceipt for transaction which is not in the database
	n := rpc.BlockNumber(6)
	results, err := api.ReplayBlockTransactions(m.Ctx, rpc.BlockNumberOrHash{BlockNumber: &n}, []string{"stateDiff"}, new(bool))
	if err != nil {
		t.Errorf("calling ReplayBlockTransactions: %v", err)
	}
	require.NotNil(t, results)
	require.NotNil(t, results[0].StateDiff)
	addrDiff := results[0].StateDiff[libcommon.HexToAddress("0x0000000000000001000000000000000000000000")]
	v := addrDiff.Balance.(map[string]*hexutil.Big)["+"].ToInt().Uint64()
	require.Equal(t, uint64(1_000_000_000_000_000), v)
}<|MERGE_RESOLUTION|>--- conflicted
+++ resolved
@@ -17,15 +17,7 @@
 
 func TestEmptyQuery(t *testing.T) {
 	m, _, _ := rpcdaemontest.CreateTestSentry(t)
-<<<<<<< HEAD
-	agg := m.HistoryV3Components()
-	stateCache := kvcache.New(kvcache.DefaultCoherentConfig)
-	br, _ := m.NewBlocksIO()
-
-	api := NewTraceAPI(NewBaseApi(nil, stateCache, br, agg, false, rpccfg.DefaultEvmCallTimeout, m.Engine, m.Dirs, nil, nil), m.DB, &httpcfg.HttpCfg{})
-=======
 	api := NewTraceAPI(newBaseApiForTest(m), m.DB, &httpcfg.HttpCfg{})
->>>>>>> 6755f7e1
 	// Call GetTransactionReceipt for transaction which is not in the database
 	var latest = rpc.LatestBlockNumber
 	results, err := api.CallMany(context.Background(), json.RawMessage("[]"), &rpc.BlockNumberOrHash{BlockNumber: &latest})
@@ -41,15 +33,7 @@
 }
 func TestCoinbaseBalance(t *testing.T) {
 	m, _, _ := rpcdaemontest.CreateTestSentry(t)
-<<<<<<< HEAD
-	agg := m.HistoryV3Components()
-	stateCache := kvcache.New(kvcache.DefaultCoherentConfig)
-	br, _ := m.NewBlocksIO()
-
-	api := NewTraceAPI(NewBaseApi(nil, stateCache, br, agg, false, rpccfg.DefaultEvmCallTimeout, m.Engine, m.Dirs, nil, nil), m.DB, &httpcfg.HttpCfg{})
-=======
 	api := NewTraceAPI(newBaseApiForTest(m), m.DB, &httpcfg.HttpCfg{})
->>>>>>> 6755f7e1
 	// Call GetTransactionReceipt for transaction which is not in the database
 	var latest = rpc.LatestBlockNumber
 	results, err := api.CallMany(context.Background(), json.RawMessage(`
@@ -75,15 +59,7 @@
 
 func TestReplayTransaction(t *testing.T) {
 	m, _, _ := rpcdaemontest.CreateTestSentry(t)
-<<<<<<< HEAD
-	agg := m.HistoryV3Components()
-	stateCache := kvcache.New(kvcache.DefaultCoherentConfig)
-	br, _ := m.NewBlocksIO()
-
-	api := NewTraceAPI(NewBaseApi(nil, stateCache, br, agg, false, rpccfg.DefaultEvmCallTimeout, m.Engine, m.Dirs, nil, nil), m.DB, &httpcfg.HttpCfg{})
-=======
 	api := NewTraceAPI(newBaseApiForTest(m), m.DB, &httpcfg.HttpCfg{})
->>>>>>> 6755f7e1
 	var txnHash libcommon.Hash
 	if err := m.DB.View(context.Background(), func(tx kv.Tx) error {
 		b, err := m.BlockReader.BlockByNumber(m.Ctx, tx, 6)
@@ -110,15 +86,7 @@
 
 func TestReplayBlockTransactions(t *testing.T) {
 	m, _, _ := rpcdaemontest.CreateTestSentry(t)
-<<<<<<< HEAD
-	agg := m.HistoryV3Components()
-	br, _ := m.NewBlocksIO()
-
-	stateCache := kvcache.New(kvcache.DefaultCoherentConfig)
-	api := NewTraceAPI(NewBaseApi(nil, stateCache, br, agg, false, rpccfg.DefaultEvmCallTimeout, m.Engine, m.Dirs, nil, nil), m.DB, &httpcfg.HttpCfg{})
-=======
 	api := NewTraceAPI(newBaseApiForTest(m), m.DB, &httpcfg.HttpCfg{})
->>>>>>> 6755f7e1
 
 	// Call GetTransactionReceipt for transaction which is not in the database
 	n := rpc.BlockNumber(6)
