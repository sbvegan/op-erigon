package commands

import (
	"bytes"
	"context"
	"math/big"
	"sync"
	"time"

	lru "github.com/hashicorp/golang-lru"
	"github.com/holiman/uint256"
	"github.com/ledgerwatch/erigon-lib/common"
	types2 "github.com/ledgerwatch/erigon-lib/types"
	"github.com/ledgerwatch/log/v3"

	"github.com/ledgerwatch/erigon-lib/chain"
	"github.com/ledgerwatch/erigon-lib/gointerfaces/txpool"
	"github.com/ledgerwatch/erigon-lib/kv"
	"github.com/ledgerwatch/erigon-lib/kv/kvcache"
	"github.com/ledgerwatch/erigon-lib/kv/kvcfg"
	libstate "github.com/ledgerwatch/erigon-lib/state"

	"github.com/ledgerwatch/erigon/common/hexutil"
	"github.com/ledgerwatch/erigon/common/math"
	"github.com/ledgerwatch/erigon/consensus"
	"github.com/ledgerwatch/erigon/consensus/misc"
	"github.com/ledgerwatch/erigon/core/rawdb"
	"github.com/ledgerwatch/erigon/core/types"
	ethFilters "github.com/ledgerwatch/erigon/eth/filters"
	"github.com/ledgerwatch/erigon/rpc"
	ethapi2 "github.com/ledgerwatch/erigon/turbo/adapter/ethapi"
	"github.com/ledgerwatch/erigon/turbo/rpchelper"
	"github.com/ledgerwatch/erigon/turbo/services"
)

// EthAPI is a collection of functions that are exposed in the
type EthAPI interface {
	// Block related (proposed file: ./eth_blocks.go)
	GetBlockByNumber(ctx context.Context, number rpc.BlockNumber, fullTx bool) (map[string]interface{}, error)
	GetBlockByHash(ctx context.Context, hash rpc.BlockNumberOrHash, fullTx bool) (map[string]interface{}, error)
	GetBlockTransactionCountByNumber(ctx context.Context, blockNr rpc.BlockNumber) (*hexutil.Uint, error)
	GetBlockTransactionCountByHash(ctx context.Context, blockHash common.Hash) (*hexutil.Uint, error)

	// Transaction related (see ./eth_txs.go)
	GetTransactionByHash(ctx context.Context, hash common.Hash) (*RPCTransaction, error)
	GetTransactionByBlockHashAndIndex(ctx context.Context, blockHash common.Hash, txIndex hexutil.Uint64) (*RPCTransaction, error)
	GetTransactionByBlockNumberAndIndex(ctx context.Context, blockNr rpc.BlockNumber, txIndex hexutil.Uint) (*RPCTransaction, error)
	GetRawTransactionByBlockNumberAndIndex(ctx context.Context, blockNr rpc.BlockNumber, index hexutil.Uint) (hexutil.Bytes, error)
	GetRawTransactionByBlockHashAndIndex(ctx context.Context, blockHash common.Hash, index hexutil.Uint) (hexutil.Bytes, error)
	GetRawTransactionByHash(ctx context.Context, hash common.Hash) (hexutil.Bytes, error)

	// Receipt related (see ./eth_receipts.go)
	GetTransactionReceipt(ctx context.Context, hash common.Hash) (map[string]interface{}, error)
	GetLogs(ctx context.Context, crit ethFilters.FilterCriteria) (types.Logs, error)
	GetBlockReceipts(ctx context.Context, number rpc.BlockNumber) ([]map[string]interface{}, error)

	// Uncle related (see ./eth_uncles.go)
	GetUncleByBlockNumberAndIndex(ctx context.Context, blockNr rpc.BlockNumber, index hexutil.Uint) (map[string]interface{}, error)
	GetUncleByBlockHashAndIndex(ctx context.Context, hash common.Hash, index hexutil.Uint) (map[string]interface{}, error)
	GetUncleCountByBlockNumber(ctx context.Context, number rpc.BlockNumber) (*hexutil.Uint, error)
	GetUncleCountByBlockHash(ctx context.Context, hash common.Hash) (*hexutil.Uint, error)

	// Filter related (see ./eth_filters.go)
	NewPendingTransactionFilter(_ context.Context) (string, error)
	NewBlockFilter(_ context.Context) (string, error)
	NewFilter(_ context.Context, crit ethFilters.FilterCriteria) (string, error)
	UninstallFilter(_ context.Context, index string) (bool, error)
	GetFilterChanges(_ context.Context, index string) ([]interface{}, error)

	// Account related (see ./eth_accounts.go)
	Accounts(ctx context.Context) ([]common.Address, error)
	GetBalance(ctx context.Context, address common.Address, blockNrOrHash rpc.BlockNumberOrHash) (*hexutil.Big, error)
	GetTransactionCount(ctx context.Context, address common.Address, blockNrOrHash rpc.BlockNumberOrHash) (*hexutil.Uint64, error)
	GetStorageAt(ctx context.Context, address common.Address, index string, blockNrOrHash rpc.BlockNumberOrHash) (string, error)
	GetCode(ctx context.Context, address common.Address, blockNrOrHash rpc.BlockNumberOrHash) (hexutil.Bytes, error)

	// System related (see ./eth_system.go)
	BlockNumber(ctx context.Context) (hexutil.Uint64, error)
	Syncing(ctx context.Context) (interface{}, error)
	ChainId(ctx context.Context) (hexutil.Uint64, error) /* called eth_protocolVersion elsewhere */
	ProtocolVersion(_ context.Context) (hexutil.Uint, error)
	GasPrice(_ context.Context) (*hexutil.Big, error)

	// Sending related (see ./eth_call.go)
	Call(ctx context.Context, args ethapi2.CallArgs, blockNrOrHash rpc.BlockNumberOrHash, overrides *ethapi2.StateOverrides) (hexutil.Bytes, error)
	EstimateGas(ctx context.Context, argsOrNil *ethapi2.CallArgs, blockNrOrHash *rpc.BlockNumberOrHash) (hexutil.Uint64, error)
	SendRawTransaction(ctx context.Context, encodedTx hexutil.Bytes) (common.Hash, error)
	SendTransaction(_ context.Context, txObject interface{}) (common.Hash, error)
	Sign(ctx context.Context, _ common.Address, _ hexutil.Bytes) (hexutil.Bytes, error)
	SignTransaction(_ context.Context, txObject interface{}) (common.Hash, error)
	GetProof(ctx context.Context, address common.Address, storageKeys []string, blockNr rpc.BlockNumber) (*interface{}, error)
	CreateAccessList(ctx context.Context, args ethapi2.CallArgs, blockNrOrHash *rpc.BlockNumberOrHash, optimizeGas *bool) (*accessListResult, error)

	// Mining related (see ./eth_mining.go)
	Coinbase(ctx context.Context) (common.Address, error)
	Hashrate(ctx context.Context) (uint64, error)
	Mining(ctx context.Context) (bool, error)
	GetWork(ctx context.Context) ([4]string, error)
	SubmitWork(ctx context.Context, nonce types.BlockNonce, powHash, digest common.Hash) (bool, error)
	SubmitHashrate(ctx context.Context, hashRate hexutil.Uint64, id common.Hash) (bool, error)
}

type BaseAPI struct {
	stateCache   kvcache.Cache // thread-safe
	blocksLRU    *lru.Cache    // thread-safe
	filters      *rpchelper.Filters
	_chainConfig *chain.Config
	_genesis     *types.Block
	_genesisLock sync.RWMutex

	_historyV3     *bool
	_historyV3Lock sync.RWMutex

	_blockReader services.FullBlockReader
	_txnReader   services.TxnReader
	_agg         *libstate.AggregatorV3
	_engine      consensus.EngineReader

	evmCallTimeout time.Duration
}

func NewBaseApi(f *rpchelper.Filters, stateCache kvcache.Cache, blockReader services.FullBlockReader, agg *libstate.AggregatorV3, singleNodeMode bool, evmCallTimeout time.Duration, engine consensus.EngineReader) *BaseAPI {
	blocksLRUSize := 128 // ~32Mb
	if !singleNodeMode {
		blocksLRUSize = 512
	}
	blocksLRU, err := lru.New(blocksLRUSize)
	if err != nil {
		panic(err)
	}

	return &BaseAPI{filters: f, stateCache: stateCache, blocksLRU: blocksLRU, _blockReader: blockReader, _txnReader: blockReader, _agg: agg, evmCallTimeout: evmCallTimeout, _engine: engine}
}

func (api *BaseAPI) chainConfig(tx kv.Tx) (*chain.Config, error) {
	cfg, _, err := api.chainConfigWithGenesis(tx)
	return cfg, err
}

func (api *BaseAPI) engine() consensus.EngineReader {
	return api._engine
}

// nolint:unused
func (api *BaseAPI) genesis(tx kv.Tx) (*types.Block, error) {
	_, genesis, err := api.chainConfigWithGenesis(tx)
	return genesis, err
}

func (api *BaseAPI) txnLookup(ctx context.Context, tx kv.Tx, txnHash common.Hash) (uint64, bool, error) {
	return api._txnReader.TxnLookup(ctx, tx, txnHash)
}

func (api *BaseAPI) blockByNumberWithSenders(tx kv.Tx, number uint64) (*types.Block, error) {
	hash, hashErr := rawdb.ReadCanonicalHash(tx, number)
	if hashErr != nil {
		return nil, hashErr
	}
	return api.blockWithSenders(tx, hash, number)
}

func (api *BaseAPI) blockByHashWithSenders(tx kv.Tx, hash common.Hash) (*types.Block, error) {
	if api.blocksLRU != nil {
		if it, ok := api.blocksLRU.Get(hash); ok && it != nil {
			return it.(*types.Block), nil
		}
	}
	number := rawdb.ReadHeaderNumber(tx, hash)
	if number == nil {
		return nil, nil
	}

	return api.blockWithSenders(tx, hash, *number)
}

func (api *BaseAPI) blockWithSenders(tx kv.Tx, hash common.Hash, number uint64) (*types.Block, error) {
	if api.blocksLRU != nil {
		if it, ok := api.blocksLRU.Get(hash); ok && it != nil {
			return it.(*types.Block), nil
		}
	}
	block, _, err := api._blockReader.BlockWithSenders(context.Background(), tx, hash, number)
	if err != nil {
		return nil, err
	}
	if block == nil { // don't save nil's to cache
		return nil, nil
	}
	// don't save empty blocks to cache, because in Erigon
	// if block become non-canonical - we remove it's transactions, but block can become canonical in future
	if block.Transactions().Len() == 0 {
		return block, nil
	}
	if api.blocksLRU != nil {
		// calc fields before put to cache
		for _, txn := range block.Transactions() {
			txn.Hash()
		}
		block.Hash()
		api.blocksLRU.Add(hash, block)
	}
	return block, nil
}

func (api *BaseAPI) historyV3(tx kv.Tx) bool {
	api._historyV3Lock.RLock()
	historyV3 := api._historyV3
	api._historyV3Lock.RUnlock()

	if historyV3 != nil {
		return *historyV3
	}
	enabled, err := kvcfg.HistoryV3.Enabled(tx)
	if err != nil {
		log.Warn("HisoryV3Enabled: read", "err", err)
		return false
	}
	api._historyV3Lock.Lock()
	api._historyV3 = &enabled
	api._historyV3Lock.Unlock()
	return enabled
}

func (api *BaseAPI) chainConfigWithGenesis(tx kv.Tx) (*chain.Config, *types.Block, error) {
	api._genesisLock.RLock()
	cc, genesisBlock := api._chainConfig, api._genesis
	api._genesisLock.RUnlock()

	if cc != nil {
		return cc, genesisBlock, nil
	}
	genesisBlock, err := rawdb.ReadBlockByNumber(tx, 0)
	if err != nil {
		return nil, nil, err
	}
	cc, err = rawdb.ReadChainConfig(tx, genesisBlock.Hash())
	if err != nil {
		return nil, nil, err
	}
	if cc != nil && genesisBlock != nil {
		api._genesisLock.Lock()
		api._genesis = genesisBlock
		api._chainConfig = cc
		api._genesisLock.Unlock()
	}
	return cc, genesisBlock, nil
}

func (api *BaseAPI) pendingBlock() *types.Block {
	return api.filters.LastPendingBlock()
}

func (api *BaseAPI) blockByRPCNumber(number rpc.BlockNumber, tx kv.Tx) (*types.Block, error) {
	n, _, _, err := rpchelper.GetBlockNumber(rpc.BlockNumberOrHashWithNumber(number), tx, api.filters)
	if err != nil {
		return nil, err
	}

	block, err := api.blockByNumberWithSenders(tx, n)
	return block, err
}

func (api *BaseAPI) headerByRPCNumber(number rpc.BlockNumber, tx kv.Tx) (*types.Header, error) {
	n, h, _, err := rpchelper.GetBlockNumber(rpc.BlockNumberOrHashWithNumber(number), tx, api.filters)
	if err != nil {
		return nil, err
	}
	return api._blockReader.Header(context.Background(), tx, h, n)
}

// APIImpl is implementation of the EthAPI interface based on remote Db access
type APIImpl struct {
	*BaseAPI
	ethBackend      rpchelper.ApiBackend
	txPool          txpool.TxpoolClient
	mining          txpool.MiningClient
	gasCache        *GasPriceCache
	db              kv.RoDB
	GasCap          uint64
	ReturnDataLimit int
}

// NewEthAPI returns APIImpl instance
func NewEthAPI(base *BaseAPI, db kv.RoDB, eth rpchelper.ApiBackend, txPool txpool.TxpoolClient, mining txpool.MiningClient, gascap uint64, returnDataLimit int) *APIImpl {
	if gascap == 0 {
		gascap = uint64(math.MaxUint64 / 2)
	}

	return &APIImpl{
		BaseAPI:         base,
		db:              db,
		ethBackend:      eth,
		txPool:          txPool,
		mining:          mining,
		gasCache:        NewGasPriceCache(),
		GasCap:          gascap,
		ReturnDataLimit: returnDataLimit,
	}
}

// RPCTransaction represents a transaction that will serialize to the RPC representation of a transaction
type RPCTransaction struct {
<<<<<<< HEAD
	BlockHash        *common.Hash       `json:"blockHash"`
	BlockNumber      *hexutil.Big       `json:"blockNumber"`
	From             common.Address     `json:"from"`
	Gas              hexutil.Uint64     `json:"gas"`
	GasPrice         *hexutil.Big       `json:"gasPrice,omitempty"`
	Tip              *hexutil.Big       `json:"maxPriorityFeePerGas,omitempty"`
	FeeCap           *hexutil.Big       `json:"maxFeePerGas,omitempty"`
	Hash             common.Hash        `json:"hash"`
	Input            hexutil.Bytes      `json:"input"`
	Nonce            hexutil.Uint64     `json:"nonce"`
	To               *common.Address    `json:"to"`
	TransactionIndex *hexutil.Uint64    `json:"transactionIndex"`
	Value            *hexutil.Big       `json:"value"`
	Type             hexutil.Uint64     `json:"type"`
	Accesses         *types2.AccessList `json:"accessList,omitempty"`
	ChainID          *hexutil.Big       `json:"chainId,omitempty"`
	V                *hexutil.Big       `json:"v"`
	R                *hexutil.Big       `json:"r"`
	S                *hexutil.Big       `json:"s"`
=======
	BlockHash        *common.Hash      `json:"blockHash"`
	BlockNumber      *hexutil.Big      `json:"blockNumber"`
	From             common.Address    `json:"from"`
	Gas              hexutil.Uint64    `json:"gas"`
	GasPrice         *hexutil.Big      `json:"gasPrice,omitempty"`
	Tip              *hexutil.Big      `json:"maxPriorityFeePerGas,omitempty"`
	FeeCap           *hexutil.Big      `json:"maxFeePerGas,omitempty"`
	Hash             common.Hash       `json:"hash"`
	Input            hexutil.Bytes     `json:"input"`
	Nonce            hexutil.Uint64    `json:"nonce"`
	To               *common.Address   `json:"to"`
	TransactionIndex *hexutil.Uint64   `json:"transactionIndex"`
	Value            *hexutil.Big      `json:"value"`
	Type             hexutil.Uint64    `json:"type"`
	Accesses         *types.AccessList `json:"accessList,omitempty"`
	ChainID          *hexutil.Big      `json:"chainId,omitempty"`
	V                *hexutil.Big      `json:"v"`
	R                *hexutil.Big      `json:"r"`
	S                *hexutil.Big      `json:"s"`
	// deposit-tx only
	SourceHash *common.Hash `json:"sourceHash,omitempty"`
	Mint       *hexutil.Big `json:"mint,omitempty"`
	IsSystemTx bool         `json:"isSystemTx,omitempty"`
>>>>>>> 505536d4
}

// newRPCTransaction returns a transaction that will serialize to the RPC
// representation, with the given location metadata set (if available).
func newRPCTransaction(tx types.Transaction, blockHash common.Hash, blockNumber uint64, index uint64, baseFee *big.Int) *RPCTransaction {
	// Determine the signer. For replay-protected transactions, use the most permissive
	// signer, because we assume that signers are backwards-compatible with old
	// transactions. For non-protected transactions, the homestead signer signer is used
	// because the return value of ChainId is zero for those transactions.
	chainId := uint256.NewInt(0)
	result := &RPCTransaction{
		Type:  hexutil.Uint64(tx.Type()),
		Gas:   hexutil.Uint64(tx.GetGas()),
		Hash:  tx.Hash(),
		Input: hexutil.Bytes(tx.GetData()),
		Nonce: hexutil.Uint64(tx.GetNonce()),
		To:    tx.GetTo(),
		Value: (*hexutil.Big)(tx.GetValue().ToBig()),
	}
	switch t := tx.(type) {
	case *types.LegacyTx:
<<<<<<< HEAD
		chainId = types.DeriveChainId(&t.V)
		// if a legacy transaction has an EIP-155 chain id, include it explicitly, otherwise chain id is not included
		if !chainId.IsZero() {
			result.ChainID = (*hexutil.Big)(chainId.ToBig())
		}
=======
		chainId = types.DeriveChainId(&t.V).ToBig()
		result.ChainID = (*hexutil.Big)(chainId)
>>>>>>> 505536d4
		result.GasPrice = (*hexutil.Big)(t.GasPrice.ToBig())
		result.V = (*hexutil.Big)(t.V.ToBig())
		result.R = (*hexutil.Big)(t.R.ToBig())
		result.S = (*hexutil.Big)(t.S.ToBig())
	case *types.AccessListTx:
		chainId.Set(t.ChainID)
		result.ChainID = (*hexutil.Big)(chainId.ToBig())
		result.GasPrice = (*hexutil.Big)(t.GasPrice.ToBig())
		result.V = (*hexutil.Big)(t.V.ToBig())
		result.R = (*hexutil.Big)(t.R.ToBig())
		result.S = (*hexutil.Big)(t.S.ToBig())
		result.Accesses = &t.AccessList
	case *types.DynamicFeeTransaction:
		chainId.Set(t.ChainID)
		result.ChainID = (*hexutil.Big)(chainId.ToBig())
		result.Tip = (*hexutil.Big)(t.Tip.ToBig())
		result.FeeCap = (*hexutil.Big)(t.FeeCap.ToBig())
		result.V = (*hexutil.Big)(t.V.ToBig())
		result.R = (*hexutil.Big)(t.R.ToBig())
		result.S = (*hexutil.Big)(t.S.ToBig())
		result.Accesses = &t.AccessList
		baseFee, overflow := uint256.FromBig(baseFee)
		if baseFee != nil && !overflow && blockHash != (common.Hash{}) {
			// price = min(tip + baseFee, gasFeeCap)
			price := math.Min256(new(uint256.Int).Add(tx.GetTip(), baseFee), tx.GetFeeCap())
			result.GasPrice = (*hexutil.Big)(price.ToBig())
		} else {
			result.GasPrice = nil
		}
	case *types.DepositTx:
		if t.Mint != nil {
			result.Mint = (*hexutil.Big)(t.Mint.ToBig())
		}
		result.SourceHash = &t.SourceHash
		result.IsSystemTx = t.IsSystemTransaction
	}
	signer := types.LatestSignerForChainID(chainId.ToBig())
	result.From, _ = tx.Sender(*signer)
	if blockHash != (common.Hash{}) {
		result.BlockHash = &blockHash
		result.BlockNumber = (*hexutil.Big)(new(big.Int).SetUint64(blockNumber))
		result.TransactionIndex = (*hexutil.Uint64)(&index)
	}
	return result
}

// newRPCBorTransaction returns a Bor transaction that will serialize to the RPC
// representation, with the given location metadata set (if available).
func newRPCBorTransaction(opaqueTx types.Transaction, txHash common.Hash, blockHash common.Hash, blockNumber uint64, index uint64, baseFee *big.Int, chainId *big.Int) *RPCTransaction {
	tx := opaqueTx.(*types.LegacyTx)
	result := &RPCTransaction{
		Type:     hexutil.Uint64(tx.Type()),
		ChainID:  (*hexutil.Big)(new(big.Int)),
		GasPrice: (*hexutil.Big)(tx.GasPrice.ToBig()),
		Gas:      hexutil.Uint64(tx.GetGas()),
		Hash:     txHash,
		Input:    hexutil.Bytes(tx.GetData()),
		Nonce:    hexutil.Uint64(tx.GetNonce()),
		From:     common.Address{},
		To:       tx.GetTo(),
		Value:    (*hexutil.Big)(tx.GetValue().ToBig()),
		V:        (*hexutil.Big)(big.NewInt(0)),
		R:        (*hexutil.Big)(big.NewInt(0)),
		S:        (*hexutil.Big)(big.NewInt(0)),
	}
	if blockHash != (common.Hash{}) {
		result.ChainID = (*hexutil.Big)(new(big.Int).SetUint64(chainId.Uint64()))
		result.BlockHash = &blockHash
		result.BlockNumber = (*hexutil.Big)(new(big.Int).SetUint64(blockNumber))
		result.TransactionIndex = (*hexutil.Uint64)(&index)
	}
	return result
}

// newRPCPendingTransaction returns a pending transaction that will serialize to the RPC representation
func newRPCPendingTransaction(tx types.Transaction, current *types.Header, config *chain.Config) *RPCTransaction {
	var baseFee *big.Int
	if current != nil {
		baseFee = misc.CalcBaseFee(config, current)
	}
	return newRPCTransaction(tx, common.Hash{}, 0, 0, baseFee)
}

// newRPCRawTransactionFromBlockIndex returns the bytes of a transaction given a block and a transaction index.
func newRPCRawTransactionFromBlockIndex(b *types.Block, index uint64) (hexutil.Bytes, error) {
	txs := b.Transactions()
	if index >= uint64(len(txs)) {
		return nil, nil
	}
	var buf bytes.Buffer
	err := txs[index].MarshalBinary(&buf)
	return buf.Bytes(), err
}

type GasPriceCache struct {
	latestPrice *big.Int
	latestHash  common.Hash
	mtx         sync.Mutex
}

func NewGasPriceCache() *GasPriceCache {
	return &GasPriceCache{
		latestPrice: big.NewInt(0),
		latestHash:  common.Hash{},
	}
}

func (c *GasPriceCache) GetLatest() (common.Hash, *big.Int) {
	var hash common.Hash
	var price *big.Int
	c.mtx.Lock()
	hash = c.latestHash
	price = c.latestPrice
	c.mtx.Unlock()
	return hash, price
}

func (c *GasPriceCache) SetLatest(hash common.Hash, price *big.Int) {
	c.mtx.Lock()
	c.latestPrice = price
	c.latestHash = hash
	c.mtx.Unlock()
}<|MERGE_RESOLUTION|>--- conflicted
+++ resolved
@@ -300,7 +300,6 @@
 
 // RPCTransaction represents a transaction that will serialize to the RPC representation of a transaction
 type RPCTransaction struct {
-<<<<<<< HEAD
 	BlockHash        *common.Hash       `json:"blockHash"`
 	BlockNumber      *hexutil.Big       `json:"blockNumber"`
 	From             common.Address     `json:"from"`
@@ -320,31 +319,11 @@
 	V                *hexutil.Big       `json:"v"`
 	R                *hexutil.Big       `json:"r"`
 	S                *hexutil.Big       `json:"s"`
-=======
-	BlockHash        *common.Hash      `json:"blockHash"`
-	BlockNumber      *hexutil.Big      `json:"blockNumber"`
-	From             common.Address    `json:"from"`
-	Gas              hexutil.Uint64    `json:"gas"`
-	GasPrice         *hexutil.Big      `json:"gasPrice,omitempty"`
-	Tip              *hexutil.Big      `json:"maxPriorityFeePerGas,omitempty"`
-	FeeCap           *hexutil.Big      `json:"maxFeePerGas,omitempty"`
-	Hash             common.Hash       `json:"hash"`
-	Input            hexutil.Bytes     `json:"input"`
-	Nonce            hexutil.Uint64    `json:"nonce"`
-	To               *common.Address   `json:"to"`
-	TransactionIndex *hexutil.Uint64   `json:"transactionIndex"`
-	Value            *hexutil.Big      `json:"value"`
-	Type             hexutil.Uint64    `json:"type"`
-	Accesses         *types.AccessList `json:"accessList,omitempty"`
-	ChainID          *hexutil.Big      `json:"chainId,omitempty"`
-	V                *hexutil.Big      `json:"v"`
-	R                *hexutil.Big      `json:"r"`
-	S                *hexutil.Big      `json:"s"`
+
 	// deposit-tx only
 	SourceHash *common.Hash `json:"sourceHash,omitempty"`
 	Mint       *hexutil.Big `json:"mint,omitempty"`
 	IsSystemTx bool         `json:"isSystemTx,omitempty"`
->>>>>>> 505536d4
 }
 
 // newRPCTransaction returns a transaction that will serialize to the RPC
@@ -366,16 +345,11 @@
 	}
 	switch t := tx.(type) {
 	case *types.LegacyTx:
-<<<<<<< HEAD
 		chainId = types.DeriveChainId(&t.V)
 		// if a legacy transaction has an EIP-155 chain id, include it explicitly, otherwise chain id is not included
 		if !chainId.IsZero() {
 			result.ChainID = (*hexutil.Big)(chainId.ToBig())
 		}
-=======
-		chainId = types.DeriveChainId(&t.V).ToBig()
-		result.ChainID = (*hexutil.Big)(chainId)
->>>>>>> 505536d4
 		result.GasPrice = (*hexutil.Big)(t.GasPrice.ToBig())
 		result.V = (*hexutil.Big)(t.V.ToBig())
 		result.R = (*hexutil.Big)(t.R.ToBig())
