--- conflicted
+++ resolved
@@ -455,7 +455,6 @@
 		result.S = (*hexutil.Big)(t.S.ToBig())
 		result.Accesses = &t.AccessList
 		result.GasPrice = computeGasPrice(tx, blockHash, baseFee)
-<<<<<<< HEAD
 	case *types.DepositTx:
 		if t.Mint != nil {
 			result.Mint = (*hexutil.Big)(t.Mint.ToBig())
@@ -473,16 +472,6 @@
 		result.V = (*hexutil.Big)(common.Big0)
 		result.R = (*hexutil.Big)(common.Big0)
 		result.S = (*hexutil.Big)(common.Big0)
-	case *types.SignedBlobTx:
-		result.Tip = (*hexutil.Big)(t.GetTip().ToBig())
-		result.FeeCap = (*hexutil.Big)(t.GetFeeCap().ToBig())
-		result.MaxFeePerDataGas = (*hexutil.Big)(t.GetMaxFeePerDataGas().ToBig())
-		result.V = (*hexutil.Big)(t.Signature.GetV().ToBig())
-		result.R = (*hexutil.Big)(t.Signature.GetR().ToBig())
-		result.S = (*hexutil.Big)(t.Signature.GetS().ToBig())
-		al := t.GetAccessList()
-		result.Accesses = &al
-=======
 	case *types.BlobTx:
 		chainId.Set(t.ChainID)
 		result.ChainID = (*hexutil.Big)(chainId.ToBig())
@@ -492,7 +481,6 @@
 		result.R = (*hexutil.Big)(t.R.ToBig())
 		result.S = (*hexutil.Big)(t.S.ToBig())
 		result.Accesses = &t.AccessList
->>>>>>> 6755f7e1
 		result.GasPrice = computeGasPrice(tx, blockHash, baseFee)
 		result.MaxFeePerDataGas = (*hexutil.Big)(t.MaxFeePerDataGas.ToBig())
 		result.BlobVersionedHashes = t.BlobVersionedHashes
