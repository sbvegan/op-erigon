--- conflicted
+++ resolved
@@ -113,22 +113,7 @@
 		config.BorTraceEnabled = newBoolPtr(false)
 	}
 
-<<<<<<< HEAD
 	chainConfig, err := api.chainConfig(tx)
-=======
-	var excessDataGas *big.Int
-	parentBlock, err := api.blockWithSenders(ctx, tx, block.ParentHash(), block.NumberU64()-1)
->>>>>>> b5402142
-	if err != nil {
-		stream.WriteNil()
-		return err
-	}
-<<<<<<< HEAD
-=======
-	if parentBlock != nil {
-		excessDataGas = parentBlock.ExcessDataGas()
-	}
->>>>>>> b5402142
 	engine := api.engine()
 
 	_, blockCtx, _, ibs, _, err := transactions.ComputeTxEnv(ctx, engine, block, chainConfig, api._blockReader, tx, 0, api.historyV3(tx))
