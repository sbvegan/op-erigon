--- conflicted
+++ resolved
@@ -187,7 +187,6 @@
 		stream.WriteNil()
 		return nil
 	}
-<<<<<<< HEAD
 	if chainConfig.IsOptimismPreBedrock(blockNum) {
 		if api.historicalRPCService == nil {
 			return rpc.ErrNoHistoricalFallback
@@ -204,7 +203,6 @@
 		stream.WriteRaw(string(result))
 		return nil
 	}
-=======
 
 	// check pruning to ensure we have history at this block level
 	err = api.BaseAPI.checkPruneHistory(tx, blockNum)
@@ -213,7 +211,6 @@
 		return err
 	}
 
->>>>>>> 38fb38a9
 	// Private API returns 0 if transaction is not found.
 	if blockNum == 0 && chainConfig.Bor != nil {
 		blockNumPtr, err := rawdb.ReadBorTxLookupEntry(tx, hash)
