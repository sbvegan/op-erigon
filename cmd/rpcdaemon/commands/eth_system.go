--- conflicted
+++ resolved
@@ -220,13 +220,8 @@
 func (b *GasPriceOracleBackend) ChainConfig() *chain.Config {
 	return b.cc
 }
-<<<<<<< HEAD
-func (b *GasPriceOracleBackend) GetReceipts(ctx context.Context, hash libcommon.Hash) (types.Receipts, error) {
-	return rawdb.ReadReceiptsByHash(b.cc, b.tx, hash)
-=======
 func (b *GasPriceOracleBackend) GetReceipts(ctx context.Context, block *types.Block) (types.Receipts, error) {
-	return rawdb.ReadReceipts(b.tx, block, nil), nil
->>>>>>> f4f10f3b
+	return rawdb.ReadReceipts(b.cc, b.tx, block, nil), nil
 }
 func (b *GasPriceOracleBackend) PendingBlockAndReceipts() (*types.Block, types.Receipts) {
 	return nil, nil
