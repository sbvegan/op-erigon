package commands

import (
	"context"
	"math"
	"math/big"
	"testing"

	"github.com/holiman/uint256"
	libcommon "github.com/ledgerwatch/erigon-lib/common"
	"github.com/ledgerwatch/erigon-lib/kv/kvcache"
	"github.com/ledgerwatch/erigon/rpc/rpccfg"

	"github.com/ledgerwatch/erigon/core"
	"github.com/ledgerwatch/erigon/core/types"
	"github.com/ledgerwatch/erigon/crypto"
	"github.com/ledgerwatch/erigon/params"
	"github.com/ledgerwatch/erigon/turbo/stages"
	"github.com/ledgerwatch/log/v3"
)

func TestGasPrice(t *testing.T) {

	cases := []struct {
		description   string
		chainSize     int
		expectedPrice *big.Int
	}{
		{
			description:   "standard settings 60 blocks",
			chainSize:     60,
			expectedPrice: big.NewInt(params.GWei * int64(36)),
		},
		{
			description:   "standard settings 30 blocks",
			chainSize:     30,
			expectedPrice: big.NewInt(params.GWei * int64(18)),
		},
	}

	for _, testCase := range cases {
		t.Run(testCase.description, func(t *testing.T) {
			m := createGasPriceTestKV(t, testCase.chainSize)
			defer m.DB.Close()
			stateCache := kvcache.New(kvcache.DefaultCoherentConfig)
<<<<<<< HEAD
			base := NewBaseApi(nil, stateCache, snapshotsync.NewBlockReaderWithSnapshots(m.BlockSnapshots, m.TransactionsV3), nil, false, rpccfg.DefaultEvmCallTimeout, m.Engine, m.Dirs, nil, nil)
			eth := NewEthAPI(base, m.DB, nil, nil, nil, 5000000, 100_000)
=======
			br, _ := m.NewBlocksIO()
			base := NewBaseApi(nil, stateCache, br, nil, false, rpccfg.DefaultEvmCallTimeout, m.Engine, m.Dirs)
			eth := NewEthAPI(base, m.DB, nil, nil, nil, 5000000, 100_000, log.New())
>>>>>>> f4f10f3b

			ctx := context.Background()
			result, err := eth.GasPrice(ctx)
			if err != nil {
				t.Fatalf("error getting gas price: %s", err)
			}

			if testCase.expectedPrice.Cmp(result.ToInt()) != 0 {
				t.Fatalf("gas price mismatch, want %d, got %d", testCase.expectedPrice, result.ToInt())
			}
		})
	}

}

func createGasPriceTestKV(t *testing.T, chainSize int) *stages.MockSentry {
	var (
		key, _ = crypto.HexToECDSA("b71c71a67e1177ad4e901695e1b4b9ee17ae16c6668d313eac2f96dbcda3f291")
		addr   = crypto.PubkeyToAddress(key.PublicKey)
		gspec  = &types.Genesis{
			Config: params.TestChainConfig,
			Alloc:  types.GenesisAlloc{addr: {Balance: big.NewInt(math.MaxInt64)}},
		}
		signer = types.LatestSigner(gspec.Config)
	)
	m := stages.MockWithGenesis(t, gspec, key, false)

	// Generate testing blocks
	chain, err := core.GenerateChain(m.ChainConfig, m.Genesis, m.Engine, m.DB, chainSize, func(i int, b *core.BlockGen) {
		b.SetCoinbase(libcommon.Address{1})
		tx, txErr := types.SignTx(types.NewTransaction(b.TxNonce(addr), libcommon.HexToAddress("deadbeef"), uint256.NewInt(100), 21000, uint256.NewInt(uint64(int64(i+1)*params.GWei)), nil), *signer, key)
		if txErr != nil {
			t.Fatalf("failed to create tx: %v", txErr)
		}
		b.AddTx(tx)
	}, false)
	if err != nil {
		t.Error(err)
	}
	// Construct testing chain
	if err = m.InsertChain(chain); err != nil {
		t.Error(err)
	}

	return m
}<|MERGE_RESOLUTION|>--- conflicted
+++ resolved
@@ -2,6 +2,7 @@
 
 import (
 	"context"
+	"log"
 	"math"
 	"math/big"
 	"testing"
@@ -16,7 +17,6 @@
 	"github.com/ledgerwatch/erigon/crypto"
 	"github.com/ledgerwatch/erigon/params"
 	"github.com/ledgerwatch/erigon/turbo/stages"
-	"github.com/ledgerwatch/log/v3"
 )
 
 func TestGasPrice(t *testing.T) {
@@ -43,14 +43,9 @@
 			m := createGasPriceTestKV(t, testCase.chainSize)
 			defer m.DB.Close()
 			stateCache := kvcache.New(kvcache.DefaultCoherentConfig)
-<<<<<<< HEAD
-			base := NewBaseApi(nil, stateCache, snapshotsync.NewBlockReaderWithSnapshots(m.BlockSnapshots, m.TransactionsV3), nil, false, rpccfg.DefaultEvmCallTimeout, m.Engine, m.Dirs, nil, nil)
-			eth := NewEthAPI(base, m.DB, nil, nil, nil, 5000000, 100_000)
-=======
 			br, _ := m.NewBlocksIO()
-			base := NewBaseApi(nil, stateCache, br, nil, false, rpccfg.DefaultEvmCallTimeout, m.Engine, m.Dirs)
+			base := NewBaseApi(nil, stateCache, br, nil, false, rpccfg.DefaultEvmCallTimeout, m.Engine, m.Dirs, nil, nil)
 			eth := NewEthAPI(base, m.DB, nil, nil, nil, 5000000, 100_000, log.New())
->>>>>>> f4f10f3b
 
 			ctx := context.Background()
 			result, err := eth.GasPrice(ctx)
