--- conflicted
+++ resolved
@@ -30,11 +30,7 @@
 	ctx, conn := rpcdaemontest.CreateTestGrpcConn(t, stages.Mock(t))
 	mining := txpool.NewMiningClient(conn)
 	ff := rpchelper.New(ctx, nil, nil, mining, func() {}, m.Log)
-<<<<<<< HEAD
-	api := NewEthAPI(NewBaseApi(ff, stateCache, br, agg, false, rpccfg.DefaultEvmCallTimeout, m.Engine, m.Dirs, nil, nil), m.DB, nil, nil, nil, 5000000, 100_000, log.New())
-=======
 	api := NewEthAPI(NewBaseApi(ff, stateCache, m.BlockReader, agg, false, rpccfg.DefaultEvmCallTimeout, m.Engine, m.Dirs), m.DB, nil, nil, nil, 5000000, 100_000, log.New())
->>>>>>> 6755f7e1
 
 	ptf, err := api.NewPendingTransactionFilter(ctx)
 	assert.Nil(err)
