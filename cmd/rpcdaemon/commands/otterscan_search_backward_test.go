package commands

import (
	"bytes"
	"testing"

	"github.com/RoaringBitmap/roaring/roaring64"
	libcommon "github.com/ledgerwatch/erigon-lib/common"
	"github.com/ledgerwatch/erigon/cmd/rpcdaemon/rpcdaemontest"
	"github.com/ledgerwatch/erigon/common/hexutil"
	"github.com/ledgerwatch/erigon/rpc/rpccfg"
	"github.com/stretchr/testify/require"
)

func newMockBackwardChunkLocator(chunks [][]byte) ChunkLocator {
	return func(block uint64) (ChunkProvider, bool, error) {
		for i, v := range chunks {
			bm := roaring64.NewBitmap()
			if _, err := bm.ReadFrom(bytes.NewReader(v)); err != nil {
				return nil, false, err
			}
			if block > bm.Maximum() {
				continue
			}

			return newMockBackwardChunkProvider(chunks[:i+1]), true, nil
		}

		// Not found; return the last to simulate the behavior of returning
		// everything up to the 0xffff... chunk
		if len(chunks) > 0 {
			return newMockBackwardChunkProvider(chunks), true, nil
		}

		return nil, true, nil
	}
}

func newMockBackwardChunkProvider(chunks [][]byte) ChunkProvider {
	i := len(chunks) - 1
	return func() ([]byte, bool, error) {
		if i < 0 {
			return nil, false, nil
		}

		chunk := chunks[i]
		i--
		return chunk, true, nil
	}
}
func TestBackwardBlockProviderWith1Chunk(t *testing.T) {
	// Mocks 1 chunk
	chunk1 := createBitmap(t, []uint64{1000, 1005, 1010})

	chunkLocator := newMockBackwardChunkLocator([][]byte{chunk1})
	blockProvider := NewBackwardBlockProvider(chunkLocator, 0)

	checkNext(t, blockProvider, 1010, true)
	checkNext(t, blockProvider, 1005, true)
	checkNext(t, blockProvider, 1000, false)
}

func TestBackwardBlockProviderWith1ChunkMiddleBlock(t *testing.T) {
	// Mocks 1 chunk
	chunk1 := createBitmap(t, []uint64{1000, 1005, 1010})

	chunkLocator := newMockBackwardChunkLocator([][]byte{chunk1})
	blockProvider := NewBackwardBlockProvider(chunkLocator, 1005)

	checkNext(t, blockProvider, 1005, true)
	checkNext(t, blockProvider, 1000, false)
}

func TestBackwardBlockProviderWith1ChunkNotExactBlock(t *testing.T) {
	// Mocks 1 chunk
	chunk1 := createBitmap(t, []uint64{1000, 1005, 1010})

	chunkLocator := newMockBackwardChunkLocator([][]byte{chunk1})
	blockProvider := NewBackwardBlockProvider(chunkLocator, 1003)

	checkNext(t, blockProvider, 1000, false)
}

func TestBackwardBlockProviderWith1ChunkLastBlock(t *testing.T) {
	// Mocks 1 chunk
	chunk1 := createBitmap(t, []uint64{1000, 1005, 1010})

	chunkLocator := newMockBackwardChunkLocator([][]byte{chunk1})
	blockProvider := NewBackwardBlockProvider(chunkLocator, 1000)

	checkNext(t, blockProvider, 1000, false)
}

func TestBackwardBlockProviderWith1ChunkBlockNotFound(t *testing.T) {
	// Mocks 1 chunk
	chunk1 := createBitmap(t, []uint64{1000, 1005, 1010})

	chunkLocator := newMockBackwardChunkLocator([][]byte{chunk1})
	blockProvider := NewBackwardBlockProvider(chunkLocator, 900)

	checkNext(t, blockProvider, 0, false)
}

func TestBackwardBlockProviderWithNoChunks(t *testing.T) {
	chunkLocator := newMockBackwardChunkLocator([][]byte{})
	blockProvider := NewBackwardBlockProvider(chunkLocator, 0)

	checkNext(t, blockProvider, 0, false)
}

func TestBackwardBlockProviderWithMultipleChunks(t *testing.T) {
	// Mocks 2 chunks
	chunk1 := createBitmap(t, []uint64{1000, 1005, 1010})
	chunk2 := createBitmap(t, []uint64{1501, 1600})

	chunkLocator := newMockBackwardChunkLocator([][]byte{chunk1, chunk2})
	blockProvider := NewBackwardBlockProvider(chunkLocator, 0)

	checkNext(t, blockProvider, 1600, true)
	checkNext(t, blockProvider, 1501, true)
	checkNext(t, blockProvider, 1010, true)
	checkNext(t, blockProvider, 1005, true)
	checkNext(t, blockProvider, 1000, false)
}

func TestBackwardBlockProviderWithMultipleChunksBlockBetweenChunks(t *testing.T) {
	// Mocks 2 chunks
	chunk1 := createBitmap(t, []uint64{1000, 1005, 1010})
	chunk2 := createBitmap(t, []uint64{1501, 1600})

	chunkLocator := newMockBackwardChunkLocator([][]byte{chunk1, chunk2})
	blockProvider := NewBackwardBlockProvider(chunkLocator, 1500)

	checkNext(t, blockProvider, 1010, true)
	checkNext(t, blockProvider, 1005, true)
	checkNext(t, blockProvider, 1000, false)
}

func TestBackwardBlockProviderWithMultipleChunksBlockNotFound(t *testing.T) {
	// Mocks 2 chunks
	chunk1 := createBitmap(t, []uint64{1000, 1005, 1010})
	chunk2 := createBitmap(t, []uint64{1501, 1600})

	chunkLocator := newMockBackwardChunkLocator([][]byte{chunk1, chunk2})
	blockProvider := NewBackwardBlockProvider(chunkLocator, 900)

	checkNext(t, blockProvider, 0, false)
}

func TestSearchTransactionsBefore(t *testing.T) {
	m, _, _ := rpcdaemontest.CreateTestSentry(t)
	agg := m.HistoryV3Components()
<<<<<<< HEAD
	br := snapshotsync.NewBlockReaderWithSnapshots(m.BlockSnapshots, m.TransactionsV3)
	api := NewOtterscanAPI(NewBaseApi(nil, nil, br, agg, false, rpccfg.DefaultEvmCallTimeout, m.Engine, m.Dirs, nil, nil), m.DB)
=======
	br, _ := m.NewBlocksIO()
	api := NewOtterscanAPI(NewBaseApi(nil, nil, br, agg, false, rpccfg.DefaultEvmCallTimeout, m.Engine, m.Dirs), m.DB)
>>>>>>> f4f10f3b

	addr := libcommon.HexToAddress("0x537e697c7ab75a26f9ecf0ce810e3154dfcaaf44")
	t.Run("small page size", func(t *testing.T) {
		require := require.New(t)
		results, err := api.SearchTransactionsBefore(m.Ctx, addr, 10, 2)
		require.NoError(err)
		require.False(results.FirstPage)
		require.False(results.LastPage)
		require.Equal(2, len(results.Txs))
		require.Equal(2, len(results.Receipts))
	})
	t.Run("big page size", func(t *testing.T) {
		require := require.New(t)
		results, err := api.SearchTransactionsBefore(m.Ctx, addr, 10, 10)
		require.NoError(err)
		require.False(results.FirstPage)
		require.True(results.LastPage)
		require.Equal(3, len(results.Txs))
		require.Equal(3, len(results.Receipts))
	})
	t.Run("filter last block", func(t *testing.T) {
		require := require.New(t)
		results, err := api.SearchTransactionsBefore(m.Ctx, addr, 5, 10)

		require.NoError(err)
		require.False(results.FirstPage)
		require.True(results.LastPage)
		require.Equal(2, len(results.Txs))
		require.Equal(2, len(results.Receipts))

		require.Equal(4, int(results.Txs[0].BlockNumber.ToInt().Uint64()))
		require.Equal(0, int(results.Txs[0].Nonce))
		require.Equal(4, int(results.Receipts[0]["blockNumber"].(hexutil.Uint64)))
		require.Equal(libcommon.HexToHash("0x79491e16fd1b1ceea44c46af850b2ef121683055cd579fd4d877beba22e77c1c"), results.Receipts[0]["transactionHash"].(libcommon.Hash))
		require.Equal(libcommon.HexToAddress("0x0D3ab14BBaD3D99F4203bd7a11aCB94882050E7e"), results.Receipts[0]["from"].(libcommon.Address))
		require.Equal(addr, *results.Receipts[0]["to"].(*libcommon.Address))

		require.Equal(3, int(results.Txs[1].BlockNumber.ToInt().Uint64()))
		require.Equal(2, int(results.Txs[1].Nonce))
		require.Equal(3, int(results.Receipts[1]["blockNumber"].(hexutil.Uint64)))
		require.Equal(libcommon.HexToHash("0x79491e16fd1b1ceea44c46af850b2ef121683055cd579fd4d877beba22e77c1c"), results.Receipts[0]["transactionHash"].(libcommon.Hash))
		require.Equal(libcommon.HexToAddress("0x0D3ab14BBaD3D99F4203bd7a11aCB94882050E7e"), results.Receipts[0]["from"].(libcommon.Address))
		require.Equal(addr, *results.Receipts[0]["to"].(*libcommon.Address))
	})

}<|MERGE_RESOLUTION|>--- conflicted
+++ resolved
@@ -150,13 +150,8 @@
 func TestSearchTransactionsBefore(t *testing.T) {
 	m, _, _ := rpcdaemontest.CreateTestSentry(t)
 	agg := m.HistoryV3Components()
-<<<<<<< HEAD
-	br := snapshotsync.NewBlockReaderWithSnapshots(m.BlockSnapshots, m.TransactionsV3)
+	br, _ := m.NewBlocksIO()
 	api := NewOtterscanAPI(NewBaseApi(nil, nil, br, agg, false, rpccfg.DefaultEvmCallTimeout, m.Engine, m.Dirs, nil, nil), m.DB)
-=======
-	br, _ := m.NewBlocksIO()
-	api := NewOtterscanAPI(NewBaseApi(nil, nil, br, agg, false, rpccfg.DefaultEvmCallTimeout, m.Engine, m.Dirs), m.DB)
->>>>>>> f4f10f3b
 
 	addr := libcommon.HexToAddress("0x537e697c7ab75a26f9ecf0ce810e3154dfcaaf44")
 	t.Run("small page size", func(t *testing.T) {
