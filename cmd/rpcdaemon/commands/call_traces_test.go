--- conflicted
+++ resolved
@@ -102,13 +102,8 @@
 	}
 
 	agg := m.HistoryV3Components()
-<<<<<<< HEAD
-	br := snapshotsync.NewBlockReaderWithSnapshots(m.BlockSnapshots, m.TransactionsV3)
+	br, _ := m.NewBlocksIO()
 	api := NewTraceAPI(NewBaseApi(nil, kvcache.New(kvcache.DefaultCoherentConfig), br, agg, false, rpccfg.DefaultEvmCallTimeout, m.Engine, m.Dirs, nil, nil), m.DB, &httpcfg.HttpCfg{})
-=======
-	br, _ := m.NewBlocksIO()
-	api := NewTraceAPI(NewBaseApi(nil, kvcache.New(kvcache.DefaultCoherentConfig), br, agg, false, rpccfg.DefaultEvmCallTimeout, m.Engine, m.Dirs), m.DB, &httpcfg.HttpCfg{})
->>>>>>> f4f10f3b
 
 	if err = m.InsertChain(chainA); err != nil {
 		t.Fatalf("inserting chainA: %v", err)
@@ -170,13 +165,8 @@
 		t.Fatalf("generate chain: %v", err)
 	}
 	agg := m.HistoryV3Components()
-<<<<<<< HEAD
-	br := snapshotsync.NewBlockReaderWithSnapshots(m.BlockSnapshots, m.TransactionsV3)
+	br, _ := m.NewBlocksIO()
 	api := NewTraceAPI(NewBaseApi(nil, kvcache.New(kvcache.DefaultCoherentConfig), br, agg, false, rpccfg.DefaultEvmCallTimeout, m.Engine, m.Dirs, nil, nil), m.DB, &httpcfg.HttpCfg{})
-=======
-	br, _ := m.NewBlocksIO()
-	api := NewTraceAPI(NewBaseApi(nil, kvcache.New(kvcache.DefaultCoherentConfig), br, agg, false, rpccfg.DefaultEvmCallTimeout, m.Engine, m.Dirs), m.DB, &httpcfg.HttpCfg{})
->>>>>>> f4f10f3b
 	// Insert blocks 1 by 1, to tirgget possible "off by one" errors
 	for i := 0; i < chain.Length(); i++ {
 		if err = m.InsertChain(chain.Slice(i, i+1)); err != nil {
@@ -201,13 +191,8 @@
 func TestFilterAddressIntersection(t *testing.T) {
 	m := stages.Mock(t)
 	agg := m.HistoryV3Components()
-<<<<<<< HEAD
-	br := snapshotsync.NewBlockReaderWithSnapshots(m.BlockSnapshots, m.TransactionsV3)
+	br, _ := m.NewBlocksIO()
 	api := NewTraceAPI(NewBaseApi(nil, kvcache.New(kvcache.DefaultCoherentConfig), br, agg, false, rpccfg.DefaultEvmCallTimeout, m.Engine, m.Dirs, nil, nil), m.DB, &httpcfg.HttpCfg{})
-=======
-	br, _ := m.NewBlocksIO()
-	api := NewTraceAPI(NewBaseApi(nil, kvcache.New(kvcache.DefaultCoherentConfig), br, agg, false, rpccfg.DefaultEvmCallTimeout, m.Engine, m.Dirs), m.DB, &httpcfg.HttpCfg{})
->>>>>>> f4f10f3b
 
 	toAddress1, toAddress2, other := common.Address{1}, common.Address{2}, common.Address{3}
 
