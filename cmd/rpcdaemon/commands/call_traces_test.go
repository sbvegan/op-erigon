--- conflicted
+++ resolved
@@ -49,15 +49,7 @@
 		t.Fatalf("generate chain: %v", err)
 	}
 
-<<<<<<< HEAD
-	agg := m.HistoryV3Components()
-	br, _ := m.NewBlocksIO()
-	api := NewTraceAPI(
-		NewBaseApi(nil, kvcache.New(kvcache.DefaultCoherentConfig), br, agg, false, rpccfg.DefaultEvmCallTimeout, m.Engine, m.Dirs, nil, nil),
-		m.DB, &httpcfg.HttpCfg{})
-=======
-	api := NewTraceAPI(newBaseApiForTest(m), m.DB, &httpcfg.HttpCfg{})
->>>>>>> 6755f7e1
+	api := NewTraceAPI(newBaseApiForTest(m), m.DB, &httpcfg.HttpCfg{})
 	// Insert blocks 1 by 1, to tirgget possible "off by one" errors
 	for i := 0; i < chain.Length(); i++ {
 		if err = m.InsertChain(chain.Slice(i, i+1), nil); err != nil {
@@ -102,13 +94,7 @@
 		t.Fatalf("generate chainB: %v", err)
 	}
 
-<<<<<<< HEAD
-	agg := m.HistoryV3Components()
-	br, _ := m.NewBlocksIO()
-	api := NewTraceAPI(NewBaseApi(nil, kvcache.New(kvcache.DefaultCoherentConfig), br, agg, false, rpccfg.DefaultEvmCallTimeout, m.Engine, m.Dirs, nil, nil), m.DB, &httpcfg.HttpCfg{})
-=======
-	api := NewTraceAPI(newBaseApiForTest(m), m.DB, &httpcfg.HttpCfg{})
->>>>>>> 6755f7e1
+	api := NewTraceAPI(newBaseApiForTest(m), m.DB, &httpcfg.HttpCfg{})
 
 	if err = m.InsertChain(chainA, nil); err != nil {
 		t.Fatalf("inserting chainA: %v", err)
@@ -169,13 +155,7 @@
 	if err != nil {
 		t.Fatalf("generate chain: %v", err)
 	}
-<<<<<<< HEAD
-	agg := m.HistoryV3Components()
-	br, _ := m.NewBlocksIO()
-	api := NewTraceAPI(NewBaseApi(nil, kvcache.New(kvcache.DefaultCoherentConfig), br, agg, false, rpccfg.DefaultEvmCallTimeout, m.Engine, m.Dirs, nil, nil), m.DB, &httpcfg.HttpCfg{})
-=======
-	api := NewTraceAPI(newBaseApiForTest(m), m.DB, &httpcfg.HttpCfg{})
->>>>>>> 6755f7e1
+	api := NewTraceAPI(newBaseApiForTest(m), m.DB, &httpcfg.HttpCfg{})
 	// Insert blocks 1 by 1, to tirgget possible "off by one" errors
 	for i := 0; i < chain.Length(); i++ {
 		if err = m.InsertChain(chain.Slice(i, i+1), nil); err != nil {
@@ -199,13 +179,7 @@
 
 func TestFilterAddressIntersection(t *testing.T) {
 	m := stages.Mock(t)
-<<<<<<< HEAD
-	agg := m.HistoryV3Components()
-	br, _ := m.NewBlocksIO()
-	api := NewTraceAPI(NewBaseApi(nil, kvcache.New(kvcache.DefaultCoherentConfig), br, agg, false, rpccfg.DefaultEvmCallTimeout, m.Engine, m.Dirs, nil, nil), m.DB, &httpcfg.HttpCfg{})
-=======
-	api := NewTraceAPI(newBaseApiForTest(m), m.DB, &httpcfg.HttpCfg{})
->>>>>>> 6755f7e1
+	api := NewTraceAPI(newBaseApiForTest(m), m.DB, &httpcfg.HttpCfg{})
 
 	toAddress1, toAddress2, other := common.Address{1}, common.Address{2}, common.Address{3}
 
