--- conflicted
+++ resolved
@@ -32,7 +32,6 @@
 	"github.com/ledgerwatch/erigon/turbo/rpchelper"
 	"github.com/ledgerwatch/erigon/turbo/stages"
 	"github.com/ledgerwatch/erigon/turbo/trie"
-	"github.com/ledgerwatch/log/v3"
 )
 
 func TestEstimateGas(t *testing.T) {
@@ -42,13 +41,8 @@
 	stateCache := kvcache.New(kvcache.DefaultCoherentConfig)
 	ctx, conn := rpcdaemontest.CreateTestGrpcConn(t, stages.Mock(t))
 	mining := txpool.NewMiningClient(conn)
-<<<<<<< HEAD
-	ff := rpchelper.New(ctx, nil, nil, mining, func() {})
-	api := NewEthAPI(NewBaseApi(ff, stateCache, br, agg, false, rpccfg.DefaultEvmCallTimeout, m.Engine, m.Dirs, nil, nil), m.DB, nil, nil, nil, 5000000, 100_000)
-=======
 	ff := rpchelper.New(ctx, nil, nil, mining, func() {}, m.Log)
-	api := NewEthAPI(NewBaseApi(ff, stateCache, br, agg, false, rpccfg.DefaultEvmCallTimeout, m.Engine, m.Dirs), m.DB, nil, nil, nil, 5000000, 100_000, log.New())
->>>>>>> f4f10f3b
+	api := NewEthAPI(NewBaseApi(ff, stateCache, br, agg, false, rpccfg.DefaultEvmCallTimeout, m.Engine, m.Dirs, nil, nil), m.DB, nil, nil, nil, 5000000, 100_000, log.New())
 	var from = libcommon.HexToAddress("0x71562b71999873db5b286df957af199ec94617f7")
 	var to = libcommon.HexToAddress("0x0d3ab14bbad3d99f4203bd7a11acb94882050e7e")
 	if _, err := api.EstimateGas(context.Background(), &ethapi.CallArgs{
@@ -64,11 +58,7 @@
 	agg := m.HistoryV3Components()
 	br, _ := m.NewBlocksIO()
 	stateCache := kvcache.New(kvcache.DefaultCoherentConfig)
-<<<<<<< HEAD
-	api := NewEthAPI(NewBaseApi(nil, stateCache, br, agg, false, rpccfg.DefaultEvmCallTimeout, m.Engine, m.Dirs, nil, nil), m.DB, nil, nil, nil, 5000000, 100_000)
-=======
-	api := NewEthAPI(NewBaseApi(nil, stateCache, br, agg, false, rpccfg.DefaultEvmCallTimeout, m.Engine, m.Dirs), m.DB, nil, nil, nil, 5000000, 100_000, log.New())
->>>>>>> f4f10f3b
+	api := NewEthAPI(NewBaseApi(nil, stateCache, br, agg, false, rpccfg.DefaultEvmCallTimeout, m.Engine, m.Dirs, nil, nil), m.DB, nil, nil, nil, 5000000, 100_000, log.New())
 	var from = libcommon.HexToAddress("0x71562b71999873db5b286df957af199ec94617f7")
 	var to = libcommon.HexToAddress("0x0d3ab14bbad3d99f4203bd7a11acb94882050e7e")
 	if _, err := api.Call(context.Background(), ethapi.CallArgs{
@@ -93,11 +83,7 @@
 	agg := m.HistoryV3Components()
 
 	stateCache := kvcache.New(kvcache.DefaultCoherentConfig)
-<<<<<<< HEAD
-	api := NewEthAPI(NewBaseApi(nil, stateCache, br, agg, false, rpccfg.DefaultEvmCallTimeout, m.Engine, m.Dirs, nil, nil), m.DB, nil, nil, nil, 5000000, 100_000)
-=======
-	api := NewEthAPI(NewBaseApi(nil, stateCache, br, agg, false, rpccfg.DefaultEvmCallTimeout, m.Engine, m.Dirs), m.DB, nil, nil, nil, 5000000, 100_000, log.New())
->>>>>>> f4f10f3b
+	api := NewEthAPI(NewBaseApi(nil, stateCache, br, agg, false, rpccfg.DefaultEvmCallTimeout, m.Engine, m.Dirs, nil, nil), m.DB, nil, nil, nil, 5000000, 100_000, log.New())
 
 	callData := hexutil.MustDecode("0x2e64cec1")
 	callDataBytes := hexutility.Bytes(callData)
@@ -123,11 +109,7 @@
 	agg := m.HistoryV3Components()
 
 	stateCache := kvcache.New(kvcache.DefaultCoherentConfig)
-<<<<<<< HEAD
-	api := NewEthAPI(NewBaseApi(nil, stateCache, br, agg, false, rpccfg.DefaultEvmCallTimeout, m.Engine, m.Dirs, nil, nil), m.DB, nil, nil, nil, 5000000, 100_000)
-=======
-	api := NewEthAPI(NewBaseApi(nil, stateCache, br, agg, false, rpccfg.DefaultEvmCallTimeout, m.Engine, m.Dirs), m.DB, nil, nil, nil, 5000000, 100_000, log.New())
->>>>>>> f4f10f3b
+	api := NewEthAPI(NewBaseApi(nil, stateCache, br, agg, false, rpccfg.DefaultEvmCallTimeout, m.Engine, m.Dirs, nil, nil), m.DB, nil, nil, nil, 5000000, 100_000, log.New())
 
 	key := func(b byte) libcommon.Hash {
 		result := libcommon.Hash{}
@@ -259,14 +241,9 @@
 	stateCache := kvcache.New(kvcache.DefaultCoherentConfig)
 	api := NewErigonAPI(NewBaseApi(nil, stateCache, br, agg, false, rpccfg.DefaultEvmCallTimeout, m.Engine, m.Dirs, nil, nil), m.DB, nil)
 
-<<<<<<< HEAD
-	latestBlock := rawdb.ReadCurrentBlock(tx)
-	response, err := ethapi.RPCMarshalBlockDeprecated(latestBlock, true, false, nil)
-=======
 	latestBlock, err := br.CurrentBlock(tx)
 	require.NoError(t, err)
-	response, err := ethapi.RPCMarshalBlockDeprecated(latestBlock, true, false)
->>>>>>> f4f10f3b
+	response, err := ethapi.RPCMarshalBlockDeprecated(latestBlock, true, false, nil)
 
 	if err != nil {
 		t.Error("couldn't get the rpc marshal block")
