--- conflicted
+++ resolved
@@ -29,11 +29,7 @@
 	m := rpcdaemontest.CreateTestSentryForTraces(t)
 	agg := m.HistoryV3Components()
 	stateCache := kvcache.New(kvcache.DefaultCoherentConfig)
-<<<<<<< HEAD
-	baseApi := NewBaseApi(nil, stateCache, br, agg, false, rpccfg.DefaultEvmCallTimeout, m.Engine, m.Dirs, nil, nil)
-=======
 	baseApi := NewBaseApi(nil, stateCache, m.BlockReader, agg, false, rpccfg.DefaultEvmCallTimeout, m.Engine, m.Dirs)
->>>>>>> 6755f7e1
 	api := NewPrivateDebugAPI(baseApi, m.DB, 0)
 	var buf bytes.Buffer
 	stream := jsoniter.NewStream(jsoniter.ConfigDefault, &buf, 4096)
@@ -120,11 +116,7 @@
 	m := rpcdaemontest.CreateTestSentryForTraces(t)
 	agg := m.HistoryV3Components()
 	stateCache := kvcache.New(kvcache.DefaultCoherentConfig)
-<<<<<<< HEAD
-	baseApi := NewBaseApi(nil, stateCache, br, agg, false, rpccfg.DefaultEvmCallTimeout, m.Engine, m.Dirs, nil, nil)
-=======
 	baseApi := NewBaseApi(nil, stateCache, m.BlockReader, agg, false, rpccfg.DefaultEvmCallTimeout, m.Engine, m.Dirs)
->>>>>>> 6755f7e1
 	api := NewTraceAPI(baseApi, m.DB, &httpcfg.HttpCfg{})
 	traces, err := api.Block(context.Background(), rpc.BlockNumber(1), new(bool))
 	if err != nil {
@@ -280,15 +272,7 @@
 
 func TestGeneratedTraceApiCollision(t *testing.T) {
 	m := rpcdaemontest.CreateTestSentryForTracesCollision(t)
-<<<<<<< HEAD
-	agg := m.HistoryV3Components()
-	br, _ := m.NewBlocksIO()
-	stateCache := kvcache.New(kvcache.DefaultCoherentConfig)
-	baseApi := NewBaseApi(nil, stateCache, br, agg, false, rpccfg.DefaultEvmCallTimeout, m.Engine, m.Dirs, nil, nil)
-	api := NewTraceAPI(baseApi, m.DB, &httpcfg.HttpCfg{})
-=======
 	api := NewTraceAPI(newBaseApiForTest(m), m.DB, &httpcfg.HttpCfg{})
->>>>>>> 6755f7e1
 	traces, err := api.Transaction(context.Background(), common.HexToHash("0xb2b9fa4c999c1c8370ce1fbd1c4315a9ce7f8421fe2ebed8a9051ff2e4e7e3da"), new(bool))
 	if err != nil {
 		t.Errorf("trace_block %d: %v", 0, err)
