--- conflicted
+++ resolved
@@ -3,19 +3,18 @@
 import (
 	"context"
 	"fmt"
+	"github.com/google/martian/log"
 	"sync"
 
 	"github.com/ledgerwatch/erigon-lib/chain"
 	"github.com/ledgerwatch/erigon-lib/common"
 	"github.com/ledgerwatch/erigon-lib/kv"
-	"github.com/ledgerwatch/erigon/turbo/rpchelper"
-	"github.com/ledgerwatch/log/v3"
-
 	"github.com/ledgerwatch/erigon/core"
 	"github.com/ledgerwatch/erigon/core/rawdb"
 	"github.com/ledgerwatch/erigon/core/state"
 	"github.com/ledgerwatch/erigon/core/types"
 	"github.com/ledgerwatch/erigon/core/vm"
+	"github.com/ledgerwatch/erigon/turbo/rpchelper"
 	"github.com/ledgerwatch/erigon/turbo/shards"
 )
 
@@ -118,17 +117,12 @@
 		_ = ibs.FinalizeTx(rules, cachedWriter)
 
 		if tracer.Found {
-<<<<<<< HEAD
 			var depositNonce *uint64
 			if chainConfig.IsOptimism() && idx < len(depositNonces) {
 				depositNonce = depositNonces[idx]
 			}
 			rpcTx := newRPCTransaction(tx, block.Hash(), blockNum, uint64(idx), block.BaseFee(), depositNonce)
-			mReceipt := marshalReceipt(blockReceipts[idx], tx, chainConfig, block.HeaderNoCopy(), tx.Hash(), true)
-=======
-			rpcTx := newRPCTransaction(tx, block.Hash(), blockNum, uint64(idx), block.BaseFee())
 			mReceipt := marshalReceipt(blockReceipts[idx], tx, chainConfig, block.HeaderNoCopy(), tx.Hash(), true, excessDataGas)
->>>>>>> f4f10f3b
 			mReceipt["timestamp"] = block.Time()
 			rpcTxs = append(rpcTxs, rpcTx)
 			receipts = append(receipts, mReceipt)
