--- conflicted
+++ resolved
@@ -17,8 +17,6 @@
 	"github.com/ledgerwatch/erigon-lib/kv/iter"
 	"github.com/ledgerwatch/erigon-lib/kv/order"
 	"github.com/ledgerwatch/erigon-lib/kv/rawdbv3"
-	"github.com/ledgerwatch/log/v3"
-
 	"github.com/ledgerwatch/erigon/common/hexutil"
 	"github.com/ledgerwatch/erigon/consensus"
 	"github.com/ledgerwatch/erigon/consensus/misc"
@@ -788,7 +786,6 @@
 	if receipt.ContractAddress != (common.Address{}) {
 		fields["contractAddress"] = receipt.ContractAddress
 	}
-<<<<<<< HEAD
 
 	if chainConfig.IsOptimism() {
 		if txn.Type() != types.DepositTxType {
@@ -801,7 +798,6 @@
 		}
 	}
 
-=======
 	// Set derived blob related fields
 	numBlobs := len(txn.GetDataHashes())
 	if numBlobs > 0 {
@@ -816,7 +812,7 @@
 			fields["dataGasUsed"] = misc.GetDataGasUsed(numBlobs)
 		}
 	}
->>>>>>> f4f10f3b
+
 	return fields
 }
 
