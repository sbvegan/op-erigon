--- conflicted
+++ resolved
@@ -721,17 +721,8 @@
 		if t.Protected() {
 			chainId = types.DeriveChainId(&t.V).ToBig()
 		}
-<<<<<<< HEAD
-	case *types.AccessListTx:
-		chainId = t.ChainID.ToBig()
-	case *types.DynamicFeeTransaction:
-		chainId = t.ChainID.ToBig()
-		// case *types.SignedBlobTx: // TODO: needs eip-4844 signer
-		// 	chainId = t.GetChainID().ToBig()
 	case *types.DepositTx:
 		// Deposit TX does not have chain ID
-=======
->>>>>>> 6755f7e1
 	default:
 		chainId = txn.GetChainID().ToBig()
 	}
