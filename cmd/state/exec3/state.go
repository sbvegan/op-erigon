--- conflicted
+++ resolved
@@ -5,7 +5,6 @@
 	"math/big"
 	"sync"
 
-	"github.com/ledgerwatch/log/v3"
 	"golang.org/x/sync/errgroup"
 
 	"github.com/ledgerwatch/erigon-lib/chain"
@@ -133,12 +132,7 @@
 	//ibs.SetTrace(true)
 
 	rules := txTask.Rules
-<<<<<<< HEAD
 	var err error
-=======
-	daoForkTx := rw.chainConfig.DAOForkBlock != nil && rw.chainConfig.DAOForkBlock.Uint64() == txTask.BlockNum && txTask.TxIndex == -1
-	// Optimism Canyon
->>>>>>> 8cb1eb88
 	header := txTask.Header
 	create2DeployerTx := misc.IsCanyonActivationBlock(rw.chainConfig, header.Time) && txTask.TxIndex == -1
 
@@ -147,19 +141,6 @@
 	var logger = log.New("worker-tx")
 
 	switch {
-<<<<<<< HEAD
-=======
-	case daoForkTx || create2DeployerTx:
-		if daoForkTx {
-			//fmt.Printf("txNum=%d, blockNum=%d, DAO fork\n", txTask.TxNum, txTask.BlockNum)
-			misc.ApplyDAOHardFork(ibs)
-		}
-		if create2DeployerTx && header != nil {
-			// Optimism Canyon
-			misc.EnsureCreate2Deployer(rw.chainConfig, header.Time, ibs)
-		}
-		ibs.SoftFinalise()
->>>>>>> 8cb1eb88
 	case txTask.TxIndex == -1:
 		if txTask.BlockNum == 0 {
 			// Genesis block
