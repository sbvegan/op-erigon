package main

import (
	"context"
	"errors"
	"fmt"
	"os"
	"path/filepath"
	"time"

	"github.com/ledgerwatch/erigon-lib/common"
	"github.com/ledgerwatch/erigon-lib/common/datadir"
	"github.com/ledgerwatch/erigon-lib/direct"
	"github.com/ledgerwatch/erigon-lib/gointerfaces"
	"github.com/ledgerwatch/erigon-lib/gointerfaces/grpcutil"
	"github.com/ledgerwatch/erigon-lib/gointerfaces/remote"
	proto_sentry "github.com/ledgerwatch/erigon-lib/gointerfaces/sentry"
	"github.com/ledgerwatch/erigon-lib/kv/kvcache"
	"github.com/ledgerwatch/erigon-lib/kv/remotedb"
	"github.com/ledgerwatch/erigon-lib/kv/remotedbserver"
	"github.com/ledgerwatch/erigon-lib/txpool"
	"github.com/ledgerwatch/erigon-lib/txpool/txpooluitl"
	"github.com/ledgerwatch/erigon-lib/types"
	"github.com/ledgerwatch/erigon/cmd/rpcdaemon/rpcdaemontest"
	"github.com/ledgerwatch/erigon/ethdb/privateapi"
	"github.com/ledgerwatch/log/v3"
	"github.com/spf13/cobra"

	"github.com/ledgerwatch/erigon/cmd/utils"
	"github.com/ledgerwatch/erigon/common/paths"
	"github.com/ledgerwatch/erigon/turbo/debug"
	logging2 "github.com/ledgerwatch/erigon/turbo/logging"
)

var (
	sentryAddr     []string // Address of the sentry <host>:<port>
	traceSenders   []string
	privateApiAddr string
	txpoolApiAddr  string
	datadirCli     string // Path to td working dir

	TLSCertfile string
	TLSCACert   string
	TLSKeyFile  string

	pendingPoolLimit int
	baseFeePoolLimit int
	queuedPoolLimit  int

	priceLimit   uint64
	accountSlots uint64
	priceBump    uint64

	optimism bool
)

func init() {
	utils.CobraFlags(rootCmd, debug.Flags, utils.MetricFlags, logging2.Flags)
	rootCmd.Flags().StringSliceVar(&sentryAddr, "sentry.api.addr", []string{"localhost:9091"}, "comma separated sentry addresses '<host>:<port>,<host>:<port>'")
	rootCmd.Flags().StringVar(&privateApiAddr, "private.api.addr", "localhost:9090", "execution service <host>:<port>")
	rootCmd.Flags().StringVar(&txpoolApiAddr, "txpool.api.addr", "localhost:9094", "txpool service <host>:<port>")
	rootCmd.Flags().StringVar(&datadirCli, utils.DataDirFlag.Name, paths.DefaultDataDir(), utils.DataDirFlag.Usage)
	if err := rootCmd.MarkFlagDirname(utils.DataDirFlag.Name); err != nil {
		panic(err)
	}
	rootCmd.PersistentFlags().StringVar(&TLSCertfile, "tls.cert", "", "certificate for client side TLS handshake")
	rootCmd.PersistentFlags().StringVar(&TLSKeyFile, "tls.key", "", "key file for client side TLS handshake")
	rootCmd.PersistentFlags().StringVar(&TLSCACert, "tls.cacert", "", "CA certificate for client side TLS handshake")

	rootCmd.PersistentFlags().IntVar(&pendingPoolLimit, "txpool.globalslots", txpool.DefaultConfig.PendingSubPoolLimit, "Maximum number of executable transaction slots for all accounts")
	rootCmd.PersistentFlags().IntVar(&baseFeePoolLimit, "txpool.globalbasefeeeslots", txpool.DefaultConfig.BaseFeeSubPoolLimit, "Maximum number of non-executable transactions where only not enough baseFee")
	rootCmd.PersistentFlags().IntVar(&queuedPoolLimit, "txpool.globalqueue", txpool.DefaultConfig.QueuedSubPoolLimit, "Maximum number of non-executable transaction slots for all accounts")
	rootCmd.PersistentFlags().Uint64Var(&priceLimit, "txpool.pricelimit", txpool.DefaultConfig.MinFeeCap, "Minimum gas price (fee cap) limit to enforce for acceptance into the pool")
	rootCmd.PersistentFlags().Uint64Var(&accountSlots, "txpool.accountslots", txpool.DefaultConfig.AccountSlots, "Minimum number of executable transaction slots guaranteed per account")
	rootCmd.PersistentFlags().Uint64Var(&priceBump, "txpool.pricebump", txpool.DefaultConfig.PriceBump, "Price bump percentage to replace an already existing transaction")
	rootCmd.PersistentFlags().BoolVar(&optimism, "txpool.optimism", txpool.DefaultConfig.Optimism, "Enable Optimism Bedrock to make txpool account for L1 cost of transactions")
	rootCmd.Flags().StringSliceVar(&traceSenders, utils.TxPoolTraceSendersFlag.Name, []string{}, utils.TxPoolTraceSendersFlag.Usage)
}

var rootCmd = &cobra.Command{
	Use:   "txpool",
	Short: "Launch externa Transaction Pool instance - same as built-into Erigon, but as independent Service",
	PersistentPreRunE: func(cmd *cobra.Command, args []string) error {
		return debug.SetupCobra(cmd)
	},
	PersistentPostRun: func(cmd *cobra.Command, args []string) {
		debug.Exit()
	},
	Run: func(cmd *cobra.Command, args []string) {
		_ = logging2.GetLoggerCmd("txpool", cmd)

		if err := doTxpool(cmd.Context()); err != nil {
			if !errors.Is(err, context.Canceled) {
				log.Error(err.Error())
			}
			return
		}
	},
}

func doTxpool(ctx context.Context) error {
	creds, err := grpcutil.TLS(TLSCACert, TLSCertfile, TLSKeyFile)
	if err != nil {
		return fmt.Errorf("could not connect to remoteKv: %w", err)
	}
	coreConn, err := grpcutil.Connect(creds, privateApiAddr)
	if err != nil {
		return fmt.Errorf("could not connect to remoteKv: %w", err)
	}

	kvClient := remote.NewKVClient(coreConn)
	coreDB, err := remotedb.NewRemote(gointerfaces.VersionFromProto(remotedbserver.KvServiceAPIVersion), log.New(), kvClient).Open()
	if err != nil {
		return fmt.Errorf("could not connect to remoteKv: %w", err)
	}

	log.Info("TxPool started", "db", filepath.Join(datadirCli, "txpool"))

<<<<<<< HEAD
		cfg := txpool.DefaultConfig
		dirs := datadir.New(datadirCli)

		cfg.DBDir = dirs.TxPool
		cfg.CommitEvery = 30 * time.Second
		cfg.PendingSubPoolLimit = pendingPoolLimit
		cfg.BaseFeeSubPoolLimit = baseFeePoolLimit
		cfg.QueuedSubPoolLimit = queuedPoolLimit
		cfg.MinFeeCap = priceLimit
		cfg.AccountSlots = accountSlots
		cfg.PriceBump = priceBump
		cfg.Optimism = optimism

		cacheConfig := kvcache.DefaultCoherentConfig
		cacheConfig.MetricsLabel = "txpool"

		cfg.TracedSenders = make([]string, len(traceSenders))
		for i, senderHex := range traceSenders {
			sender := common.HexToAddress(senderHex)
			cfg.TracedSenders[i] = string(sender[:])
=======
	sentryClients := make([]direct.SentryClient, len(sentryAddr))
	for i := range sentryAddr {
		creds, err := grpcutil.TLS(TLSCACert, TLSCertfile, TLSKeyFile)
		if err != nil {
			return fmt.Errorf("could not connect to sentry: %w", err)
>>>>>>> b5891e2c
		}
		sentryConn, err := grpcutil.Connect(creds, sentryAddr[i])
		if err != nil {
			return fmt.Errorf("could not connect to sentry: %w", err)
		}

		sentryClients[i] = direct.NewSentryClientRemote(proto_sentry.NewSentryClient(sentryConn))
	}

	cfg := txpool.DefaultConfig
	dirs := datadir.New(datadirCli)

	cfg.DBDir = dirs.TxPool
	cfg.CommitEvery = 30 * time.Second
	cfg.PendingSubPoolLimit = pendingPoolLimit
	cfg.BaseFeeSubPoolLimit = baseFeePoolLimit
	cfg.QueuedSubPoolLimit = queuedPoolLimit
	cfg.MinFeeCap = priceLimit
	cfg.AccountSlots = accountSlots
	cfg.PriceBump = priceBump

	cacheConfig := kvcache.DefaultCoherentConfig
	cacheConfig.MetricsLabel = "txpool"

	cfg.TracedSenders = make([]string, len(traceSenders))
	for i, senderHex := range traceSenders {
		sender := common.HexToAddress(senderHex)
		cfg.TracedSenders[i] = string(sender[:])
	}

	newTxs := make(chan types.Announcements, 1024)
	defer close(newTxs)
	txPoolDB, txPool, fetch, send, txpoolGrpcServer, err := txpooluitl.AllComponents(ctx, cfg,
		kvcache.New(cacheConfig), newTxs, coreDB, sentryClients, kvClient)
	if err != nil {
		return err
	}
	fetch.ConnectCore()
	fetch.ConnectSentries()

	/*
		var ethashApi *ethash.API
		sif casted, ok := backend.engine.(*ethash.Ethash); ok {
			ethashApi = casted.APIs(nil)[1].Service.(*ethash.API)
		}
	*/
	miningGrpcServer := privateapi.NewMiningServer(ctx, &rpcdaemontest.IsMiningMock{}, nil)

	grpcServer, err := txpool.StartGrpc(txpoolGrpcServer, miningGrpcServer, txpoolApiAddr, nil)
	if err != nil {
		return err
	}

	notifyMiner := func() {}
	txpool.MainLoop(ctx, txPoolDB, coreDB, txPool, newTxs, send, txpoolGrpcServer.NewSlotsStreams, notifyMiner)

	grpcServer.GracefulStop()
	return nil
}

func main() {
	ctx, cancel := common.RootContext()
	defer cancel()

	if err := rootCmd.ExecuteContext(ctx); err != nil {
		fmt.Println(err)
		os.Exit(1)
	}
}<|MERGE_RESOLUTION|>--- conflicted
+++ resolved
@@ -116,34 +116,11 @@
 
 	log.Info("TxPool started", "db", filepath.Join(datadirCli, "txpool"))
 
-<<<<<<< HEAD
-		cfg := txpool.DefaultConfig
-		dirs := datadir.New(datadirCli)
-
-		cfg.DBDir = dirs.TxPool
-		cfg.CommitEvery = 30 * time.Second
-		cfg.PendingSubPoolLimit = pendingPoolLimit
-		cfg.BaseFeeSubPoolLimit = baseFeePoolLimit
-		cfg.QueuedSubPoolLimit = queuedPoolLimit
-		cfg.MinFeeCap = priceLimit
-		cfg.AccountSlots = accountSlots
-		cfg.PriceBump = priceBump
-		cfg.Optimism = optimism
-
-		cacheConfig := kvcache.DefaultCoherentConfig
-		cacheConfig.MetricsLabel = "txpool"
-
-		cfg.TracedSenders = make([]string, len(traceSenders))
-		for i, senderHex := range traceSenders {
-			sender := common.HexToAddress(senderHex)
-			cfg.TracedSenders[i] = string(sender[:])
-=======
 	sentryClients := make([]direct.SentryClient, len(sentryAddr))
 	for i := range sentryAddr {
 		creds, err := grpcutil.TLS(TLSCACert, TLSCertfile, TLSKeyFile)
 		if err != nil {
 			return fmt.Errorf("could not connect to sentry: %w", err)
->>>>>>> b5891e2c
 		}
 		sentryConn, err := grpcutil.Connect(creds, sentryAddr[i])
 		if err != nil {
