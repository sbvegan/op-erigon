--- conflicted
+++ resolved
@@ -1544,13 +1544,8 @@
 	miningSync := stagedsync.New(
 		stagedsync.MiningStages(ctx,
 			stagedsync.StageMiningCreateBlockCfg(db, miner, *chainConfig, engine, nil, nil, dirs.Tmp, blockReader),
-<<<<<<< HEAD
-			stagedsync.StageBorHeimdallCfg(db, miner, *chainConfig, heimdallClient, blockReader),
+			stagedsync.StageBorHeimdallCfg(db, miner, *chainConfig, heimdallClient, blockReader, nil, nil),
 			stagedsync.StageMiningExecCfg(db, miner, events, *chainConfig, engine, &vm.Config{}, dirs.Tmp, nil, 0, nil, nil, false, blockReader),
-=======
-			stagedsync.StageBorHeimdallCfg(db, miner, *chainConfig, heimdallClient, blockReader, nil, nil),
-			stagedsync.StageMiningExecCfg(db, miner, events, *chainConfig, engine, &vm.Config{}, dirs.Tmp, nil, 0, nil, nil, blockReader),
->>>>>>> 0a1bbdb7
 			stagedsync.StageHashStateCfg(db, dirs, historyV3),
 			stagedsync.StageTrieCfg(db, false, true, false, dirs.Tmp, blockReader, nil, historyV3, agg),
 			stagedsync.StageMiningFinishCfg(db, *chainConfig, engine, miner, miningCancel, blockReader, builder.NewLatestBlockBuiltStore()),
