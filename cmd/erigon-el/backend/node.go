--- conflicted
+++ resolved
@@ -1,10 +1,8 @@
 package backend
 
 import (
+	"github.com/google/martian/log"
 	"github.com/ledgerwatch/erigon-lib/kv"
-	"github.com/ledgerwatch/log/v3"
-	"github.com/urfave/cli/v2"
-
 	"github.com/ledgerwatch/erigon/cmd/utils"
 	"github.com/ledgerwatch/erigon/eth/ethconfig"
 	"github.com/ledgerwatch/erigon/node"
@@ -65,17 +63,13 @@
 	case networkname.BorMainnetChainName:
 		logger.Info("Starting Erigon on Bor Mainnet...")
 	case networkname.BorDevnetChainName:
-<<<<<<< HEAD
-		log.Info("Starting Erigon on Bor Devnet...")
+		logger.Info("Starting Erigon on Bor Devnet...")
 	case networkname.OptimismMainnetChainName:
-		log.Info("Starting Erigon on Optimism Mainnet...")
+		logger.Info("Starting Erigon on Optimism Mainnet...")
 	case networkname.OptimismDevnetChainName:
-		log.Info("Starting Erigon on Optimism Devnet...")
+		logger.Info("Starting Erigon on Optimism Devnet...")
 	case networkname.OptimismGoerliChainName:
-		log.Info("Starting Erigon on Optimism Görli testnet...")
-=======
-		logger.Info("Starting Erigon on Bor Devnet...")
->>>>>>> f4f10f3b
+		logger.Info("Starting Erigon on Optimism Görli testnet...")
 	case "", networkname.MainnetChainName:
 		if !ctx.IsSet(utils.NetworkIdFlag.Name) {
 			log.Info("Starting Erigon on Ethereum mainnet...")
