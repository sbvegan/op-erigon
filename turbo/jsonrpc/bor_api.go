--- conflicted
+++ resolved
@@ -6,10 +6,7 @@
 	"github.com/ledgerwatch/erigon-lib/common"
 	"github.com/ledgerwatch/erigon-lib/kv"
 
-<<<<<<< HEAD
-=======
 	"github.com/ledgerwatch/erigon/consensus"
->>>>>>> a0160bee
 	"github.com/ledgerwatch/erigon/consensus/bor"
 	"github.com/ledgerwatch/erigon/consensus/bor/valset"
 	"github.com/ledgerwatch/erigon/rpc"
@@ -33,18 +30,6 @@
 // BorImpl is implementation of the BorAPI interface
 type BorImpl struct {
 	*BaseAPI
-<<<<<<< HEAD
-	db  kv.RoDB // the chain db
-	bor *bor.Bor
-}
-
-// NewBorAPI returns BorImpl instance
-func NewBorAPI(base *BaseAPI, db kv.RoDB, bor *bor.Bor) *BorImpl {
-	return &BorImpl{
-		BaseAPI: base,
-		db:      db,
-		bor:     bor,
-=======
 	db kv.RoDB // the chain db
 }
 
@@ -53,7 +38,6 @@
 	return &BorImpl{
 		BaseAPI: base,
 		db:      db,
->>>>>>> a0160bee
 	}
 }
 
