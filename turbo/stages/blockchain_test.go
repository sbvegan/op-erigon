// Copyright 2014 The go-ethereum Authors
// This file is part of the go-ethereum library.
//
// The go-ethereum library is free software: you can redistribute it and/or modify
// it under the terms of the GNU Lesser General Public License as published by
// the Free Software Foundation, either version 3 of the License, or
// (at your option) any later version.
//
// The go-ethereum library is distributed in the hope that it will be useful,
// but WITHOUT ANY WARRANTY; without even the implied warranty of
// MERCHANTABILITY or FITNESS FOR A PARTICULAR PURPOSE. See the
// GNU Lesser General Public License for more details.
//
// You should have received a copy of the GNU Lesser General Public License
// along with the go-ethereum library. If not, see <http://www.gnu.org/licenses/>.

package stages_test

import (
	"context"
	"encoding/binary"
	"errors"
	"fmt"
	"math"
	"math/big"
	"testing"

	"github.com/holiman/uint256"
	"github.com/ledgerwatch/log/v3"
	"github.com/stretchr/testify/assert"
	"github.com/stretchr/testify/require"

	"github.com/ledgerwatch/erigon-lib/chain"
	chain2 "github.com/ledgerwatch/erigon-lib/chain"
	libcommon "github.com/ledgerwatch/erigon-lib/common"
	"github.com/ledgerwatch/erigon-lib/common/length"
	"github.com/ledgerwatch/erigon-lib/kv"
	"github.com/ledgerwatch/erigon-lib/kv/bitmapdb"
	types2 "github.com/ledgerwatch/erigon-lib/types"

	"github.com/ledgerwatch/erigon/common/hexutil"
	"github.com/ledgerwatch/erigon/common/u256"
	"github.com/ledgerwatch/erigon/consensus/ethash"
	"github.com/ledgerwatch/erigon/core"
	"github.com/ledgerwatch/erigon/core/rawdb"
	"github.com/ledgerwatch/erigon/core/state"
	"github.com/ledgerwatch/erigon/core/types"
	"github.com/ledgerwatch/erigon/core/vm"
	"github.com/ledgerwatch/erigon/crypto"
	"github.com/ledgerwatch/erigon/ethdb/prune"
	"github.com/ledgerwatch/erigon/params"
	"github.com/ledgerwatch/erigon/turbo/services"
	"github.com/ledgerwatch/erigon/turbo/stages"
)

// So we can deterministically seed different blockchains
var (
	canonicalSeed = 1
	forkSeed      = 2
)

// makeBlockChain creates a deterministic chain of blocks rooted at parent.
func makeBlockChain(parent *types.Block, n int, m *stages.MockSentry, seed int) *core.ChainPack {
	chain, _ := core.GenerateChain(m.ChainConfig, parent, m.Engine, m.DB, n, func(i int, b *core.BlockGen) {
		b.SetCoinbase(libcommon.Address{0: byte(seed), 19: byte(i)})
	}, false /* intermediateHashes */)
	return chain
}

// newCanonical creates a chain database, and injects a deterministic canonical
// chain. Depending on the full flag, if creates either a full block chain or a
// header only chain.
func newCanonical(t *testing.T, n int) *stages.MockSentry {
	m := stages.Mock(t)

	// Create and inject the requested chain
	if n == 0 {
		return m
	}

	// Full block-chain requested
	chain := makeBlockChain(m.Genesis, n, m, canonicalSeed)
	if err := m.InsertChain(chain, nil); err != nil {
		t.Fatal(err)
	}
	return m
}

// Test fork of length N starting from block i
func testFork(t *testing.T, m *stages.MockSentry, i, n int, comparator func(td1, td2 *big.Int)) {
	// Copy old chain up to #i into a new db
	canonicalMock := newCanonical(t, i)
	var err error
	ctx := context.Background()

	// Assert the chains have the same header/block at #i
	var hash1, hash2 libcommon.Hash
	err = m.DB.View(m.Ctx, func(tx kv.Tx) error {
		if hash1, err = m.BlockReader.CanonicalHash(m.Ctx, tx, uint64(i)); err != nil {
			t.Fatalf("Failed to read canonical hash: %v", err)
		}
		if block1, _, _ := m.BlockReader.BlockWithSenders(ctx, tx, hash1, uint64(i)); block1 == nil {
			t.Fatalf("Did not find canonical block")
		}
		return nil
	})
	require.NoError(t, err)

	canonicalMock.DB.View(ctx, func(tx kv.Tx) error {
		if hash2, err = m.BlockReader.CanonicalHash(m.Ctx, tx, uint64(i)); err != nil {
			t.Fatalf("Failed to read canonical hash: %v", err)
		}
		if block2, _, _ := m.BlockReader.BlockWithSenders(ctx, tx, hash2, uint64(i)); block2 == nil {
			t.Fatalf("Did not find canonical block 2")
		}
		return nil
	})
	require.NoError(t, err)

	if hash1 != hash2 {
		t.Errorf("chain content mismatch at %d: have hash %v, want hash %v", i, hash2, hash1)
	}
	// Extend the newly created chain
	var blockChainB *core.ChainPack
	var tdPre, tdPost *big.Int
	var currentBlockB *types.Block

	err = canonicalMock.DB.View(context.Background(), func(tx kv.Tx) error {
		currentBlockB, err = m.BlockReader.CurrentBlock(tx)
		return err
	})
	require.NoError(t, err)

	blockChainB = makeBlockChain(currentBlockB, n, canonicalMock, forkSeed)

	err = m.DB.View(context.Background(), func(tx kv.Tx) error {
		currentBlock, err := m.BlockReader.CurrentBlock(tx)
		if err != nil {
			return err
		}
		tdPre, err = rawdb.ReadTd(tx, currentBlock.Hash(), currentBlock.NumberU64())
		if err != nil {
			t.Fatalf("Failed to read TD for current block: %v", err)
		}
		return nil
	})
	require.NoError(t, err)

	if err = m.InsertChain(blockChainB, nil); err != nil {
		t.Fatalf("failed to insert forking chain: %v", err)
	}
	currentBlockHash := blockChainB.TopBlock.Hash()
	err = m.DB.View(context.Background(), func(tx kv.Tx) error {
		number := rawdb.ReadHeaderNumber(tx, currentBlockHash)
		currentBlock, _, _ := m.BlockReader.BlockWithSenders(ctx, tx, currentBlockHash, *number)
		tdPost, err = rawdb.ReadTd(tx, currentBlockHash, currentBlock.NumberU64())
		if err != nil {
			t.Fatalf("Failed to read TD for current header: %v", err)
		}
		return nil
	})
	require.NoError(t, err)

	// Sanity check that the forked chain can be imported into the original
	if err := canonicalMock.InsertChain(blockChainB, nil); err != nil {
		t.Fatalf("failed to import forked block chain: %v", err)
	}
	// Compare the total difficulties of the chains
	comparator(tdPre, tdPost)
}

func TestLastBlock(t *testing.T) {
	m := newCanonical(t, 0)
	var err error

	chain := makeBlockChain(current(m, nil), 1, m, 0)
	if err = m.InsertChain(chain, nil); err != nil {
		t.Fatalf("Failed to insert block: %v", err)
	}

	tx, err := m.DB.BeginRo(context.Background())
	require.NoError(t, err)
	defer tx.Rollback()

	if chain.TopBlock.Hash() != rawdb.ReadHeadBlockHash(tx) {
		t.Fatalf("Write/Get HeadBlockHash failed")
	}
}

// Tests that given a starting canonical chain of a given size, it can be extended
// with various length chains.
func TestExtendCanonicalBlocks(t *testing.T) { testExtendCanonical(t) }

func testExtendCanonical(t *testing.T) {
	length := 5

	// Make first chain starting from genesis
	m := newCanonical(t, length)

	// Define the difficulty comparator
	better := func(td1, td2 *big.Int) {
		if td2.Cmp(td1) <= 0 {
			t.Errorf("total difficulty mismatch: have %v, expected more than %v", td2, td1)
		}
	}
	// Start fork from current height
	testFork(t, m, length, 1, better)
	testFork(t, m, length, 2, better)
	testFork(t, m, length, 5, better)
	testFork(t, m, length, 10, better)
}

// Tests that given a starting canonical chain of a given size, creating shorter
// forks do not take canonical ownership.
func TestShorterForkBlocks(t *testing.T) {
	t.Skip("Erigon does not insert shorter forks")
	testShorterFork(t)
}

func testShorterFork(t *testing.T) {
	length := 10

	// Make first chain starting from genesis
	m := newCanonical(t, length)

	// Define the difficulty comparator
	worse := func(td1, td2 *big.Int) {
		if td2.Cmp(td1) >= 0 {
			t.Errorf("total difficulty mismatch: have %v, expected less than %v", td2, td1)
		}
	}
	// Sum of numbers must be less than `length` for this to be a shorter fork
	testFork(t, m, 0, 3, worse)
	testFork(t, m, 0, 7, worse)
	testFork(t, m, 1, 1, worse)
	testFork(t, m, 1, 7, worse)
	testFork(t, m, 5, 3, worse)
	testFork(t, m, 5, 4, worse)
}

// Tests that given a starting canonical chain of a given size, creating longer
// forks do take canonical ownership.
func TestLongerForkHeaders(t *testing.T) { testLongerFork(t, false) }
func TestLongerForkBlocks(t *testing.T)  { testLongerFork(t, true) }

func testLongerFork(t *testing.T, full bool) {
	length := 10

	// Make first chain starting from genesis
	m := newCanonical(t, length)

	// Define the difficulty comparator
	better := func(td1, td2 *big.Int) {
		if td2.Cmp(td1) <= 0 {
			t.Errorf("total difficulty mismatch: have %v, expected more than %v", td2, td1)
		}
	}
	// Sum of numbers must be greater than `length` for this to be a longer fork
	testFork(t, m, 5, 6, better)
	testFork(t, m, 5, 8, better)
	testFork(t, m, 1, 13, better)
	testFork(t, m, 1, 14, better)
	testFork(t, m, 0, 16, better)
	testFork(t, m, 0, 17, better)
}

// Tests that chains missing links do not get accepted by the processor.
func TestBrokenBlockChain(t *testing.T) { testBrokenChain(t) }

func testBrokenChain(t *testing.T) {
	// Make chain starting from genesis
	m := newCanonical(t, 10)

	// Create a forked chain, and try to insert with a missing link
	chain := makeBlockChain(current(m, nil), 5, m, forkSeed)
	brokenChain := chain.Slice(1, chain.Length())

	if err := m.InsertChain(brokenChain, nil); err == nil {
		t.Errorf("broken block chain not reported")
	}
}

// Tests that reorganising a long difficult chain after a short easy one
// overwrites the canonical numbers and links in the database.
func TestReorgLongBlocks(t *testing.T) { testReorgLong(t) }

func testReorgLong(t *testing.T) {
	testReorg(t, []int64{0, 0, -9}, []int64{0, 0, 0, -9}, 393280)
}

// Tests that reorganising a short difficult chain after a long easy one
// overwrites the canonical numbers and links in the database.
func TestReorgShortBlocks(t *testing.T) { testReorgShort(t) }

func testReorgShort(t *testing.T) {
	// Create a long easy chain vs. a short heavy one. Due to difficulty adjustment
	// we need a fairly long chain of blocks with different difficulties for a short
	// one to become heavyer than a long one. The 96 is an empirical value.
	easy := make([]int64, 96)
	for i := 0; i < len(easy); i++ {
		easy[i] = 60
	}
	diff := make([]int64, len(easy)-1)
	for i := 0; i < len(diff); i++ {
		diff[i] = -9
	}
	testReorg(t, easy, diff, 12615120)
}

func testReorg(t *testing.T, first, second []int64, td int64) {
	require := require.New(t)
	// Create a pristine chain and database
	m := newCanonical(t, 0)
	// Insert an easy and a difficult chain afterwards
	easyChain, err := core.GenerateChain(m.ChainConfig, current(m, nil), m.Engine, m.DB, len(first), func(i int, b *core.BlockGen) {
		b.OffsetTime(first[i])
	}, false /* intermediateHashes */)
	if err != nil {
		t.Fatalf("generate chain: %v", err)
	}
	diffChain, err := core.GenerateChain(m.ChainConfig, current(m, nil), m.Engine, m.DB, len(second), func(i int, b *core.BlockGen) {
		b.OffsetTime(second[i])
	}, false /* intermediateHashes */)
	if err != nil {
		t.Fatalf("generate chain: %v", err)
	}

	tx, err := m.DB.BeginRw(m.Ctx)
	if err != nil {
		fmt.Printf("beginro error: %v\n", err)
		return
	}
	defer tx.Rollback()

	if err = m.InsertChain(easyChain, tx); err != nil {
		t.Fatalf("failed to insert easy chain: %v", err)
	}
	if err = m.InsertChain(diffChain, tx); err != nil {
		t.Fatalf("failed to insert difficult chain: %v", err)
	}

	// Check that the chain is valid number and link wise
	prev, err := m.BlockReader.CurrentBlock(tx)
	require.NoError(err)
	block, err := m.BlockReader.BlockByNumber(m.Ctx, tx, rawdb.ReadCurrentHeader(tx).Number.Uint64()-1)
	if err != nil {
		t.Fatal(err)
	}
	for block.NumberU64() != 0 {
		if prev.ParentHash() != block.Hash() {
			t.Errorf("parent block hash mismatch: have %x, want %x", prev.ParentHash(), block.Hash())
		}
		prev = block
		block, err = m.BlockReader.BlockByNumber(m.Ctx, tx, block.NumberU64()-1)
		if err != nil {
			t.Fatal(err)
		}
	}
	// Make sure the chain total difficulty is the correct one
	want := new(big.Int).Add(m.Genesis.Difficulty(), big.NewInt(td))
	have, err := rawdb.ReadTdByHash(tx, rawdb.ReadCurrentHeader(tx).Hash())
	require.NoError(err)
	if have.Cmp(want) != 0 {
		t.Errorf("total difficulty mismatch: have %v, want %v", have, want)
	}
}

// Tests that the insertion functions detect banned hashes.
func TestBadBlockHashes(t *testing.T) { testBadHashes(t) }

func testBadHashes(t *testing.T) {
	t.Skip("to support this error in Erigon")
	// Create a pristine chain and database
	m := newCanonical(t, 0)
	var err error

	// Create a chain, ban a hash and try to import
	chain := makeBlockChain(current(m, nil), 3, m, 10)

	core.BadHashes[chain.Headers[2].Hash()] = true
	defer func() { delete(core.BadHashes, chain.Headers[2].Hash()) }()

	err = m.InsertChain(chain, nil)
	if !errors.Is(err, core.ErrBlacklistedHash) {
		t.Errorf("error mismatch: have: %v, want: %v", err, core.ErrBlacklistedHash)
	}
}

// Tests that chain reorganisations handle transaction removals and reinsertions.
func TestChainTxReorgs(t *testing.T) {
	var (
		key1, _ = crypto.HexToECDSA("b71c71a67e1177ad4e901695e1b4b9ee17ae16c6668d313eac2f96dbcda3f291")
		key2, _ = crypto.HexToECDSA("8a1f9a8f95be41cd7ccb6168179afb4504aefe388d1e14474d32c45c72ce7b7a")
		key3, _ = crypto.HexToECDSA("49a7b37aa6f6645917e7b807e9d1c00d4fa71f18343b0d4122a4d2df64dd6fee")
		addr1   = crypto.PubkeyToAddress(key1.PublicKey)
		addr2   = crypto.PubkeyToAddress(key2.PublicKey)
		addr3   = crypto.PubkeyToAddress(key3.PublicKey)
		gspec   = &types.Genesis{
			Config:   params.TestChainConfig,
			GasLimit: 3141592,
			Alloc: types.GenesisAlloc{
				addr1: {Balance: big.NewInt(1000000)},
				addr2: {Balance: big.NewInt(1000000)},
				addr3: {Balance: big.NewInt(1000000)},
			},
		}
		signer = types.LatestSigner(gspec.Config)
	)

	m := stages.MockWithGenesis(t, gspec, key1, false)
	m2 := stages.MockWithGenesis(t, gspec, key1, false)
	defer m2.DB.Close()

	// Create two transactions shared between the chains:
	//  - postponed: transaction included at a later block in the forked chain
	//  - swapped: transaction included at the same block number in the forked chain
	postponed, _ := types.SignTx(types.NewTransaction(0, addr1, uint256.NewInt(1000), params.TxGas, nil, nil), *signer, key1)
	swapped, _ := types.SignTx(types.NewTransaction(1, addr1, uint256.NewInt(1000), params.TxGas, nil, nil), *signer, key1)

	// Create two transactions that will be dropped by the forked chain:
	//  - pastDrop: transaction dropped retroactively from a past block
	//  - freshDrop: transaction dropped exactly at the block where the reorg is detected
	var pastDrop, freshDrop types.Transaction

	// Create three transactions that will be added in the forked chain:
	//  - pastAdd:   transaction added before the reorganization is detected
	//  - freshAdd:  transaction added at the exact block the reorg is detected
	//  - futureAdd: transaction added after the reorg has already finished
	var pastAdd, freshAdd, futureAdd types.Transaction

	chain, err := core.GenerateChain(m.ChainConfig, m.Genesis, m.Engine, m.DB, 3, func(i int, gen *core.BlockGen) {
		switch i {
		case 0:
			pastDrop, _ = types.SignTx(types.NewTransaction(gen.TxNonce(addr2), addr2, uint256.NewInt(1000), params.TxGas, nil, nil), *signer, key2)

			gen.AddTx(pastDrop)  // This transaction will be dropped in the fork from below the split point
			gen.AddTx(postponed) // This transaction will be postponed till block #3 in the fork

		case 2:
			freshDrop, _ = types.SignTx(types.NewTransaction(gen.TxNonce(addr2), addr2, uint256.NewInt(1000), params.TxGas, nil, nil), *signer, key2)

			gen.AddTx(freshDrop) // This transaction will be dropped in the fork from exactly at the split point
			gen.AddTx(swapped)   // This transaction will be swapped out at the exact height

			gen.OffsetTime(9) // Lower the block difficulty to simulate a weaker chain
		}
	}, false /* intermediateHashes */)
	if err != nil {
		t.Fatalf("generate chain: %v", err)
	}
	// Import the chain. This runs all block validation rules.
	if err1 := m.InsertChain(chain, nil); err1 != nil {
		t.Fatalf("failed to insert original chain: %v", err1)
	}

	// overwrite the old chain
	chain, err = core.GenerateChain(m2.ChainConfig, m2.Genesis, m2.Engine, m2.DB, 5, func(i int, gen *core.BlockGen) {
		switch i {
		case 0:
			pastAdd, _ = types.SignTx(types.NewTransaction(gen.TxNonce(addr3), addr3, uint256.NewInt(1000), params.TxGas, nil, nil), *signer, key3)
			gen.AddTx(pastAdd) // This transaction needs to be injected during reorg

		case 2:
			gen.AddTx(postponed) // This transaction was postponed from block #1 in the original chain
			gen.AddTx(swapped)   // This transaction was swapped from the exact current spot in the original chain

			freshAdd, _ = types.SignTx(types.NewTransaction(gen.TxNonce(addr3), addr3, uint256.NewInt(1000), params.TxGas, nil, nil), *signer, key3)
			gen.AddTx(freshAdd) // This transaction will be added exactly at reorg time

		case 3:
			futureAdd, _ = types.SignTx(types.NewTransaction(gen.TxNonce(addr3), addr3, uint256.NewInt(1000), params.TxGas, nil, nil), *signer, key3)
			gen.AddTx(futureAdd) // This transaction will be added after a full reorg
		}
	}, false /* intermediateHashes */)
	if err != nil {
		t.Fatalf("generate chain: %v", err)
	}

	if err := m.InsertChain(chain, nil); err != nil {
		t.Fatalf("failed to insert forked chain: %v", err)
	}
	tx, err := m.DB.BeginRo(context.Background())
	require.NoError(t, err)
	defer tx.Rollback()

	// removed tx
	txs := types.Transactions{pastDrop, freshDrop}
	for i, txn := range txs {
		if bn, _ := rawdb.ReadTxLookupEntry(tx, txn.Hash()); bn != nil {
			t.Errorf("drop %d: tx %v found while shouldn't have been", i, txn)
		}
<<<<<<< HEAD
		if rcpt, _, _, _, _ := readReceipt(m.ChainConfig, tx, txn.Hash(), br); rcpt != nil {
=======
		if rcpt, _, _, _, _ := readReceipt(tx, txn.Hash(), m.BlockReader); rcpt != nil {
>>>>>>> 6755f7e1
			t.Errorf("drop %d: receipt %v found while shouldn't have been", i, rcpt)
		}
	}

	// added tx
	txs = types.Transactions{pastAdd, freshAdd, futureAdd}
	for i, txn := range txs {
		_, found, err := m.BlockReader.TxnLookup(m.Ctx, tx, txn.Hash())
		require.NoError(t, err)
		require.True(t, found)

		if m.HistoryV3 {
			// m.HistoryV3 doesn't store
		} else {
<<<<<<< HEAD
			if rcpt, _, _, _, _ := readReceipt(m.ChainConfig, tx, txn.Hash(), br); rcpt == nil {
=======
			if rcpt, _, _, _, _ := readReceipt(tx, txn.Hash(), m.BlockReader); rcpt == nil {
>>>>>>> 6755f7e1
				t.Errorf("add %d: expected receipt to be found", i)
			}
		}
	}
	// shared tx
	txs = types.Transactions{postponed, swapped}
	for i, txn := range txs {
		if bn, _ := rawdb.ReadTxLookupEntry(tx, txn.Hash()); bn == nil {
			t.Errorf("drop %d: tx %v found while shouldn't have been", i, txn)
		}
		if m.HistoryV3 {
			// m.HistoryV3 doesn't store
		} else {
<<<<<<< HEAD
			if rcpt, _, _, _, _ := readReceipt(m.ChainConfig, tx, txn.Hash(), br); rcpt == nil {
=======
			if rcpt, _, _, _, _ := readReceipt(tx, txn.Hash(), m.BlockReader); rcpt == nil {
>>>>>>> 6755f7e1
				t.Errorf("share %d: expected receipt to be found", i)
			}
		}
	}
}

func readReceipt(chainConfig *chain.Config, db kv.Tx, txHash libcommon.Hash, br services.FullBlockReader) (*types.Receipt, libcommon.Hash, uint64, uint64, error) {
	// Retrieve the context of the receipt based on the transaction hash
	blockNumber, err := rawdb.ReadTxLookupEntry(db, txHash)
	if err != nil {
		return nil, libcommon.Hash{}, 0, 0, err
	}
	if blockNumber == nil {
		return nil, libcommon.Hash{}, 0, 0, nil
	}
	blockHash, err := br.CanonicalHash(context.Background(), db, *blockNumber)
	if err != nil {
		return nil, libcommon.Hash{}, 0, 0, err
	}
	if blockHash == (libcommon.Hash{}) {
		return nil, libcommon.Hash{}, 0, 0, nil
	}
	b, senders, err := br.BlockWithSenders(context.Background(), db, blockHash, *blockNumber)
	if err != nil {
		return nil, libcommon.Hash{}, 0, 0, err
	}
	// Read all the receipts from the block and return the one with the matching hash
	receipts := rawdb.ReadReceipts(chainConfig, db, b, senders)
	for receiptIndex, receipt := range receipts {
		if receipt.TxHash == txHash {
			return receipt, blockHash, *blockNumber, uint64(receiptIndex), nil
		}
	}
	log.Error("Receipt not found", "number", blockNumber, "hash", blockHash, "txhash", txHash)
	return nil, libcommon.Hash{}, 0, 0, nil
}

// Tests if the canonical block can be fetched from the database during chain insertion.
func TestCanonicalBlockRetrieval(t *testing.T) {
	m := newCanonical(t, 0)

	chain, err2 := core.GenerateChain(m.ChainConfig, m.Genesis, m.Engine, m.DB, 10, func(i int, gen *core.BlockGen) {}, false /* intermediateHashes */)
	if err2 != nil {
		t.Fatalf("generate chain: %v", err2)
	}
	err := m.InsertChain(chain, nil)
	require.NoError(t, err)

	tx, err := m.DB.BeginRo(m.Ctx)
	require.NoError(t, err)
	defer tx.Rollback()

	for _, block := range chain.Blocks {
		// try to retrieve a block by its canonical hash and see if the block data can be retrieved.
		ch, err := m.BlockReader.CanonicalHash(m.Ctx, tx, block.NumberU64())
		require.NoError(t, err)
		if err != nil {
			panic(err)
		}
		if ch == (libcommon.Hash{}) {
			continue // busy wait for canonical hash to be written
		}
		if ch != block.Hash() {
			t.Errorf("unknown canonical hash, want %s, got %s", block.Hash().Hex(), ch.Hex())
			return
		}
		fb, _ := m.BlockReader.Header(m.Ctx, tx, ch, block.NumberU64())
		if fb == nil {
			t.Errorf("unable to retrieve block %d for canonical hash: %s", block.NumberU64(), ch.Hex())
			return
		}
		if fb.Hash() != block.Hash() {
			t.Errorf("invalid block hash for block %d, want %s, got %s", block.NumberU64(), block.Hash().Hex(), fb.Hash().Hex())
			return
		}
	}
}

func TestEIP155Transition(t *testing.T) {
	// Configure and generate a sample block chai

	var (
		key, _     = crypto.HexToECDSA("b71c71a67e1177ad4e901695e1b4b9ee17ae16c6668d313eac2f96dbcda3f291")
		address    = crypto.PubkeyToAddress(key.PublicKey)
		funds      = big.NewInt(1000000000)
		deleteAddr = libcommon.Address{1}
		gspec      = &types.Genesis{
			Config: &chain.Config{ChainID: big.NewInt(1), TangerineWhistleBlock: big.NewInt(0), SpuriousDragonBlock: big.NewInt(2), HomesteadBlock: new(big.Int)},
			Alloc:  types.GenesisAlloc{address: {Balance: funds}, deleteAddr: {Balance: new(big.Int)}},
		}
	)
	m := stages.MockWithGenesis(t, gspec, key, false)

	chain, chainErr := core.GenerateChain(m.ChainConfig, m.Genesis, m.Engine, m.DB, 4, func(i int, block *core.BlockGen) {
		var (
			tx      types.Transaction
			err     error
			basicTx = func(signer types.Signer) (types.Transaction, error) {
				return types.SignTx(types.NewTransaction(block.TxNonce(address), libcommon.Address{}, new(uint256.Int), 21000, new(uint256.Int), nil), signer, key)
			}
		)
		switch i {
		case 0:
			tx, err = basicTx(*types.LatestSignerForChainID(nil))
			if err != nil {
				t.Fatal(err)
			}
			block.AddTx(tx)
		case 2:
			tx, err = basicTx(*types.LatestSignerForChainID(nil))
			if err != nil {
				t.Fatal(err)
			}
			block.AddTx(tx)

			tx, err = basicTx(*types.LatestSigner(gspec.Config))
			if err != nil {
				t.Fatal(err)
			}
			block.AddTx(tx)
		case 3:
			tx, err = basicTx(*types.LatestSignerForChainID(nil))
			if err != nil {
				t.Fatal(err)
			}
			block.AddTx(tx)

			tx, err = basicTx(*types.LatestSigner(gspec.Config))
			if err != nil {
				t.Fatal(err)
			}
			block.AddTx(tx)
		}
	}, false /* intermediateHashes */)
	if chainErr != nil {
		t.Fatalf("generate chain: %v", chainErr)
	}

	if chainErr = m.InsertChain(chain, nil); chainErr != nil {
		t.Fatal(chainErr)
	}
	if err := m.DB.View(context.Background(), func(tx kv.Tx) error {
		block, _ := m.BlockReader.BlockByNumber(m.Ctx, tx, 1)
		if block.Transactions()[0].Protected() {
			t.Error("Expected block[0].txs[0] to not be replay protected")
		}

		block, _ = m.BlockReader.BlockByNumber(m.Ctx, tx, 3)
		if block.Transactions()[0].Protected() {
			t.Error("Expected block[3].txs[0] to not be replay protected")
		}
		if !block.Transactions()[1].Protected() {
			t.Error("Expected block[3].txs[1] to be replay protected")
		}
		return nil
	}); err != nil {
		t.Fatal(err)
	}

	// generate an invalid chain id transaction
	config := &chain2.Config{ChainID: big.NewInt(2), TangerineWhistleBlock: big.NewInt(0), SpuriousDragonBlock: big.NewInt(2), HomesteadBlock: new(big.Int)}
	chain, chainErr = core.GenerateChain(config, chain.TopBlock, m.Engine, m.DB, 4, func(i int, block *core.BlockGen) {
		var (
			basicTx = func(signer types.Signer) (types.Transaction, error) {
				return types.SignTx(types.NewTransaction(block.TxNonce(address), libcommon.Address{}, new(uint256.Int), 21000, new(uint256.Int), nil), signer, key)
			}
		)
		if i == 0 {
			tx, txErr := basicTx(*types.LatestSigner(config))
			if txErr != nil {
				t.Fatal(txErr)
			}
			block.AddTx(tx)
		}
	}, false /* intermediateHashes */)
	if chainErr != nil {
		t.Fatalf("generate blocks: %v", chainErr)
	}
	if err := m.InsertChain(chain, nil); err == nil {
		t.Errorf("expected error")
	}
}

func TestModes(t *testing.T) {
	// run test on all combination of flags
	runWithModesPermuations(
		t,
		doModesTest,
	)
}

func TestBeforeModes(t *testing.T) {
	mode := prune.DefaultMode
	mode.History = prune.Before(0)
	mode.Receipts = prune.Before(1)
	mode.TxIndex = prune.Before(2)
	mode.CallTraces = prune.Before(3)
	doModesTest(t, mode)
}

func doModesTest(t *testing.T, pm prune.Mode) error {
	fmt.Printf("h=%v, r=%v, t=%v\n", pm.History.Enabled(), pm.Receipts.Enabled(), pm.TxIndex.Enabled())
	require := require.New(t)
	// Configure and generate a sample block chain
	var (
		key, _     = crypto.HexToECDSA("b71c71a67e1177ad4e901695e1b4b9ee17ae16c6668d313eac2f96dbcda3f291")
		address    = crypto.PubkeyToAddress(key.PublicKey)
		funds      = big.NewInt(1000000000)
		deleteAddr = libcommon.Address{1}
		gspec      = &types.Genesis{
			Config: &chain.Config{ChainID: big.NewInt(1), TangerineWhistleBlock: big.NewInt(0), SpuriousDragonBlock: big.NewInt(2), HomesteadBlock: new(big.Int)},
			Alloc:  types.GenesisAlloc{address: {Balance: funds}, deleteAddr: {Balance: new(big.Int)}},
		}
	)
	m := stages.MockWithGenesisPruneMode(t, gspec, key, pm, false)

	head := uint64(4)
	chain, err := core.GenerateChain(m.ChainConfig, m.Genesis, m.Engine, m.DB, int(head), func(i int, block *core.BlockGen) {
		var (
			tx      types.Transaction
			err     error
			basicTx = func(signer types.Signer) (types.Transaction, error) {
				return types.SignTx(types.NewTransaction(block.TxNonce(address), libcommon.Address{}, new(uint256.Int), 21000, new(uint256.Int), nil), signer, key)
			}
		)
		switch i {
		case 0:
			tx, err = basicTx(*types.LatestSignerForChainID(nil))
			if err != nil {
				panic(err)
			}
			block.AddTx(tx)
		case 2:
			tx, err = basicTx(*types.LatestSignerForChainID(nil))
			if err != nil {
				panic(err)
			}
			block.AddTx(tx)

			tx, err = basicTx(*types.LatestSignerForChainID(gspec.Config.ChainID))
			if err != nil {
				panic(err)
			}
			block.AddTx(tx)
		case 3:
			tx, err = basicTx(*types.LatestSignerForChainID(nil))
			if err != nil {
				panic(err)
			}
			block.AddTx(tx)

			tx, err = basicTx(*types.LatestSignerForChainID(gspec.Config.ChainID))
			if err != nil {
				panic(err)
			}
			block.AddTx(tx)
		}
	}, false /* intermediateHashes */)
	if err != nil {
		return fmt.Errorf("generate blocks: %w", err)
	}

	if err = m.InsertChain(chain, nil); err != nil {
		return err
	}

	tx, err := m.DB.BeginRo(context.Background())
	require.NoError(err)
	defer tx.Rollback()

	if pm.Receipts.Enabled() {
		receiptsAvailable, err := rawdb.ReceiptsAvailableFrom(tx)
		require.NoError(err)
		found := uint64(0)
		err = tx.ForEach(kv.Receipts, nil, func(k, v []byte) error {
			found++
			return nil
		})
		require.NoError(err)
		if m.HistoryV3 {
			// receipts are not stored in erigon3
		} else {
			require.GreaterOrEqual(receiptsAvailable, pm.Receipts.PruneTo(head))
			require.Greater(found, uint64(0))
		}
	} else {
		receiptsAvailable, err := rawdb.ReceiptsAvailableFrom(tx)
		require.NoError(err)
		require.Equal(uint64(0), receiptsAvailable)
	}

	if m.HistoryV3 {
		//TODO: e3 not implemented Prune feature yet
		/*
			if pm.History.Enabled() {
				it, err := tx.(kv.TemporalTx).HistoryRange(temporal.AccountsHistory, 0, int(pm.History.PruneTo(head)), order.Asc, -1)
				require.NoError(err)
				count, err := iter.CountKV(it)
				require.NoError(err)
				require.Zero(count)

				it, err = tx.(kv.TemporalTx).HistoryRange(temporal.AccountsHistory, int(pm.History.PruneTo(head)), -1, order.Asc, -1)
				require.NoError(err)
				count, err = iter.CountKV(it)
				require.NoError(err)
				require.Equal(3, count)
			} else {
				it, err := tx.(kv.TemporalTx).HistoryRange(temporal.AccountsHistory, 0, -1, order.Asc, -1)
				require.NoError(err)
				count, err := iter.CountKV(it)
				require.NoError(err)
				require.Equal(3, count)
			}
		*/
	} else {
		if pm.History.Enabled() {
			afterPrune := uint64(0)
			err := tx.ForEach(kv.E2AccountsHistory, nil, func(k, _ []byte) error {
				n := binary.BigEndian.Uint64(k[length.Addr:])
				require.Greater(n, pm.History.PruneTo(head))
				afterPrune++
				return nil
			})
			require.Greater(afterPrune, uint64(0))
			assert.NoError(t, err)
		} else {
			found, err := bitmapdb.Get64(tx, kv.E2AccountsHistory, address[:], 0, 1024)
			require.NoError(err)
			require.Equal(uint64(0), found.Minimum())
		}
	}

	if pm.TxIndex.Enabled() {
		b, err := m.BlockReader.BlockByNumber(m.Ctx, tx, 1)
		require.NoError(err)
		for _, txn := range b.Transactions() {
			found, err := rawdb.ReadTxLookupEntry(tx, txn.Hash())
			require.NoError(err)
			require.Nil(found)
		}
	} else {
		b, err := m.BlockReader.BlockByNumber(m.Ctx, tx, 1)
		require.NoError(err)
		for _, txn := range b.Transactions() {
			foundBlockNum, found, err := m.BlockReader.TxnLookup(context.Background(), tx, txn.Hash())
			require.NoError(err)
			require.True(found)
			require.Equal(uint64(1), foundBlockNum)
		}
	}
	/*
		for bucketName, shouldBeEmpty := range map[string]bool{
			//dbutils.AccountsHistory: pm.History.Enabled(),
			dbutils.Receipts: pm.Receipts.Enabled(),
			//dbutils.TxLookup: pm.TxIndex.Enabled(),
		} {
			numberOfEntries := 0

			err := tx.ForEach(bucketName, nil, func(k, v []byte) error {
				// we ignore empty account history
				//nolint:scopelint
				if bucketName == dbutils.AccountsHistory && len(v) == 0 {
					return nil
				}

				numberOfEntries++
				return nil
			})
			if err != nil {
				return err
			}

			if bucketName == dbutils.Receipts {
				// we will always have a receipt for genesis
				numberOfEntries--
			}

			if (shouldBeEmpty && numberOfEntries > 0) || (!shouldBeEmpty && numberOfEntries == 0) {
				return fmt.Errorf("bucket '%s' should be empty? %v (actually %d entries)", bucketName, shouldBeEmpty, numberOfEntries)
			}
			}
	*/
	return nil
}

func runWithModesPermuations(t *testing.T, testFunc func(*testing.T, prune.Mode) error) {
	err := runPermutation(t, testFunc, 0, prune.DefaultMode)
	if err != nil {
		t.Errorf("error while testing stuff: %v", err)
	}
}

func runPermutation(t *testing.T, testFunc func(*testing.T, prune.Mode) error, current int, pm prune.Mode) error {
	if current == 3 {
		return testFunc(t, pm)
	}
	if err := runPermutation(t, testFunc, current+1, pm); err != nil {
		return err
	}
	invert := func(a prune.BlockAmount) prune.Distance {
		if a.Enabled() {
			return math.MaxUint64
		}
		return 2
	}
	switch current {
	case 0:
		pm.History = invert(pm.History)
	case 1:
		pm.Receipts = invert(pm.Receipts)
	case 2:
		pm.TxIndex = invert(pm.TxIndex)
	default:
		panic("unexpected current item")
	}

	return runPermutation(t, testFunc, current+1, pm)
}

func TestEIP161AccountRemoval(t *testing.T) {
	// Configure and generate a sample block chain
	var (
		key, _  = crypto.HexToECDSA("b71c71a67e1177ad4e901695e1b4b9ee17ae16c6668d313eac2f96dbcda3f291")
		address = crypto.PubkeyToAddress(key.PublicKey)
		funds   = big.NewInt(1000000000)
		theAddr = libcommon.Address{1}
		gspec   = &types.Genesis{
			Config: &chain.Config{
				ChainID:               big.NewInt(1),
				HomesteadBlock:        new(big.Int),
				TangerineWhistleBlock: new(big.Int),
				SpuriousDragonBlock:   big.NewInt(2),
			},
			Alloc: types.GenesisAlloc{address: {Balance: funds}},
		}
	)
	m := stages.MockWithGenesis(t, gspec, key, false)

	chain, err := core.GenerateChain(m.ChainConfig, m.Genesis, m.Engine, m.DB, 3, func(i int, block *core.BlockGen) {
		var (
			txn    types.Transaction
			err    error
			signer = types.MakeFrontierSigner()
		)
		switch i {
		case 0:
			txn, err = types.SignTx(types.NewTransaction(block.TxNonce(address), theAddr, new(uint256.Int), 21000, new(uint256.Int), nil), *signer, key)
		case 1:
			txn, err = types.SignTx(types.NewTransaction(block.TxNonce(address), theAddr, new(uint256.Int), 21000, new(uint256.Int), nil), *signer, key)
		case 2:
			txn, err = types.SignTx(types.NewTransaction(block.TxNonce(address), theAddr, new(uint256.Int), 21000, new(uint256.Int), nil), *signer, key)
		}
		if err != nil {
			t.Fatal(err)
		}
		block.AddTx(txn)
	}, false /* intermediateHashes */)
	if err != nil {
		t.Fatalf("generate blocks: %v", err)
	}
	tx, err := m.DB.BeginRw(m.Ctx)
	if err != nil {
		fmt.Printf("beginro error: %v\n", err)
		return
	}
	defer tx.Rollback()

	// account must exist pre eip 161
	if err = m.InsertChain(chain.Slice(0, 1), tx); err != nil {
		t.Fatal(err)
	}
	if st := state.New(m.NewStateReader(tx)); !st.Exist(theAddr) {
		t.Error("expected account to exist")
	}

	// account needs to be deleted post eip 161
	if err = m.InsertChain(chain.Slice(1, 2), tx); err != nil {
		t.Fatal(err)
	}
	if st := state.New(m.NewStateReader(tx)); st.Exist(theAddr) {
		t.Error("account should not exist")
	}

	// account mustn't be created post eip 161
	if err = m.InsertChain(chain.Slice(2, 3), tx); err != nil {
		t.Fatal(err)
	}
	if st := state.New(m.NewStateReader(tx)); st.Exist(theAddr) {
		t.Error("account should not exist")
	}
	require.NoError(t, err)
}

func TestDoubleAccountRemoval(t *testing.T) {
	var (
		signer      = types.LatestSignerForChainID(nil)
		bankKey, _  = crypto.HexToECDSA("b71c71a67e1177ad4e901695e1b4b9ee17ae16c6668d313eac2f96dbcda3f291")
		bankAddress = crypto.PubkeyToAddress(bankKey.PublicKey)
		bankFunds   = big.NewInt(1e9)
		contract    = hexutil.MustDecode("0x60606040526040516102eb3803806102eb8339016040526060805160600190602001505b33600060006101000a81548173ffffffffffffffffffffffffffffffffffffffff02191690830217905550806001600050908051906020019082805482825590600052602060002090601f01602090048101928215609c579182015b82811115609b578251826000505591602001919060010190607f565b5b50905060c3919060a7565b8082111560bf576000818150600090555060010160a7565b5090565b50505b50610215806100d66000396000f30060606040526000357c01000000000000000000000000000000000000000000000000000000009004806341c0e1b51461004f578063adbd84651461005c578063cfae32171461007d5761004d565b005b61005a6004506100f6565b005b610067600450610208565b6040518082815260200191505060405180910390f35b61008860045061018a565b60405180806020018281038252838181518152602001915080519060200190808383829060006004602084601f0104600302600f01f150905090810190601f1680156100e85780820380516001836020036101000a031916815260200191505b509250505060405180910390f35b600060009054906101000a900473ffffffffffffffffffffffffffffffffffffffff1673ffffffffffffffffffffffffffffffffffffffff163373ffffffffffffffffffffffffffffffffffffffff16141561018757600060009054906101000a900473ffffffffffffffffffffffffffffffffffffffff1673ffffffffffffffffffffffffffffffffffffffff16ff5b5b565b60206040519081016040528060008152602001506001600050805480601f016020809104026020016040519081016040528092919081815260200182805480156101f957820191906000526020600020905b8154815290600101906020018083116101dc57829003601f168201915b50505050509050610205565b90565b6000439050610212565b90560000000000000000000000000000000000000000000000000000000000000020000000000000000000000000000000000000000000000000000000000000000d5468697320697320437972757300000000000000000000000000000000000000")
		input       = hexutil.MustDecode("0xadbd8465")
		kill        = hexutil.MustDecode("0x41c0e1b5")
		gspec       = &types.Genesis{
			Config: params.TestChainConfig,
			Alloc:  types.GenesisAlloc{bankAddress: {Balance: bankFunds}},
		}
	)
	m := stages.MockWithGenesis(t, gspec, bankKey, false)

	var theAddr libcommon.Address

	chain, err := core.GenerateChain(m.ChainConfig, m.Genesis, m.Engine, m.DB, 3, func(i int, block *core.BlockGen) {
		nonce := block.TxNonce(bankAddress)
		switch i {
		case 0:
			tx, err := types.SignTx(types.NewContractCreation(nonce, new(uint256.Int), 1e6, new(uint256.Int), contract), *signer, bankKey)
			assert.NoError(t, err)
			block.AddTx(tx)
			theAddr = crypto.CreateAddress(bankAddress, nonce)
		case 1:
			txn, err := types.SignTx(types.NewTransaction(nonce, theAddr, new(uint256.Int), 90000, new(uint256.Int), input), *signer, bankKey)
			assert.NoError(t, err)
			block.AddTx(txn)
		case 2:
			txn, err := types.SignTx(types.NewTransaction(nonce, theAddr, new(uint256.Int), 90000, new(uint256.Int), kill), *signer, bankKey)
			assert.NoError(t, err)
			block.AddTx(txn)

			// sending kill messsage to an already suicided account
			txn, err = types.SignTx(types.NewTransaction(nonce+1, theAddr, new(uint256.Int), 90000, new(uint256.Int), kill), *signer, bankKey)
			assert.NoError(t, err)
			block.AddTx(txn)
		}
	}, false /* intermediateHashes */)
	if err != nil {
		t.Fatalf("generate blocks: %v", err)
	}

	tx, err := m.DB.BeginRw(m.Ctx)
	if err != nil {
		fmt.Printf("beginro error: %v\n", err)
		return
	}
	defer tx.Rollback()
	err = m.InsertChain(chain, tx)
	assert.NoError(t, err)

	st := state.New(m.NewStateReader(tx))
	assert.NoError(t, err)
	assert.False(t, st.Exist(theAddr), "Contract should've been removed")

	st = state.New(m.NewHistoryStateReader(1, tx))
	assert.NoError(t, err)
	assert.False(t, st.Exist(theAddr), "Contract should not exist at block #0")

	st = state.New(m.NewHistoryStateReader(2, tx))
	assert.NoError(t, err)
	assert.True(t, st.Exist(theAddr), "Contract should exist at block #1")

	st = state.New(m.NewHistoryStateReader(3, tx))
	assert.NoError(t, err)
	assert.True(t, st.Exist(theAddr), "Contract should exist at block #2")
}

// This is a regression test (i.e. as weird as it is, don't delete it ever), which
// tests that under weird reorg conditions the blockchain and its internal header-
// chain return the same latest block/header.
//
// https://github.com/ethereum/go-ethereum/pull/15941
func TestBlockchainHeaderchainReorgConsistency(t *testing.T) {
	// Generate a canonical chain to act as the main dataset
	m, m2 := stages.Mock(t), stages.Mock(t)

	chain, err := core.GenerateChain(m.ChainConfig, m.Genesis, m.Engine, m.DB, 64, func(i int, b *core.BlockGen) { b.SetCoinbase(libcommon.Address{1}) }, false /* intermediateHashes */)
	if err != nil {
		t.Fatalf("generate blocks: %v", err)
	}

	// Generate a bunch of fork blocks, each side forking from the canonical chain
	forks := make([]*core.ChainPack, chain.Length())
	for i := 0; i < len(forks); i++ {
		fork, err := core.GenerateChain(m.ChainConfig, m.Genesis, m.Engine, m.DB, i+1, func(j int, b *core.BlockGen) {
			//nolint:scopelint
			if j == i {
				b.SetCoinbase(libcommon.Address{2})
				b.OffsetTime(-2) // By reducing time, we increase difficulty of the fork, so that it can overwrite the canonical chain
			} else {
				b.SetCoinbase(libcommon.Address{1})
			}
		}, false /* intermediateHashes */)
		if err != nil {
			t.Fatalf("generate fork %d: %v", i, err)
		}
		forks[i] = fork.Slice(i, i+1)
	}
	// Import the canonical and fork chain side by side, verifying the current block
	// and current header consistency
	for i := 0; i < chain.Length(); i++ {
		if err := m2.InsertChain(chain.Slice(i, i+1), nil); err != nil {
			t.Fatalf("block %d: failed to insert into chain: %v", i, err)
		}

		if err := m2.DB.View(m2.Ctx, func(tx kv.Tx) error {
			b, err := m.BlockReader.CurrentBlock(tx)
			if err != nil {
				return err
			}
			h := rawdb.ReadCurrentHeader(tx)
			if b.Hash() != h.Hash() {
				t.Errorf("block %d: current block/header mismatch: block #%d [%x…], header #%d [%x…]", i, b.Number(), b.Hash().Bytes()[:4], h.Number, h.Hash().Bytes()[:4])
			}
			if err := m2.InsertChain(forks[i], nil); err != nil {
				t.Fatalf(" fork %d: failed to insert into chain: %v", i, err)
			}
			b, err = m.BlockReader.CurrentBlock(tx)
			if err != nil {
				return err
			}
			h = rawdb.ReadCurrentHeader(tx)
			if b.Hash() != h.Hash() {
				t.Errorf(" fork %d: current block/header mismatch: block #%d [%x…], header #%d [%x…]", i, b.Number(), b.Hash().Bytes()[:4], h.Number, h.Hash().Bytes()[:4])
			}
			return nil
		}); err != nil {
			t.Fatal(err)
		}
	}
}

// Tests that doing large reorgs works even if the state associated with the
// forking point is not available any more.
func TestLargeReorgTrieGC(t *testing.T) {
	// Generate the original common chain segment and the two competing forks

	m, m2 := stages.Mock(t), stages.Mock(t)

	shared, err := core.GenerateChain(m.ChainConfig, m.Genesis, m.Engine, m.DB, 64, func(i int, b *core.BlockGen) {
		b.SetCoinbase(libcommon.Address{1})
	}, false /* intermediateHashes */)
	if err != nil {
		t.Fatalf("generate shared chain: %v", err)
	}
	original, err := core.GenerateChain(m.ChainConfig, m.Genesis, m.Engine, m.DB, 64+2*core.TriesInMemory, func(i int, b *core.BlockGen) {
		if i < 64 {
			b.SetCoinbase(libcommon.Address{1})
		} else {
			b.SetCoinbase(libcommon.Address{2})
		}
	}, false /* intermediateHashes */)
	if err != nil {
		t.Fatalf("generate original chain: %v", err)
	}
	competitor, err := core.GenerateChain(m.ChainConfig, m.Genesis, m.Engine, m.DB, 64+2*core.TriesInMemory+1, func(i int, b *core.BlockGen) {
		if i < 64 {
			b.SetCoinbase(libcommon.Address{1})
		} else {
			b.SetCoinbase(libcommon.Address{3})
			b.OffsetTime(-2)
		}
	}, false /* intermediateHashes */)
	if err != nil {
		t.Fatalf("generate competitor chain: %v", err)
	}

	// Import the shared chain and the original canonical one
	if err := m2.InsertChain(shared, nil); err != nil {
		t.Fatalf("failed to insert shared chain: %v", err)
	}
	if err := m2.InsertChain(original, nil); err != nil {
		t.Fatalf("failed to insert original chain: %v", err)
	}
	// Import the competitor chain without exceeding the canonical's TD and ensure
	// we have not processed any of the blocks (protection against malicious blocks)
	if err := m2.InsertChain(competitor.Slice(0, competitor.Length()-2), nil); err != nil {
		t.Fatalf("failed to insert competitor chain: %v", err)
	}
	// Import the head of the competitor chain, triggering the reorg and ensure we
	// successfully reprocess all the stashed away blocks.
	if err := m2.InsertChain(competitor.Slice(competitor.Length()-2, competitor.Length()), nil); err != nil {
		t.Fatalf("failed to finalize competitor chain: %v", err)
	}
}

// Tests that importing a very large side fork, which is larger than the canon chain,
// but where the difficulty per block is kept low: this means that it will not
// overtake the 'canon' chain until after it's passed canon by about 200 blocks.
//
// Details at:
//   - https://github.com/ethereum/go-ethereum/issues/18977
//   - https://github.com/ethereum/go-ethereum/pull/18988
func TestLowDiffLongChain(t *testing.T) {
	// Generate a canonical chain to act as the main dataset
	m := stages.Mock(t)

	// We must use a pretty long chain to ensure that the fork doesn't overtake us
	// until after at least 128 blocks post tip
	chain, err := core.GenerateChain(m.ChainConfig, m.Genesis, m.Engine, m.DB, 6*core.TriesInMemory, func(i int, b *core.BlockGen) {
		b.SetCoinbase(libcommon.Address{1})
		b.OffsetTime(-9)
	}, false /* intermediateHashes */)
	if err != nil {
		t.Fatalf("generate blocks: %v", err)
	}
	// Generate fork chain, starting from an early block
	fork, err := core.GenerateChain(m.ChainConfig, m.Genesis, m.Engine, m.DB, 11+8*core.TriesInMemory, func(i int, b *core.BlockGen) {
		if i < 11 {
			b.SetCoinbase(libcommon.Address{1})
			b.OffsetTime(-9)
		} else {
			b.SetCoinbase(libcommon.Address{2})
		}
	}, false /* intermediateHashes */)
	if err != nil {
		t.Fatalf("generate fork: %v", err)
	}

	// Import the canonical chain
	m2 := stages.Mock(t)

	if err := m2.InsertChain(chain, nil); err != nil {
		t.Fatalf("failed to insert into chain: %v", err)
	}

	// And now import the fork
	if err := m2.InsertChain(fork, nil); err != nil {
		t.Fatalf("failed to insert into chain: %v", err)
	}

	if err := m2.DB.View(context.Background(), func(tx kv.Tx) error {
		head, err := m.BlockReader.CurrentBlock(tx)
		if err != nil {
			return err
		}
		if got := fork.TopBlock.Hash(); got != head.Hash() {
			t.Fatalf("head wrong, expected %x got %x", head.Hash(), got)
		}

		// Sanity check that all the canonical numbers are present
		header := rawdb.ReadCurrentHeader(tx)
		for number := head.NumberU64(); number > 0; number-- {
			hh, _ := m.BlockReader.HeaderByNumber(m.Ctx, tx, number)
			if hash := hh.Hash(); hash != header.Hash() {
				t.Fatalf("header %d: canonical hash mismatch: have %x, want %x", number, hash, header.Hash())
			}

			header, _ = m.BlockReader.Header(m.Ctx, tx, header.ParentHash, number-1)
		}
		return nil
	}); err != nil {
		t.Fatal(err)
	}
}

// TestDeleteCreateRevert tests a weird state transition corner case that we hit
// while changing the internals of statedb. The workflow is that a contract is
// self destructed, then in a followup transaction (but same block) it's created
// again and the transaction reverted.
//
// The original statedb implementation flushed dirty objects to the tries after
// each transaction, so this works ok. The rework accumulated writes in memory
// first, but the journal wiped the entire state object on create-revert.
func TestDeleteCreateRevert(t *testing.T) {
	var (
		aa = libcommon.HexToAddress("0x000000000000000000000000000000000000aaaa")
		bb = libcommon.HexToAddress("0x000000000000000000000000000000000000bbbb")
		// Generate a canonical chain to act as the main dataset

		// A sender who makes transactions, has some funds
		key, _  = crypto.HexToECDSA("b71c71a67e1177ad4e901695e1b4b9ee17ae16c6668d313eac2f96dbcda3f291")
		address = crypto.PubkeyToAddress(key.PublicKey)
		funds   = big.NewInt(1000000000)
		gspec   = &types.Genesis{
			Config: params.TestChainConfig,
			Alloc: types.GenesisAlloc{
				address: {Balance: funds},
				// The address 0xAAAAA selfdestructs if called
				aa: {
					// Code needs to just selfdestruct
					Code:    []byte{byte(vm.PC), byte(vm.SELFDESTRUCT)},
					Nonce:   1,
					Balance: big.NewInt(0),
				},
				// The address 0xBBBB send 1 wei to 0xAAAA, then reverts
				bb: {
					Code: []byte{
						byte(vm.PC),          // [0]
						byte(vm.DUP1),        // [0,0]
						byte(vm.DUP1),        // [0,0,0]
						byte(vm.DUP1),        // [0,0,0,0]
						byte(vm.PUSH1), 0x01, // [0,0,0,0,1] (value)
						byte(vm.PUSH2), 0xaa, 0xaa, // [0,0,0,0,1, 0xaaaa]
						byte(vm.GAS),
						byte(vm.CALL),
						byte(vm.REVERT),
					},
					Balance: big.NewInt(1),
				},
			},
		}
	)
	m := stages.MockWithGenesis(t, gspec, key, false)

	chain, err := core.GenerateChain(m.ChainConfig, m.Genesis, m.Engine, m.DB, 1, func(i int, b *core.BlockGen) {
		b.SetCoinbase(libcommon.Address{1})
		// One transaction to AAAA
		tx, _ := types.SignTx(types.NewTransaction(0, aa,
			u256.Num0, 50000, u256.Num1, nil), *types.LatestSignerForChainID(nil), key)
		b.AddTx(tx)
		// One transaction to BBBB
		tx, _ = types.SignTx(types.NewTransaction(1, bb,
			u256.Num0, 100000, u256.Num1, nil), *types.LatestSignerForChainID(nil), key)
		b.AddTx(tx)
	}, false /* intermediateHashes */)
	if err != nil {
		t.Fatalf("generate blocks: %v", err)
	}

	if err := m.InsertChain(chain, nil); err != nil {
		t.Fatalf("failed to insert into chain: %v", err)
	}
}

// TestDeleteRecreateSlots tests a state-transition that contains both deletion
// and recreation of contract state.
// Contract A exists, has slots 1 and 2 set
// Tx 1: Selfdestruct A
// Tx 2: Re-create A, set slots 3 and 4
// Expected outcome is that _all_ slots are cleared from A, due to the selfdestruct,
// and then the new slots exist
func TestDeleteRecreateSlots(t *testing.T) {
	var (
		// Generate a canonical chain to act as the main dataset
		// A sender who makes transactions, has some funds
		key, _    = crypto.HexToECDSA("b71c71a67e1177ad4e901695e1b4b9ee17ae16c6668d313eac2f96dbcda3f291")
		address   = crypto.PubkeyToAddress(key.PublicKey)
		funds     = big.NewInt(1000000000)
		bb        = libcommon.HexToAddress("0x000000000000000000000000000000000000bbbb")
		aaStorage = make(map[libcommon.Hash]libcommon.Hash)    // Initial storage in AA
		aaCode    = []byte{byte(vm.PC), byte(vm.SELFDESTRUCT)} // Code for AA (simple selfdestruct)
	)
	// Populate two slots
	aaStorage[libcommon.HexToHash("01")] = libcommon.HexToHash("01")
	aaStorage[libcommon.HexToHash("02")] = libcommon.HexToHash("02")

	// The bb-code needs to CREATE2 the aa contract. It consists of
	// both initcode and deployment code
	// initcode:
	// 1. Set slots 3=3, 4=4,
	// 2. Return aaCode

	initCode := []byte{
		byte(vm.PUSH1), 0x3, // value
		byte(vm.PUSH1), 0x3, // location
		byte(vm.SSTORE),     // Set slot[3] = 3
		byte(vm.PUSH1), 0x4, // value
		byte(vm.PUSH1), 0x4, // location
		byte(vm.SSTORE), // Set slot[4] = 4
		// Slots are set, now return the code
		byte(vm.PUSH2), byte(vm.PC), byte(vm.SELFDESTRUCT), // Push code on stack
		byte(vm.PUSH1), 0x0, // memory start on stack
		byte(vm.MSTORE),
		// Code is now in memory.
		byte(vm.PUSH1), 0x2, // size
		byte(vm.PUSH1), byte(32 - 2), // offset
		byte(vm.RETURN),
	}
	if l := len(initCode); l > 32 {
		t.Fatalf("init code is too long for a pushx, need a more elaborate deployer")
	}
	bbCode := []byte{
		// Push initcode onto stack
		byte(vm.PUSH1) + byte(len(initCode)-1)}
	bbCode = append(bbCode, initCode...)
	bbCode = append(bbCode, []byte{
		byte(vm.PUSH1), 0x0, // memory start on stack
		byte(vm.MSTORE),
		byte(vm.PUSH1), 0x00, // salt
		byte(vm.PUSH1), byte(len(initCode)), // size
		byte(vm.PUSH1), byte(32 - len(initCode)), // offset
		byte(vm.PUSH1), 0x00, // endowment
		byte(vm.CREATE2),
	}...)

	initHash := crypto.Keccak256Hash(initCode)
	aa := crypto.CreateAddress2(bb, [32]byte{}, initHash[:])
	t.Logf("Destination address: %x\n", aa)

	gspec := &types.Genesis{
		Config: params.TestChainConfig,
		Alloc: types.GenesisAlloc{
			address: {Balance: funds},
			// The address 0xAAAAA selfdestructs if called
			aa: {
				// Code needs to just selfdestruct
				Code:    aaCode,
				Nonce:   1,
				Balance: big.NewInt(0),
				Storage: aaStorage,
			},
			// The contract BB recreates AA
			bb: {
				Code:    bbCode,
				Balance: big.NewInt(1),
			},
		},
	}
	m := stages.MockWithGenesis(t, gspec, key, false)
	chain, err := core.GenerateChain(m.ChainConfig, m.Genesis, m.Engine, m.DB, 1, func(i int, b *core.BlockGen) {
		b.SetCoinbase(libcommon.Address{1})
		// One transaction to AA, to kill it
		tx, _ := types.SignTx(types.NewTransaction(0, aa,
			u256.Num0, 50000, u256.Num1, nil), *types.LatestSignerForChainID(nil), key)
		b.AddTx(tx)
		// One transaction to BB, to recreate AA
		tx, _ = types.SignTx(types.NewTransaction(1, bb,
			u256.Num0, 100000, u256.Num1, nil), *types.LatestSignerForChainID(nil), key)
		b.AddTx(tx)
	}, false /* intermediateHashes */)
	if err != nil {
		t.Fatalf("generate blocks: %v", err)
	}
	// Import the canonical chain
	if err := m.InsertChain(chain, nil); err != nil {
		t.Fatalf("failed to insert into chain: %v", err)
	}
	err = m.DB.View(m.Ctx, func(tx kv.Tx) error {
		statedb := state.New(m.NewHistoryStateReader(2, tx))

		// If all is correct, then slot 1 and 2 are zero
		key1 := libcommon.HexToHash("01")
		var got uint256.Int
		statedb.GetState(aa, &key1, &got)
		if !got.IsZero() {
			t.Errorf("got %d exp %d", got.Uint64(), 0)
		}
		key2 := libcommon.HexToHash("02")
		statedb.GetState(aa, &key2, &got)
		if !got.IsZero() {
			t.Errorf("got %d exp %d", got.Uint64(), 0)
		}
		// Also, 3 and 4 should be set
		key3 := libcommon.HexToHash("03")
		statedb.GetState(aa, &key3, &got)
		if got.Uint64() != 3 {
			t.Errorf("got %d exp %d", got.Uint64(), 3)
		}
		key4 := libcommon.HexToHash("04")
		statedb.GetState(aa, &key4, &got)
		if got.Uint64() != 4 {
			t.Errorf("got %d exp %d", got.Uint64(), 4)
		}
		return nil
	})
	require.NoError(t, err)
}

func TestCVE2020_26265(t *testing.T) {
	var (
		// Generate a canonical chain to act as the main dataset
		// A sender who makes transactions, has some funds
		key, _  = crypto.HexToECDSA("b71c71a67e1177ad4e901695e1b4b9ee17ae16c6668d313eac2f96dbcda3f291")
		address = crypto.PubkeyToAddress(key.PublicKey)
		funds   = big.NewInt(1000000000)

		aa        = libcommon.HexToAddress("0x000000000000000000000000000000000000aaaa")
		aaStorage = make(map[libcommon.Hash]libcommon.Hash) // Initial storage in AA
		aaCode    = []byte{
			byte(vm.CALLVALUE),
			byte(vm.PUSH1), 0x06, // Destination for JUMPI
			byte(vm.JUMPI),
			byte(vm.ADDRESS),
			byte(vm.SELFDESTRUCT),
			byte(vm.JUMPDEST),
			byte(vm.SELFBALANCE),
			byte(vm.PUSH1), 0x00,
			byte(vm.SSTORE),
		} // Code for AAAA (selfdestruct to itself, but only when CALLVALUE is 0)

		caller        = libcommon.HexToAddress("0x000000000000000000000000000000000000bbbb")
		callerStorage = make(map[libcommon.Hash]libcommon.Hash) // Initial storage in CALLER
		callerCode    = []byte{
			byte(vm.PC),          // [0]
			byte(vm.DUP1),        // [0,0]
			byte(vm.DUP1),        // [0,0,0]
			byte(vm.DUP1),        // [0,0,0,0]
			byte(vm.PUSH1), 0x00, // [0,0,0,0,1] (value)
			byte(vm.PUSH2), 0xaa, 0xaa, // [0,0,0,0,1, 0xaaaa]
			byte(vm.GAS),
			byte(vm.CALL), // Cause self-destruct of aa

			byte(vm.PC),          // [0]
			byte(vm.DUP1),        // [0,0]
			byte(vm.DUP1),        // [0,0,0]
			byte(vm.DUP1),        // [0,0,0,0]
			byte(vm.PUSH1), 0x01, // [0,0,0,0,1] (value)
			byte(vm.PUSH2), 0xaa, 0xaa, // [0,0,0,0,1, 0xaaaa]
			byte(vm.GAS),
			byte(vm.CALL), // Send 1 wei to add

			byte(vm.RETURN),
		} // Code for CALLER
	)
	gspec := &types.Genesis{
		Config: params.TestChainConfig,
		Alloc: types.GenesisAlloc{
			address: {Balance: funds},
			// The address 0xAAAAA selfdestructs if called
			aa: {
				// Code needs to just selfdestruct
				Code:    aaCode,
				Nonce:   1,
				Balance: big.NewInt(3),
				Storage: aaStorage,
			},
			caller: {
				// Code needs to just selfdestruct
				Code:    callerCode,
				Nonce:   1,
				Balance: big.NewInt(10),
				Storage: callerStorage,
			},
		},
	}
	m := stages.MockWithGenesis(t, gspec, key, false)

	chain, err := core.GenerateChain(m.ChainConfig, m.Genesis, m.Engine, m.DB, 1, func(i int, b *core.BlockGen) {
		b.SetCoinbase(libcommon.Address{1})
		// One transaction to AA, to kill it
		tx, _ := types.SignTx(types.NewTransaction(0, caller,
			u256.Num0, 100000, u256.Num1, nil), *types.LatestSignerForChainID(nil), key)
		b.AddTx(tx)
		// One transaction to AA, to recreate it (but without storage
		tx, _ = types.SignTx(types.NewTransaction(1, aa,
			new(uint256.Int).SetUint64(5), 100000, u256.Num1, nil), *types.LatestSignerForChainID(nil), key)
		b.AddTx(tx)
	}, false /* intermediateHashes */)
	if err != nil {
		t.Fatalf("generate blocks: %v", err)
	}
	// Import the canonical chain
	if err := m.InsertChain(chain, nil); err != nil {
		t.Fatalf("failed to insert into chain: %v", err)
	}
	err = m.DB.View(m.Ctx, func(tx kv.Tx) error {
		reader := m.NewHistoryStateReader(2, tx)
		statedb := state.New(reader)

		got := statedb.GetBalance(aa)
		if !got.Eq(new(uint256.Int).SetUint64(5)) {
			t.Errorf("got %x exp %x", got, 5)
		}
		return nil
	})
	require.NoError(t, err)
}

// TestDeleteRecreateAccount tests a state-transition that contains deletion of a
// contract with storage, and a recreate of the same contract via a
// regular value-transfer
// Expected outcome is that _all_ slots are cleared from A
func TestDeleteRecreateAccount(t *testing.T) {
	var (
		// Generate a canonical chain to act as the main dataset
		// A sender who makes transactions, has some funds
		key, _  = crypto.HexToECDSA("b71c71a67e1177ad4e901695e1b4b9ee17ae16c6668d313eac2f96dbcda3f291")
		address = crypto.PubkeyToAddress(key.PublicKey)
		funds   = big.NewInt(1000000000)

		aa        = libcommon.HexToAddress("0x7217d81b76bdd8707601e959454e3d776aee5f43")
		aaStorage = make(map[libcommon.Hash]libcommon.Hash)    // Initial storage in AA
		aaCode    = []byte{byte(vm.PC), byte(vm.SELFDESTRUCT)} // Code for AA (simple selfdestruct)
	)
	// Populate two slots
	aaStorage[libcommon.HexToHash("01")] = libcommon.HexToHash("01")
	aaStorage[libcommon.HexToHash("02")] = libcommon.HexToHash("02")

	gspec := &types.Genesis{
		Config: params.TestChainConfig,
		Alloc: types.GenesisAlloc{
			address: {Balance: funds},
			// The address 0xAAAAA selfdestructs if called
			aa: {
				// Code needs to just selfdestruct
				Code:    aaCode,
				Nonce:   1,
				Balance: big.NewInt(0),
				Storage: aaStorage,
			},
		},
	}
	m := stages.MockWithGenesis(t, gspec, key, false)

	chain, err := core.GenerateChain(m.ChainConfig, m.Genesis, m.Engine, m.DB, 1, func(i int, b *core.BlockGen) {
		b.SetCoinbase(libcommon.Address{1})
		// One transaction to AA, to kill it
		tx, _ := types.SignTx(types.NewTransaction(0, aa,
			u256.Num0, 50000, u256.Num1, nil), *types.LatestSignerForChainID(nil), key)
		b.AddTx(tx)
		// One transaction to AA, to recreate it (but without storage
		tx, _ = types.SignTx(types.NewTransaction(1, aa,
			u256.Num1, 100000, u256.Num1, nil), *types.LatestSignerForChainID(nil), key)
		b.AddTx(tx)
	}, false /* intermediateHashes */)
	if err != nil {
		t.Fatalf("generate blocks: %v", err)
	}
	// Import the canonical chain
	if err := m.InsertChain(chain, nil); err != nil {
		t.Fatalf("failed to insert into chain: %v", err)
	}
	err = m.DB.View(m.Ctx, func(tx kv.Tx) error {
		statedb := state.New(m.NewHistoryStateReader(2, tx))

		// If all is correct, then both slots are zero
		key1 := libcommon.HexToHash("01")
		var got uint256.Int
		statedb.GetState(aa, &key1, &got)
		if !got.IsZero() {
			t.Errorf("got %x exp %x", got, 0)
		}
		key2 := libcommon.HexToHash("02")
		statedb.GetState(aa, &key2, &got)
		if !got.IsZero() {
			t.Errorf("got %x exp %x", got, 0)
		}
		return nil
	})
	require.NoError(t, err)
}

// TestDeleteRecreateSlotsAcrossManyBlocks tests multiple state-transition that contains both deletion
// and recreation of contract state.
// Contract A exists, has slots 1 and 2 set
// Tx 1: Selfdestruct A
// Tx 2: Re-create A, set slots 3 and 4
// Expected outcome is that _all_ slots are cleared from A, due to the selfdestruct,
// and then the new slots exist
func TestDeleteRecreateSlotsAcrossManyBlocks(t *testing.T) {
	var (
		// Generate a canonical chain to act as the main dataset
		// A sender who makes transactions, has some funds
		key, _    = crypto.HexToECDSA("b71c71a67e1177ad4e901695e1b4b9ee17ae16c6668d313eac2f96dbcda3f291")
		address   = crypto.PubkeyToAddress(key.PublicKey)
		funds     = big.NewInt(1000000000)
		bb        = libcommon.HexToAddress("0x000000000000000000000000000000000000bbbb")
		aaStorage = make(map[libcommon.Hash]libcommon.Hash)    // Initial storage in AA
		aaCode    = []byte{byte(vm.PC), byte(vm.SELFDESTRUCT)} // Code for AA (simple selfdestruct)
	)

	// Populate two slots
	aaStorage[libcommon.HexToHash("01")] = libcommon.HexToHash("01")
	aaStorage[libcommon.HexToHash("02")] = libcommon.HexToHash("02")

	// The bb-code needs to CREATE2 the aa contract. It consists of
	// both initcode and deployment code
	// initcode:
	// 1. Set slots 3=blocknum+1, 4=4,
	// 2. Return aaCode

	initCode := []byte{
		byte(vm.PUSH1), 0x1, //
		byte(vm.NUMBER),     // value = number + 1
		byte(vm.ADD),        //
		byte(vm.PUSH1), 0x3, // location
		byte(vm.SSTORE),     // Set slot[3] = number + 1
		byte(vm.PUSH1), 0x4, // value
		byte(vm.PUSH1), 0x4, // location
		byte(vm.SSTORE), // Set slot[4] = 4
		// Slots are set, now return the code
		byte(vm.PUSH2), byte(vm.PC), byte(vm.SELFDESTRUCT), // Push code on stack
		byte(vm.PUSH1), 0x0, // memory start on stack
		byte(vm.MSTORE),
		// Code is now in memory.
		byte(vm.PUSH1), 0x2, // size
		byte(vm.PUSH1), byte(32 - 2), // offset
		byte(vm.RETURN),
	}
	if l := len(initCode); l > 32 {
		t.Fatalf("init code is too long for a pushx, need a more elaborate deployer")
	}
	bbCode := []byte{
		// Push initcode onto stack
		byte(vm.PUSH1) + byte(len(initCode)-1)}
	bbCode = append(bbCode, initCode...)
	bbCode = append(bbCode, []byte{
		byte(vm.PUSH1), 0x0, // memory start on stack
		byte(vm.MSTORE),
		byte(vm.PUSH1), 0x00, // salt
		byte(vm.PUSH1), byte(len(initCode)), // size
		byte(vm.PUSH1), byte(32 - len(initCode)), // offset
		byte(vm.PUSH1), 0x00, // endowment
		byte(vm.CREATE2),
	}...)

	initHash := crypto.Keccak256Hash(initCode)
	aa := crypto.CreateAddress2(bb, [32]byte{}, initHash[:])
	t.Logf("Destination address: %x\n", aa)
	gspec := &types.Genesis{
		Config: params.TestChainConfig,
		Alloc: types.GenesisAlloc{
			address: {Balance: funds},
			// The address 0xAAAAA selfdestructs if called
			aa: {
				// Code needs to just selfdestruct
				Code:    aaCode,
				Nonce:   1,
				Balance: big.NewInt(0),
				Storage: aaStorage,
			},
			// The contract BB recreates AA
			bb: {
				Code:    bbCode,
				Balance: big.NewInt(1),
			},
		},
	}
	m := stages.MockWithGenesis(t, gspec, key, false)
	var nonce uint64

	type expectation struct {
		values   map[int]int
		exist    bool
		blocknum int
	}
	var current = &expectation{
		exist:    true, // exists in genesis
		blocknum: 0,
		values:   map[int]int{1: 1, 2: 2},
	}
	var expectations []*expectation
	var newDestruct = func(e *expectation) types.Transaction {
		tx, _ := types.SignTx(types.NewTransaction(nonce, aa,
			u256.Num0, 50000, u256.Num1, nil), *types.LatestSignerForChainID(nil), key)
		nonce++
		if e.exist {
			e.exist = false
			e.values = nil
		}
		//t.Logf("block %d; adding destruct\n", e.blocknum)
		return tx
	}
	var newResurrect = func(e *expectation) types.Transaction {
		tx, _ := types.SignTx(types.NewTransaction(nonce, bb,
			u256.Num0, 100000, u256.Num1, nil), *types.LatestSignerForChainID(nil), key)
		nonce++
		if !e.exist {
			e.exist = true
			e.values = map[int]int{3: e.blocknum + 1, 4: 4}
		}
		//t.Logf("block %d; adding resurrect\n", e.blocknum)
		return tx
	}

	chain, err := core.GenerateChain(m.ChainConfig, m.Genesis, m.Engine, m.DB, 150, func(i int, b *core.BlockGen) {
		var exp = new(expectation)
		exp.blocknum = i + 1
		exp.values = make(map[int]int)
		for k, v := range current.values {
			exp.values[k] = v
		}
		exp.exist = current.exist

		b.SetCoinbase(libcommon.Address{1})
		if i%2 == 0 {
			b.AddTx(newDestruct(exp))
		}
		if i%3 == 0 {
			b.AddTx(newResurrect(exp))
		}
		if i%5 == 0 {
			b.AddTx(newDestruct(exp))
		}
		if i%7 == 0 {
			b.AddTx(newResurrect(exp))
		}
		expectations = append(expectations, exp)
		current = exp
	}, false /* intermediateHashes */)
	if err != nil {
		t.Fatalf("generate blocks: %v", err)
	}
	// Import the canonical chain
	var asHash = func(num int) libcommon.Hash {
		return libcommon.BytesToHash([]byte{byte(num)})
	}
	for i := range chain.Blocks {
		blockNum := i + 1
		if err := m.InsertChain(chain.Slice(i, i+1), nil); err != nil {
			t.Fatalf("block %d: failed to insert into chain: %v", i, err)
		}
		err = m.DB.View(m.Ctx, func(tx kv.Tx) error {

			statedb := state.New(m.NewStateReader(tx))
			// If all is correct, then slot 1 and 2 are zero
			key1 := libcommon.HexToHash("01")
			var got uint256.Int
			statedb.GetState(aa, &key1, &got)
			if !got.IsZero() {
				t.Errorf("block %d, got %x exp %x", blockNum, got, 0)
			}
			key2 := libcommon.HexToHash("02")
			statedb.GetState(aa, &key2, &got)
			if !got.IsZero() {
				t.Errorf("block %d, got %x exp %x", blockNum, got, 0)
			}
			exp := expectations[i]
			if exp.exist {
				if !statedb.Exist(aa) {
					t.Fatalf("block %d, expected %x to exist, it did not", blockNum, aa)
				}
				for slot, val := range exp.values {
					key := asHash(slot)
					var gotValue uint256.Int
					statedb.GetState(aa, &key, &gotValue)
					if gotValue.Uint64() != uint64(val) {
						t.Fatalf("block %d, slot %d, got %x exp %x", blockNum, slot, gotValue, val)
					}
				}
			} else {
				if statedb.Exist(aa) {
					t.Fatalf("block %d, expected %x to not exist, it did", blockNum, aa)
				}
			}
			return nil
		})
		require.NoError(t, err)
	}
}

// TestInitThenFailCreateContract tests a pretty notorious case that happened
// on mainnet over blocks 7338108, 7338110 and 7338115.
//   - Block 7338108: address e771789f5cccac282f23bb7add5690e1f6ca467c is initiated
//     with 0.001 ether (thus created but no code)
//   - Block 7338110: a CREATE2 is attempted. The CREATE2 would deploy code on
//     the same address e771789f5cccac282f23bb7add5690e1f6ca467c. However, the
//     deployment fails due to OOG during initcode execution
//   - Block 7338115: another tx checks the balance of
//     e771789f5cccac282f23bb7add5690e1f6ca467c, and the snapshotter returned it as
//     zero.
//
// The problem being that the snapshotter maintains a destructset, and adds items
// to the destructset in case something is created "onto" an existing item.
// We need to either roll back the snapDestructs, or not place it into snapDestructs
// in the first place.
func TestInitThenFailCreateContract(t *testing.T) {
	var (
		// Generate a canonical chain to act as the main dataset
		// A sender who makes transactions, has some funds
		key, _  = crypto.HexToECDSA("b71c71a67e1177ad4e901695e1b4b9ee17ae16c6668d313eac2f96dbcda3f291")
		address = crypto.PubkeyToAddress(key.PublicKey)
		funds   = big.NewInt(1000000000)
		bb      = libcommon.HexToAddress("0x000000000000000000000000000000000000bbbb")
	)

	// The bb-code needs to CREATE2 the aa contract. It consists of
	// both initcode and deployment code
	// initcode:
	// 1. If blocknum < 1, error out (e.g invalid opcode)
	// 2. else, return a snippet of code
	initCode := []byte{
		byte(vm.PUSH1), 0x1, // y (2)
		byte(vm.NUMBER), // x (number)
		byte(vm.GT),     // x > y?
		byte(vm.PUSH1), byte(0x8),
		byte(vm.JUMPI), // jump to label if number > 2
		byte(0xFE),     // illegal opcode
		byte(vm.JUMPDEST),
		byte(vm.PUSH1), 0x2, // size
		byte(vm.PUSH1), 0x0, // offset
		byte(vm.RETURN), // return 2 bytes of zero-code
	}
	if l := len(initCode); l > 32 {
		t.Fatalf("init code is too long for a pushx, need a more elaborate deployer")
	}
	bbCode := []byte{
		// Push initcode onto stack
		byte(vm.PUSH1) + byte(len(initCode)-1)}
	bbCode = append(bbCode, initCode...)
	bbCode = append(bbCode, []byte{
		byte(vm.PUSH1), 0x0, // memory start on stack
		byte(vm.MSTORE),
		byte(vm.PUSH1), 0x00, // salt
		byte(vm.PUSH1), byte(len(initCode)), // size
		byte(vm.PUSH1), byte(32 - len(initCode)), // offset
		byte(vm.PUSH1), 0x00, // endowment
		byte(vm.CREATE2),
	}...)

	initHash := crypto.Keccak256Hash(initCode)
	aa := crypto.CreateAddress2(bb, [32]byte{}, initHash[:])
	t.Logf("Destination address: %x\n", aa)

	gspec := &types.Genesis{
		Config: params.TestChainConfig,
		Alloc: types.GenesisAlloc{
			address: {Balance: funds},
			// The address aa has some funds
			aa: {Balance: big.NewInt(100000)},
			// The contract BB tries to create code onto AA
			bb: {
				Code:    bbCode,
				Balance: big.NewInt(1),
			},
		},
	}
	m := stages.MockWithGenesis(t, gspec, key, false)
	nonce := uint64(0)

	chain, err := core.GenerateChain(m.ChainConfig, m.Genesis, m.Engine, m.DB, 4, func(i int, b *core.BlockGen) {
		b.SetCoinbase(libcommon.Address{1})
		// One transaction to BB
		tx, _ := types.SignTx(types.NewTransaction(nonce, bb,
			u256.Num0, 100000, u256.Num1, nil), *types.LatestSignerForChainID(nil), key)
		b.AddTx(tx)
		nonce++
	}, false /* intermediateHashes */)
	if err != nil {
		t.Fatalf("generate blocks: %v", err)
	}

	err = m.DB.View(m.Ctx, func(tx kv.Tx) error {

		// Import the canonical chain
		statedb := state.New(m.NewHistoryStateReader(2, tx))
		if got, exp := statedb.GetBalance(aa), uint64(100000); got.Uint64() != exp {
			t.Fatalf("Genesis err, got %v exp %v", got, exp)
		}
		// First block tries to create, but fails
		{
			block := chain.Blocks[0]
			if err := m.InsertChain(chain.Slice(0, 1), nil); err != nil {
				t.Fatalf("block %d: failed to insert into chain: %v", block.NumberU64(), err)
			}
			statedb = state.New(m.NewHistoryStateReader(1, tx))
			if got, exp := statedb.GetBalance(aa), uint64(100000); got.Uint64() != exp {
				t.Fatalf("block %d: got %v exp %v", block.NumberU64(), got, exp)
			}
		}
		// Import the rest of the blocks
		for i, block := range chain.Blocks[1:] {
			if err := m.InsertChain(chain.Slice(1+i, 2+i), nil); err != nil {
				t.Fatalf("block %d: failed to insert into chain: %v", block.NumberU64(), err)
			}
		}
		return nil
	})
	require.NoError(t, err)
}

// TestEIP2718Transition tests that an EIP-2718 transaction will be accepted
// after the fork block has passed. This is verified by sending an EIP-2930
// access list transaction, which specifies a single slot access, and then
// checking that the gas usage of a hot SLOAD and a cold SLOAD are calculated
// correctly.
func TestEIP2718Transition(t *testing.T) {
	var (
		aa = libcommon.HexToAddress("0x000000000000000000000000000000000000aaaa")

		// Generate a canonical chain to act as the main dataset

		// A sender who makes transactions, has some funds
		key, _  = crypto.HexToECDSA("b71c71a67e1177ad4e901695e1b4b9ee17ae16c6668d313eac2f96dbcda3f291")
		address = crypto.PubkeyToAddress(key.PublicKey)
		funds   = big.NewInt(1000000000)
		gspec   = &types.Genesis{
			Config: params.TestChainConfig,
			Alloc: types.GenesisAlloc{
				address: {Balance: funds},
				// The address 0xAAAA sloads 0x00 and 0x01
				aa: {
					Code: []byte{
						byte(vm.PC),
						byte(vm.PC),
						byte(vm.SLOAD),
						byte(vm.SLOAD),
					},
					Nonce:   0,
					Balance: big.NewInt(0),
				},
			},
		}
	)
	m := stages.MockWithGenesis(t, gspec, key, false)

	chain, err := core.GenerateChain(m.ChainConfig, m.Genesis, m.Engine, m.DB, 1, func(i int, b *core.BlockGen) {
		b.SetCoinbase(libcommon.Address{1})
		gasPrice, _ := uint256.FromBig(big.NewInt(1))
		chainID, _ := uint256.FromBig(gspec.Config.ChainID)

		// One transaction to 0xAAAA
		signer := types.LatestSigner(gspec.Config)
		tx, _ := types.SignNewTx(key, *signer, &types.AccessListTx{
			ChainID: chainID,
			LegacyTx: types.LegacyTx{
				CommonTx: types.CommonTx{
					Nonce: 0,
					To:    &aa,
					Gas:   30000,
				},
				GasPrice: gasPrice,
			},
			AccessList: types2.AccessList{{
				Address:     aa,
				StorageKeys: []libcommon.Hash{{0}},
			}},
		})
		b.AddTx(tx)
	}, false /*intermediateHashes*/)
	if err != nil {
		t.Fatalf("generate chain: %v", err)
	}

	// Import the canonical chain

	if err = m.InsertChain(chain, nil); err != nil {
		t.Fatalf("failed to insert into chain: %v", err)
	}

	tx, err := m.DB.BeginRo(m.Ctx)
	if err != nil {
		t.Fatal(err)
	}
	defer tx.Rollback()

	block, _ := m.BlockReader.BlockByNumber(m.Ctx, tx, 1)

	// Expected gas is intrinsic + 2 * pc + hot load + cold load, since only one load is in the access list
	expected := params.TxGas + params.TxAccessListAddressGas + params.TxAccessListStorageKeyGas +
		vm.GasQuickStep*2 + params.WarmStorageReadCostEIP2929 + params.ColdSloadCostEIP2929
	if block.GasUsed() != expected {
		t.Fatalf("incorrect amount of gas spent: expected %d, got %d", expected, block.GasUsed())

	}
}

// TestEIP1559Transition tests the following:
//
//  1. A tranaction whose feeCap is greater than the baseFee is valid.
//  2. Gas accounting for access lists on EIP-1559 transactions is correct.
//  3. Only the transaction's tip will be received by the coinbase.
//  4. The transaction sender pays for both the tip and baseFee.
//  5. The coinbase receives only the partially realized tip when
//     feeCap - tip < baseFee.
//  6. Legacy transaction behave as expected (e.g. gasPrice = feeCap = tip).
func TestEIP1559Transition(t *testing.T) {
	t.Skip("needs fixing")
	var (
		aa = libcommon.HexToAddress("0x000000000000000000000000000000000000aaaa")

		// Generate a canonical chain to act as the main dataset

		// A sender who makes transactions, has some funds
		key1, _ = crypto.HexToECDSA("b71c71a67e1177ad4e901695e1b4b9ee17ae16c6668d313eac2f96dbcda3f291")
		key2, _ = crypto.HexToECDSA("8a1f9a8f95be41cd7ccb6168179afb4504aefe388d1e14474d32c45c72ce7b7a")
		addr1   = crypto.PubkeyToAddress(key1.PublicKey)
		addr2   = crypto.PubkeyToAddress(key2.PublicKey)
		funds   = new(uint256.Int).Mul(u256.Num1, new(uint256.Int).SetUint64(params.Ether))
		gspec   = &types.Genesis{
			Config: params.GoerliChainConfig,
			Alloc: types.GenesisAlloc{
				addr1: {Balance: funds.ToBig()},
				addr2: {Balance: funds.ToBig()},
				// The address 0xAAAA sloads 0x00 and 0x01
				aa: {
					Code: []byte{
						byte(vm.PC),
						byte(vm.PC),
						byte(vm.SLOAD),
						byte(vm.SLOAD),
					},
					Nonce:   0,
					Balance: big.NewInt(0),
				},
			},
		}
		signer = types.LatestSigner(gspec.Config)
	)
	m := stages.MockWithGenesis(t, gspec, key1, false)

	chain, err := core.GenerateChain(m.ChainConfig, m.Genesis, m.Engine, m.DB, 501, func(i int, b *core.BlockGen) {
		if i == 500 {
			b.SetCoinbase(libcommon.Address{1})
		} else {
			b.SetCoinbase(libcommon.Address{0})
		}
		if i == 500 {
			// One transaction to 0xAAAA
			accesses := types2.AccessList{types2.AccessTuple{
				Address:     aa,
				StorageKeys: []libcommon.Hash{{0}},
			}}

			var chainID uint256.Int
			chainID.SetFromBig(gspec.Config.ChainID)
			var tx types.Transaction = &types.DynamicFeeTransaction{
				CommonTx: types.CommonTx{
					Nonce: 0,
					To:    &aa,
					Gas:   30000,
					Data:  []byte{},
				},
				ChainID:    &chainID,
				FeeCap:     new(uint256.Int).Mul(new(uint256.Int).SetUint64(5), new(uint256.Int).SetUint64(params.GWei)),
				Tip:        u256.Num2,
				AccessList: accesses,
			}
			tx, _ = types.SignTx(tx, *signer, key1)

			b.AddTx(tx)
		}
	}, false /* intermediate hashes */)
	if err != nil {
		t.Fatalf("generate blocks: %v", err)
	}
	// Import the canonical chain

	if err := m.DB.Update(m.Ctx, func(tx kv.RwTx) error {
		if err = m.InsertChain(chain, tx); err != nil {
			t.Fatalf("failed to insert into chain: %v", err)
		}
		return nil
	}); err != nil {
		t.Fatalf("failed to insert into chain: %v", err)
	}

	block := chain.Blocks[500]

	// 1+2: Ensure EIP-1559 access lists are accounted for via gas usage.
	expectedGas := params.TxGas + params.TxAccessListAddressGas + params.TxAccessListStorageKeyGas + vm.GasQuickStep*2 + params.WarmStorageReadCostEIP2929 + params.ColdSloadCostEIP2929
	if block.GasUsed() != expectedGas {
		t.Fatalf("incorrect amount of gas spent: expected %d, got %d", expectedGas, block.GasUsed())
	}

	err = m.DB.View(m.Ctx, func(tx kv.Tx) error {
		statedb := state.New(m.NewHistoryStateReader(1, tx))

		// 3: Ensure that miner received only the tx's tip.
		actual := statedb.GetBalance(block.Coinbase())
		expected := new(uint256.Int).Add(
			new(uint256.Int).SetUint64(block.GasUsed()*block.Transactions()[0].GetPrice().Uint64()),
			ethash.ConstantinopleBlockReward,
		)
		if actual.Cmp(expected) != 0 {
			t.Fatalf("miner balance incorrect: expected %d, got %d", expected, actual)
		}

		// 4: Ensure the tx sender paid for the gasUsed * (tip + block baseFee).
		actual = new(uint256.Int).Sub(funds, statedb.GetBalance(addr1))
		expected = new(uint256.Int).SetUint64(block.GasUsed() * (block.Transactions()[0].GetPrice().Uint64() + block.BaseFee().Uint64()))
		if actual.Cmp(expected) != 0 {
			t.Fatalf("sender expenditure incorrect: expected %d, got %d", expected, actual)
		}

		return nil
	})
	require.NoError(t, err)

	chain, err = core.GenerateChain(m.ChainConfig, block, m.Engine, m.DB, 1, func(i int, b *core.BlockGen) {
		b.SetCoinbase(libcommon.Address{2})

		var tx types.Transaction = types.NewTransaction(0, aa, u256.Num0, 30000, new(uint256.Int).Mul(new(uint256.Int).SetUint64(5), new(uint256.Int).SetUint64(params.GWei)), nil)
		tx, _ = types.SignTx(tx, *signer, key2)

		b.AddTx(tx)
	}, false /* intermediate hashes */)
	if err != nil {
		t.Fatalf("generate chain: %v", err)
	}

	if err = m.InsertChain(chain, nil); err != nil {
		t.Fatalf("failed to insert into chain: %v", err)
	}

	block = chain.Blocks[0]
	err = m.DB.View(m.Ctx, func(tx kv.Tx) error {
		statedb := state.New(m.NewHistoryStateReader(1, tx))
		effectiveTip := block.Transactions()[0].GetPrice().Uint64() - block.BaseFee().Uint64()

		// 6+5: Ensure that miner received only the tx's effective tip.
		actual := statedb.GetBalance(block.Coinbase())
		expected := new(uint256.Int).Add(
			new(uint256.Int).SetUint64(block.GasUsed()*effectiveTip),
			ethash.ConstantinopleBlockReward,
		)
		if actual.Cmp(expected) != 0 {
			t.Fatalf("miner balance incorrect: expected %d, got %d", expected, actual)
		}

		// 4: Ensure the tx sender paid for the gasUsed * (effectiveTip + block baseFee).
		actual = new(uint256.Int).Sub(funds, statedb.GetBalance(addr2))
		expected = new(uint256.Int).SetUint64(block.GasUsed() * (effectiveTip + block.BaseFee().Uint64()))
		if actual.Cmp(expected) != 0 {
			t.Fatalf("sender balance incorrect: expected %d, got %d", expected, actual)
		}
		return nil
	})
	require.NoError(t, err)
}

func current(m *stages.MockSentry, tx kv.Tx) *types.Block {
	if tx != nil {
		b, err := m.BlockReader.CurrentBlock(tx)
		if err != nil {
			panic(err)
		}
		return b
	}
	tx, err := m.DB.BeginRo(context.Background())
	if err != nil {
		panic(err)
	}
	defer tx.Rollback()
	b, err := m.BlockReader.CurrentBlock(tx)
	if err != nil {
		panic(err)
	}
	return b
}<|MERGE_RESOLUTION|>--- conflicted
+++ resolved
@@ -489,11 +489,7 @@
 		if bn, _ := rawdb.ReadTxLookupEntry(tx, txn.Hash()); bn != nil {
 			t.Errorf("drop %d: tx %v found while shouldn't have been", i, txn)
 		}
-<<<<<<< HEAD
-		if rcpt, _, _, _, _ := readReceipt(m.ChainConfig, tx, txn.Hash(), br); rcpt != nil {
-=======
-		if rcpt, _, _, _, _ := readReceipt(tx, txn.Hash(), m.BlockReader); rcpt != nil {
->>>>>>> 6755f7e1
+		if rcpt, _, _, _, _ := readReceipt(m.ChainConfig, tx, txn.Hash(), m.BlockReader); rcpt != nil {
 			t.Errorf("drop %d: receipt %v found while shouldn't have been", i, rcpt)
 		}
 	}
@@ -508,11 +504,7 @@
 		if m.HistoryV3 {
 			// m.HistoryV3 doesn't store
 		} else {
-<<<<<<< HEAD
-			if rcpt, _, _, _, _ := readReceipt(m.ChainConfig, tx, txn.Hash(), br); rcpt == nil {
-=======
-			if rcpt, _, _, _, _ := readReceipt(tx, txn.Hash(), m.BlockReader); rcpt == nil {
->>>>>>> 6755f7e1
+			if rcpt, _, _, _, _ := readReceipt(m.ChainConfig, tx, txn.Hash(), m.BlockReader); rcpt == nil {
 				t.Errorf("add %d: expected receipt to be found", i)
 			}
 		}
@@ -526,11 +518,7 @@
 		if m.HistoryV3 {
 			// m.HistoryV3 doesn't store
 		} else {
-<<<<<<< HEAD
-			if rcpt, _, _, _, _ := readReceipt(m.ChainConfig, tx, txn.Hash(), br); rcpt == nil {
-=======
-			if rcpt, _, _, _, _ := readReceipt(tx, txn.Hash(), m.BlockReader); rcpt == nil {
->>>>>>> 6755f7e1
+			if rcpt, _, _, _, _ := readReceipt(m.ChainConfig, tx, txn.Hash(), m.BlockReader); rcpt == nil {
 				t.Errorf("share %d: expected receipt to be found", i)
 			}
 		}
