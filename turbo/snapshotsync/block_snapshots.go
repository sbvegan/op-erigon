--- conflicted
+++ resolved
@@ -578,14 +578,7 @@
 				return err
 			}
 			if len(senders) > 0 {
-<<<<<<< HEAD
-				sender = senders[j][:]
-			} else {
-				//sender = make([]byte, 20) // TODO: return error here
-				panic("tx has no senders in DB")
-=======
 				sender = senders[j]
->>>>>>> 28d7eba5
 			}
 			_ = sender
 			valueBuf = valueBuf[:0]
