--- conflicted
+++ resolved
@@ -149,11 +149,7 @@
 		accessList = *args.AccessList
 	}
 
-<<<<<<< HEAD
-	msg := types.NewMessage(addr, args.To, 0, value, gas, gasPrice, gasFeeCap, gasTipCap, data, accessList, false /* checkNonce */, false /* isFree */, true /* isFake */, maxFeePerDataGas)
-=======
-	msg := types.NewMessage(addr, args.To, 0, value, gas, gasPrice, gasFeeCap, gasTipCap, data, accessList, false /* checkNonce */, false /* isFree */, maxFeePerBlobGas)
->>>>>>> 034ef638
+	msg := types.NewMessage(addr, args.To, 0, value, gas, gasPrice, gasFeeCap, gasTipCap, data, accessList, false /* checkNonce */, false /* isFree */, true /* isFake */, maxFeePerBlobGas)
 	return msg, nil
 }
 
