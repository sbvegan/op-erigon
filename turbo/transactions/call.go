--- conflicted
+++ resolved
@@ -81,13 +81,9 @@
 	if err != nil {
 		return nil, err
 	}
-<<<<<<< HEAD
 	blockCtx := NewEVMBlockContext(engine, header, blockNrOrHash.RequireCanonical, tx, headerReader)
 	txCtx := core.NewEVMTxContext(msg)
-=======
-	blockCtx, txCtx := GetEvmContext(msg, header, blockNrOrHash.RequireCanonical, tx, headerReader)
 	blockCtx.L1CostFunc = types.NewL1CostFunc(chainConfig, state)
->>>>>>> 505536d4
 
 	evm := vm.NewEVM(blockCtx, txCtx, state, chainConfig, vm.Config{NoBaseFee: true})
 
