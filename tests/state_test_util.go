--- conflicted
+++ resolved
@@ -456,11 +456,8 @@
 		accessList,
 		false, /* checkNonce */
 		false, /* isFree */
-<<<<<<< HEAD
 		false, /* isFake */
-=======
 		uint256.NewInt(tipCap.Uint64()),
->>>>>>> 1106475e
 	)
 
 	return msg, nil
