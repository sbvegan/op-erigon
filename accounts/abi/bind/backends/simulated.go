// Copyright 2015 The go-ethereum Authors
// This file is part of the go-ethereum library.
//
// The go-ethereum library is free software: you can redistribute it and/or modify
// it under the terms of the GNU Lesser General Public License as published by
// the Free Software Foundation, either version 3 of the License, or
// (at your option) any later version.
//
// The go-ethereum library is distributed in the hope that it will be useful,
// but WITHOUT ANY WARRANTY; without even the implied warranty of
// MERCHANTABILITY or FITNESS FOR A PARTICULAR PURPOSE. See the
// GNU Lesser General Public License for more details.
//
// You should have received a copy of the GNU Lesser General Public License
// along with the go-ethereum library. If not, see <http://www.gnu.org/licenses/>.

package backends

import (
	"context"
	"errors"
	"fmt"
	"math/big"
	"sync"
	"testing"
	"time"

	"github.com/holiman/uint256"
	"github.com/ledgerwatch/erigon-lib/chain"
	libcommon "github.com/ledgerwatch/erigon-lib/common"
	"github.com/ledgerwatch/erigon-lib/common/hexutility"
	"github.com/ledgerwatch/erigon-lib/kv"
	state2 "github.com/ledgerwatch/erigon-lib/state"
	types2 "github.com/ledgerwatch/erigon-lib/types"
	"github.com/ledgerwatch/log/v3"

	ethereum "github.com/ledgerwatch/erigon"
	"github.com/ledgerwatch/erigon/accounts/abi"
	"github.com/ledgerwatch/erigon/accounts/abi/bind"
	"github.com/ledgerwatch/erigon/common/math"
	"github.com/ledgerwatch/erigon/common/u256"
	"github.com/ledgerwatch/erigon/consensus"
	"github.com/ledgerwatch/erigon/consensus/ethash"
	"github.com/ledgerwatch/erigon/core"
	"github.com/ledgerwatch/erigon/core/rawdb"
	"github.com/ledgerwatch/erigon/core/state"
	"github.com/ledgerwatch/erigon/core/types"
	"github.com/ledgerwatch/erigon/core/vm"
	"github.com/ledgerwatch/erigon/ethdb/olddb"
	"github.com/ledgerwatch/erigon/event"
	"github.com/ledgerwatch/erigon/params"
	"github.com/ledgerwatch/erigon/rpc"
	"github.com/ledgerwatch/erigon/turbo/snapshotsync"
	"github.com/ledgerwatch/erigon/turbo/stages"
)

// This nil assignment ensures at compile time that SimulatedBackend implements bind.ContractBackend.
var _ bind.ContractBackend = (*SimulatedBackend)(nil)

var (
	errBlockNumberUnsupported  = errors.New("simulatedBackend cannot access blocks other than the latest block")
	errBlockDoesNotExist       = errors.New("block does not exist in blockchain")
	errTransactionDoesNotExist = errors.New("transaction does not exist")
)

// SimulatedBackend implements bind.ContractBackend, simulating a blockchain in
// the background. Its main purpose is to allow for easy testing of contract bindings.
// Simulated backend implements the following interfaces:
// ChainReader, ChainStateReader, ContractBackend, ContractCaller, ContractFilterer, ContractTransactor,
// DeployBackend, GasEstimator, GasPricer, LogFilterer, PendingContractCaller, TransactionReader, and TransactionSender
type SimulatedBackend struct {
	m         *stages.MockSentry
	getHeader func(hash libcommon.Hash, number uint64) *types.Header

	mu              sync.Mutex
	prependBlock    *types.Block
	pendingReceipts types.Receipts
	pendingHeader   *types.Header
	gasPool         *core.GasPool
	pendingBlock    *types.Block // Currently pending block that will be imported on request
	pendingReader   *state.PlainStateReader
	pendingState    *state.IntraBlockState // Currently pending state that will be the active on request

	rmLogsFeed event.Feed
	chainFeed  event.Feed
	logsFeed   event.Feed

	chainCfg *params.ChainConfig
}

// NewSimulatedBackend creates a new binding backend using a simulated blockchain
// for testing purposes.
func NewSimulatedBackendWithConfig(alloc core.GenesisAlloc, config *chain.Config, gasLimit uint64) *SimulatedBackend {
	genesis := core.Genesis{Config: config, GasLimit: gasLimit, Alloc: alloc}
	engine := ethash.NewFaker()
	m := stages.MockWithGenesisEngine(nil, &genesis, engine, false)
	backend := &SimulatedBackend{
		m:            m,
		prependBlock: m.Genesis,
		getHeader: func(hash libcommon.Hash, number uint64) (h *types.Header) {
			if err := m.DB.View(context.Background(), func(tx kv.Tx) error {
				h = rawdb.ReadHeader(tx, hash, number)
				return nil
			}); err != nil {
				panic(err)
			}
			return h
		},
		chainCfg: config,
	}
	backend.emptyPendingBlock()
	return backend
}

// A simulated backend always uses chainID 1337.
func NewSimulatedBackend(t *testing.T, alloc core.GenesisAlloc, gasLimit uint64) *SimulatedBackend {
	b := NewSimulatedBackendWithConfig(alloc, params.TestChainConfig, gasLimit)
	t.Cleanup(func() {
		b.Close()
	})
	if b.m.HistoryV3 {
		t.Skip("TODO: Fixme")
	}
	return b
}

func NewTestSimulatedBackendWithConfig(t *testing.T, alloc core.GenesisAlloc, config *chain.Config, gasLimit uint64) *SimulatedBackend {
	b := NewSimulatedBackendWithConfig(alloc, config, gasLimit)
	t.Cleanup(func() {
		b.Close()
	})
	if b.m.HistoryV3 {
		t.Skip("TODO: Fixme")
	}
	return b
}
func (b *SimulatedBackend) DB() kv.RwDB               { return b.m.DB }
func (b *SimulatedBackend) Agg() *state2.AggregatorV3 { return b.m.HistoryV3Components() }
func (b *SimulatedBackend) BlockReader() *snapshotsync.BlockReaderWithSnapshots {
	return snapshotsync.NewBlockReaderWithSnapshots(b.m.BlockSnapshots)
}
func (b *SimulatedBackend) HistoryV3() bool          { return b.m.HistoryV3 }
func (b *SimulatedBackend) Engine() consensus.Engine { return b.m.Engine }

// Close terminates the underlying blockchain's update loop.
func (b *SimulatedBackend) Close() {
	b.m.Close()
}

// Commit imports all the pending transactions as a single block and starts a
// fresh new state.
func (b *SimulatedBackend) Commit() {
	b.mu.Lock()
	defer b.mu.Unlock()
	if err := b.m.InsertChain(&core.ChainPack{
		Headers:  []*types.Header{b.pendingHeader},
		Blocks:   []*types.Block{b.pendingBlock},
		TopBlock: b.pendingBlock,
	}); err != nil {
		panic(err)
	}
	//nolint:prealloc
	var allLogs []*types.Log
	for _, r := range b.pendingReceipts {
		allLogs = append(allLogs, r.Logs...)
	}
	b.logsFeed.Send(allLogs)
	b.prependBlock = b.pendingBlock
	b.emptyPendingBlock()
}

// Rollback aborts all pending transactions, reverting to the last committed state.
func (b *SimulatedBackend) Rollback() {
	b.mu.Lock()
	defer b.mu.Unlock()

	b.emptyPendingBlock()
}

func (b *SimulatedBackend) emptyPendingBlock() {
	chain, _ := core.GenerateChain(b.m.ChainConfig, b.prependBlock, b.m.Engine, b.m.DB, 1, func(int, *core.BlockGen) {}, false /* intermediateHashes */)
	b.pendingBlock = chain.Blocks[0]
	b.pendingReceipts = chain.Receipts[0]
	b.pendingHeader = chain.Headers[0]
	b.gasPool = new(core.GasPool).AddGas(b.pendingHeader.GasLimit)
	b.pendingReader = state.NewPlainStateReader(olddb.NewObjectDatabase(b.m.DB))
	b.pendingState = state.New(b.pendingReader)
}

// stateByBlockNumber retrieves a state by a given blocknumber.
func (b *SimulatedBackend) stateByBlockNumber(db kv.Tx, blockNumber *big.Int) *state.IntraBlockState {
	if blockNumber == nil || blockNumber.Cmp(b.pendingBlock.Number()) == 0 {
		return state.New(state.NewPlainState(db, b.pendingBlock.NumberU64()+1, nil))
		//return state.New(b.m.NewHistoryStateReader(b.pendingBlock.NumberU64()+1, db))
	}
	return state.New(state.NewPlainState(db, blockNumber.Uint64()+1, nil))
	//return state.New(b.m.NewHistoryStateReader(blockNumber.Uint64()+1, db))
}

// CodeAt returns the code associated with a certain account in the blockchain.
func (b *SimulatedBackend) CodeAt(ctx context.Context, contract libcommon.Address, blockNumber *big.Int) ([]byte, error) {
	b.mu.Lock()
	defer b.mu.Unlock()
	tx, err := b.m.DB.BeginRo(context.Background())
	if err != nil {
		return nil, err
	}
	defer tx.Rollback()
	stateDB := b.stateByBlockNumber(tx, blockNumber)
	return stateDB.GetCode(contract), nil
}

// BalanceAt returns the wei balance of a certain account in the blockchain.
func (b *SimulatedBackend) BalanceAt(ctx context.Context, contract libcommon.Address, blockNumber *big.Int) (*uint256.Int, error) {
	b.mu.Lock()
	defer b.mu.Unlock()
	tx, err := b.m.DB.BeginRo(context.Background())
	if err != nil {
		return nil, err
	}
	defer tx.Rollback()
	stateDB := b.stateByBlockNumber(tx, blockNumber)
	return stateDB.GetBalance(contract), nil
}

// NonceAt returns the nonce of a certain account in the blockchain.
func (b *SimulatedBackend) NonceAt(ctx context.Context, contract libcommon.Address, blockNumber *big.Int) (uint64, error) {
	b.mu.Lock()
	defer b.mu.Unlock()
	tx, err := b.m.DB.BeginRo(context.Background())
	if err != nil {
		return 0, err
	}
	defer tx.Rollback()

	stateDB := b.stateByBlockNumber(tx, blockNumber)
	return stateDB.GetNonce(contract), nil
}

// StorageAt returns the value of key in the storage of an account in the blockchain.
func (b *SimulatedBackend) StorageAt(ctx context.Context, contract libcommon.Address, key libcommon.Hash, blockNumber *big.Int) ([]byte, error) {
	b.mu.Lock()
	defer b.mu.Unlock()
	tx, err := b.m.DB.BeginRo(context.Background())
	if err != nil {
		return nil, err
	}
	defer tx.Rollback()

	stateDB := b.stateByBlockNumber(tx, blockNumber)
	var val uint256.Int
	stateDB.GetState(contract, &key, &val)
	return val.Bytes(), nil
}

// TransactionReceipt returns the receipt of a transaction.
func (b *SimulatedBackend) TransactionReceipt(ctx context.Context, txHash libcommon.Hash) (*types.Receipt, error) {
	b.mu.Lock()
	defer b.mu.Unlock()

	tx, err := b.m.DB.BeginRo(context.Background())
	if err != nil {
		return nil, err
	}
	defer tx.Rollback()
	receipt, _, _, _, err := rawdb.ReadReceipt(b.chainCfg, tx, txHash)
	return receipt, err
}

// TransactionByHash checks the pool of pending transactions in addition to the
// blockchain. The isPending return value indicates whether the transaction has been
// mined yet. Note that the transaction may not be part of the canonical chain even if
// it's not pending.
func (b *SimulatedBackend) TransactionByHash(ctx context.Context, txHash libcommon.Hash) (types.Transaction, bool, error) {
	b.mu.Lock()
	defer b.mu.Unlock()

	tx, err := b.m.DB.BeginRo(context.Background())
	if err != nil {
		return nil, false, err
	}
	defer tx.Rollback()

	txn := b.pendingBlock.Transaction(txHash)
	if txn != nil {
		return txn, true, nil
	}
	blockNumber, err := rawdb.ReadTxLookupEntry(tx, txHash)
	if err != nil {
		return nil, false, err
	}
	if blockNumber == nil {
		return nil, false, ethereum.NotFound
	}
	txn, _, _, _, err = rawdb.ReadTransaction(tx, txHash, *blockNumber)
	if err != nil {
		return nil, false, err
	}
	if txn != nil {
		return txn, false, nil
	}
	return nil, false, ethereum.NotFound
}

// BlockByHash retrieves a block based on the block hash.
func (b *SimulatedBackend) BlockByHash(ctx context.Context, hash libcommon.Hash) (*types.Block, error) {
	b.mu.Lock()
	defer b.mu.Unlock()

	if hash == b.pendingBlock.Hash() {
		return b.pendingBlock, nil
	}
	tx, err := b.m.DB.BeginRo(context.Background())
	if err != nil {
		return nil, err
	}
	defer tx.Rollback()

	block, err := rawdb.ReadBlockByHash(tx, hash)
	if err != nil {
		return nil, err
	}
	if block != nil {
		return block, nil
	}

	return nil, errBlockDoesNotExist
}

// BlockByNumber retrieves a block from the database by number, caching it
// (associated with its hash) if found.
func (b *SimulatedBackend) BlockByNumber(ctx context.Context, number *big.Int) (*types.Block, error) {
	b.mu.Lock()
	defer b.mu.Unlock()

	return b.blockByNumberNoLock(ctx, number)
}

// blockByNumberNoLock retrieves a block from the database by number, caching it
// (associated with its hash) if found without Lock.
func (b *SimulatedBackend) blockByNumberNoLock(_ context.Context, number *big.Int) (*types.Block, error) {
	if number == nil || number.Cmp(b.prependBlock.Number()) == 0 {
		return b.prependBlock, nil
	}

	tx, err := b.m.DB.BeginRo(context.Background())
	if err != nil {
		return nil, err
	}
	defer tx.Rollback()

	hash, err := rawdb.ReadCanonicalHash(tx, number.Uint64())
	if err != nil {
		return nil, err
	}
	block := rawdb.ReadBlock(tx, hash, number.Uint64())
	if block == nil {
		return nil, errBlockDoesNotExist
	}

	return block, nil
}

// HeaderByHash returns a block header from the current canonical chain.
func (b *SimulatedBackend) HeaderByHash(ctx context.Context, hash libcommon.Hash) (*types.Header, error) {
	b.mu.Lock()
	defer b.mu.Unlock()

	if hash == b.pendingBlock.Hash() {
		return b.pendingBlock.Header(), nil
	}
	tx, err := b.m.DB.BeginRo(context.Background())
	if err != nil {
		return nil, err
	}
	defer tx.Rollback()

	number := rawdb.ReadHeaderNumber(tx, hash)
	if number == nil {
		return nil, errBlockDoesNotExist
	}
	header := rawdb.ReadHeader(tx, hash, *number)
	if header == nil {
		return nil, errBlockDoesNotExist
	}

	return header, nil
}

// HeaderByNumber returns a block header from the current canonical chain. If number is
// nil, the latest known header is returned.
func (b *SimulatedBackend) HeaderByNumber(ctx context.Context, number *big.Int) (*types.Header, error) {
	b.mu.Lock()
	defer b.mu.Unlock()
	tx, err := b.m.DB.BeginRo(context.Background())
	if err != nil {
		return nil, err
	}
	defer tx.Rollback()

	if number == nil || number.Cmp(b.prependBlock.Number()) == 0 {
		return b.prependBlock.Header(), nil
	}
	hash, err := rawdb.ReadCanonicalHash(tx, number.Uint64())
	if err != nil {
		return nil, err
	}
	header := rawdb.ReadHeader(tx, hash, number.Uint64())
	return header, nil
}

// TransactionCount returns the number of transactions in a given block.
func (b *SimulatedBackend) TransactionCount(ctx context.Context, blockHash libcommon.Hash) (uint, error) {
	b.mu.Lock()
	defer b.mu.Unlock()

	if blockHash == b.pendingBlock.Hash() {
		return uint(b.pendingBlock.Transactions().Len()), nil
	}
	tx, err := b.m.DB.BeginRo(context.Background())
	if err != nil {
		return 0, err
	}
	defer tx.Rollback()

	block, err := rawdb.ReadBlockByHash(tx, blockHash)
	if err != nil {
		return 0, err
	}
	if block == nil {
		return uint(0), errBlockDoesNotExist
	}

	return uint(block.Transactions().Len()), nil
}

// TransactionInBlock returns the transaction for a specific block at a specific index.
func (b *SimulatedBackend) TransactionInBlock(ctx context.Context, blockHash libcommon.Hash, index uint) (types.Transaction, error) {
	b.mu.Lock()
	defer b.mu.Unlock()

	if blockHash == b.pendingBlock.Hash() {
		transactions := b.pendingBlock.Transactions()
		if uint(len(transactions)) < index+1 {
			return nil, errTransactionDoesNotExist
		}

		return transactions[index], nil
	}
	tx, err := b.m.DB.BeginRo(context.Background())
	if err != nil {
		return nil, err
	}
	defer tx.Rollback()

	block, err := rawdb.ReadBlockByHash(tx, blockHash)
	if err != nil {
		return nil, err
	}
	if block == nil {
		return nil, errBlockDoesNotExist
	}

	transactions := block.Transactions()
	if uint(len(transactions)) < index+1 {
		return nil, errTransactionDoesNotExist
	}

	return transactions[index], nil
}

// PendingCodeAt returns the code associated with an account in the pending state.
func (b *SimulatedBackend) PendingCodeAt(ctx context.Context, contract libcommon.Address) ([]byte, error) {
	b.mu.Lock()
	defer b.mu.Unlock()

	return b.pendingState.GetCode(contract), nil
}

func newRevertError(result *core.ExecutionResult) *revertError {
	reason, errUnpack := abi.UnpackRevert(result.Revert())
	err := errors.New("execution reverted")
	if errUnpack == nil {
		err = fmt.Errorf("execution reverted: %v", reason)
	}
	return &revertError{
		error:  err,
		reason: hexutility.Encode(result.Revert()),
	}
}

// revertError is an API error that encompasses an EVM revert with JSON error
// code and a binary data blob.
type revertError struct {
	error
	reason string // revert reason hex encoded
}

// ErrorCode returns the JSON error code for a revert.
// See: https://github.com/ethereum/wiki/wiki/JSON-RPC-Error-Codes-Improvement-Proposal
func (e *revertError) ErrorCode() int {
	return 3
}

// ErrorData returns the hex encoded revert reason.
func (e *revertError) ErrorData() interface{} {
	return e.reason
}

// CallContract executes a contract call.
func (b *SimulatedBackend) CallContract(ctx context.Context, call ethereum.CallMsg, blockNumber *big.Int) ([]byte, error) {
	b.mu.Lock()
	defer b.mu.Unlock()

	if blockNumber != nil && blockNumber.Cmp(b.pendingBlock.Number()) != 0 {
		return nil, errBlockNumberUnsupported
	}
	var res *core.ExecutionResult
	if err := b.m.DB.View(context.Background(), func(tx kv.Tx) (err error) {
		s := state.New(state.NewPlainStateReader(tx))
		res, err = b.callContract(ctx, call, b.pendingBlock, s)
		if err != nil {
			return err
		}
		return nil
	}); err != nil {
		return nil, err
	}
	// If the result contains a revert reason, try to unpack and return it.
	if len(res.Revert()) > 0 {
		return nil, newRevertError(res)
	}
	return res.Return(), res.Err
}

// PendingCallContract executes a contract call on the pending state.
func (b *SimulatedBackend) PendingCallContract(ctx context.Context, call ethereum.CallMsg) ([]byte, error) {
	b.mu.Lock()
	defer b.mu.Unlock()
	defer b.pendingState.RevertToSnapshot(b.pendingState.Snapshot())

	res, err := b.callContract(ctx, call, b.pendingBlock, b.pendingState)
	if err != nil {
		return nil, err
	}
	// If the result contains a revert reason, try to unpack and return it.
	if len(res.Revert()) > 0 {
		return nil, newRevertError(res)
	}
	return res.Return(), res.Err
}

// PendingNonceAt implements PendingStateReader.PendingNonceAt, retrieving
// the nonce currently pending for the account.
func (b *SimulatedBackend) PendingNonceAt(ctx context.Context, account libcommon.Address) (uint64, error) {
	b.mu.Lock()
	defer b.mu.Unlock()

	return b.pendingState.GetNonce(account), nil
}

// SuggestGasPrice implements ContractTransactor.SuggestGasPrice. Since the simulated
// chain doesn't have miners, we just return a gas price of 1 for any call.
func (b *SimulatedBackend) SuggestGasPrice(ctx context.Context) (*big.Int, error) {
	return big.NewInt(1), nil
}

// EstimateGas executes the requested code against the currently pending block/state and
// returns the used amount of gas.
func (b *SimulatedBackend) EstimateGas(ctx context.Context, call ethereum.CallMsg) (uint64, error) {
	b.mu.Lock()
	defer b.mu.Unlock()

	// Determine the lowest and highest possible gas limits to binary search in between
	var (
		lo  = params.TxGas - 1
		hi  uint64
		cap uint64
	)
	if call.Gas >= params.TxGas {
		hi = call.Gas
	} else {
		hi = b.pendingBlock.GasLimit()
	}
	// Recap the highest gas allowance with account's balance.
	if call.GasPrice != nil && !call.GasPrice.IsZero() {
		balance := b.pendingState.GetBalance(call.From) // from can't be nil
		available := balance.ToBig()
		if call.Value != nil {
			if call.Value.ToBig().Cmp(available) >= 0 {
				return 0, errors.New("insufficient funds for transfer")
			}
			available.Sub(available, call.Value.ToBig())
		}
		allowance := new(big.Int).Div(available, call.GasPrice.ToBig())
		if allowance.IsUint64() && hi > allowance.Uint64() {
			transfer := call.Value
			if transfer == nil {
				transfer = new(uint256.Int)
			}
			log.Warn("Gas estimation capped by limited funds", "original", hi, "balance", balance,
				"sent", transfer, "gasprice", call.GasPrice, "fundable", allowance)
			hi = allowance.Uint64()
		}
	}
	cap = hi
	b.pendingState.Prepare(libcommon.Hash{}, libcommon.Hash{}, len(b.pendingBlock.Transactions()))

	// Create a helper to check if a gas allowance results in an executable transaction
	executable := func(gas uint64) (bool, *core.ExecutionResult, error) {
		call.Gas = gas

		snapshot := b.pendingState.Snapshot()
		res, err := b.callContract(ctx, call, b.pendingBlock, b.pendingState)
		b.pendingState.RevertToSnapshot(snapshot)

		if err != nil {
			if errors.Is(err, core.ErrIntrinsicGas) {
				return true, nil, nil // Special case, raise gas limit
			}
			return true, nil, err // Bail out
		}
		return res.Failed(), res, nil
	}
	// Execute the binary search and hone in on an executable gas limit
	for lo+1 < hi {
		mid := (hi + lo) / 2
		failed, _, err := executable(mid)

		// If the error is not nil(consensus error), it means the provided message
		// call or transaction will never be accepted no matter how much gas it is
		// assigned. Return the error directly, don't struggle any more
		if err != nil {
			return 0, err
		}
		if failed {
			lo = mid
		} else {
			hi = mid
		}
	}
	// Reject the transaction as invalid if it still fails at the highest allowance
	if hi == cap {
		failed, result, err := executable(hi)
		if err != nil {
			return 0, err
		}
		if failed {
			if result != nil && result.Err != vm.ErrOutOfGas {
				if len(result.Revert()) > 0 {
					return 0, newRevertError(result)
				}
				return 0, result.Err
			}
			// Otherwise, the specified gas cap is too low
			return 0, fmt.Errorf("gas required exceeds allowance (%d)", cap)
		}
	}
	return hi, nil
}

// callContract implements common code between normal and pending contract calls.
// state is modified during execution, make sure to copy it if necessary.
func (b *SimulatedBackend) callContract(_ context.Context, call ethereum.CallMsg, block *types.Block, statedb *state.IntraBlockState) (*core.ExecutionResult, error) {
	const baseFeeUpperLimit = 880000000
	// Ensure message is initialized properly.
	if call.GasPrice == nil {
		call.GasPrice = u256.Num1
	}
	if call.FeeCap == nil {
		call.FeeCap = uint256.NewInt(baseFeeUpperLimit)
	}
	if call.Tip == nil {
		call.Tip = uint256.NewInt(baseFeeUpperLimit)
	}
	if call.Gas == 0 {
		call.Gas = 50000000
	}
	if call.Value == nil {
		call.Value = new(uint256.Int)
	}
	// Set infinite balance to the fake caller account.
	from := statedb.GetOrNewStateObject(call.From)
	from.SetBalance(uint256.NewInt(0).SetAllOne())
	// Execute the call.
	msg := callMsg{call}

	txContext := core.NewEVMTxContext(msg)
	header := block.Header()
	evmContext := core.NewEVMBlockContext(header, core.GetHashFn(header, b.getHeader), b.m.Engine, nil)
	evmContext.L1CostFunc = types.NewL1CostFunc(b.m.ChainConfig, statedb)
	// Create a new environment which holds all relevant information
	// about the transaction and calling mechanisms.
	vmEnv := vm.NewEVM(evmContext, txContext, statedb, b.m.ChainConfig, vm.Config{})
	gasPool := new(core.GasPool).AddGas(math.MaxUint64)

	return core.NewStateTransition(vmEnv, msg, gasPool).TransitionDb(true /* refunds */, false /* gasBailout */)
}

// SendTransaction updates the pending block to include the given transaction.
// It panics if the transaction is invalid.
func (b *SimulatedBackend) SendTransaction(ctx context.Context, tx types.Transaction) error {
	b.mu.Lock()
	defer b.mu.Unlock()

	// Check transaction validity.
	signer := types.MakeSigner(b.m.ChainConfig, b.pendingBlock.NumberU64())
	sender, senderErr := tx.Sender(*signer)
	if senderErr != nil {
		return fmt.Errorf("invalid transaction: %w", senderErr)
	}
	nonce := b.pendingState.GetNonce(sender)
	if tx.GetNonce() != nonce {
		return fmt.Errorf("invalid transaction nonce: got %d, want %d", tx.GetNonce(), nonce)
	}

	b.pendingState.Prepare(tx.Hash(), libcommon.Hash{}, len(b.pendingBlock.Transactions()))
	//fmt.Printf("==== Start producing block %d, header: %d\n", b.pendingBlock.NumberU64(), b.pendingHeader.Number.Uint64())
	if _, _, err := core.ApplyTransaction(
		b.m.ChainConfig, core.GetHashFn(b.pendingHeader, b.getHeader), b.m.Engine,
		&b.pendingHeader.Coinbase, b.gasPool,
		b.pendingState, state.NewNoopWriter(),
		b.pendingHeader, tx,
		&b.pendingHeader.GasUsed, vm.Config{}); err != nil {
		return err
	}
	//fmt.Printf("==== Start producing block %d\n", (b.prependBlock.NumberU64() + 1))
	chain, err := core.GenerateChain(b.m.ChainConfig, b.prependBlock, b.m.Engine, b.m.DB, 1, func(number int, block *core.BlockGen) {
		for _, tx := range b.pendingBlock.Transactions() {
			block.AddTxWithChain(b.getHeader, b.m.Engine, tx)
		}
		block.AddTxWithChain(b.getHeader, b.m.Engine, tx)
	}, false /* intermediateHashes */)
	if err != nil {
		return err
	}
	//fmt.Printf("==== End producing block %d\n", b.pendingBlock.NumberU64())
	b.pendingBlock = chain.Blocks[0]
	b.pendingReceipts = chain.Receipts[0]
	b.pendingHeader = chain.Headers[0]
	return nil
}

// FilterLogs executes a log filter operation, blocking during execution and
// returning all the results in one batch.
//
// TODO(karalabe): Deprecate when the subscription one can return past data too.
func (b *SimulatedBackend) FilterLogs(ctx context.Context, query ethereum.FilterQuery) ([]types.Log, error) {
	return nil, nil
}

// SubscribeFilterLogs creates a background log filtering operation, returning a
// subscription immediately, which can be used to stream the found events.
func (b *SimulatedBackend) SubscribeFilterLogs(ctx context.Context, query ethereum.FilterQuery, ch chan<- types.Log) (ethereum.Subscription, error) {
	return nil, nil
}

// SubscribeNewHead returns an event subscription for a new header.
func (b *SimulatedBackend) SubscribeNewHead(ctx context.Context, ch chan<- *types.Header) (ethereum.Subscription, error) {
	return nil, nil
}

// AdjustTime adds a time shift to the simulated clock.
// It can only be called on empty blocks.
func (b *SimulatedBackend) AdjustTime(adjustment time.Duration) error {
	b.mu.Lock()
	defer b.mu.Unlock()

	if len(b.pendingBlock.Transactions()) != 0 {
		return errors.New("could not adjust time on non-empty block")
	}

	chain, err := core.GenerateChain(b.m.ChainConfig, b.prependBlock, b.m.Engine, b.m.DB, 1, func(number int, block *core.BlockGen) {
		for _, tx := range b.pendingBlock.Transactions() {
			block.AddTxWithChain(b.getHeader, b.m.Engine, tx)
		}
		block.OffsetTime(int64(adjustment.Seconds()))
	}, false /* intermediateHashes */)
	if err != nil {
		return err
	}
	b.pendingBlock = chain.Blocks[0]
	b.pendingHeader = chain.Headers[0]

	return nil
}

// callMsg implements core.Message to allow passing it as a transaction simulator.
type callMsg struct {
	ethereum.CallMsg
}

<<<<<<< HEAD
func (m callMsg) From() libcommon.Address       { return m.CallMsg.From }
func (m callMsg) Nonce() uint64                 { return 0 }
func (m callMsg) CheckNonce() bool              { return false }
func (m callMsg) To() *libcommon.Address        { return m.CallMsg.To }
func (m callMsg) GasPrice() *uint256.Int        { return m.CallMsg.GasPrice }
func (m callMsg) FeeCap() *uint256.Int          { return m.CallMsg.FeeCap }
func (m callMsg) Tip() *uint256.Int             { return m.CallMsg.Tip }
func (m callMsg) Gas() uint64                   { return m.CallMsg.Gas }
func (m callMsg) Value() *uint256.Int           { return m.CallMsg.Value }
func (m callMsg) Data() []byte                  { return m.CallMsg.Data }
func (m callMsg) AccessList() types2.AccessList { return m.CallMsg.AccessList }
func (m callMsg) IsFree() bool                  { return false }
=======
func (m callMsg) From() common.Address         { return m.CallMsg.From }
func (m callMsg) Nonce() uint64                { return 0 }
func (m callMsg) CheckNonce() bool             { return false }
func (m callMsg) To() *common.Address          { return m.CallMsg.To }
func (m callMsg) GasPrice() *uint256.Int       { return m.CallMsg.GasPrice }
func (m callMsg) FeeCap() *uint256.Int         { return m.CallMsg.FeeCap }
func (m callMsg) Tip() *uint256.Int            { return m.CallMsg.Tip }
func (m callMsg) Gas() uint64                  { return m.CallMsg.Gas }
func (m callMsg) Value() *uint256.Int          { return m.CallMsg.Value }
func (m callMsg) Data() []byte                 { return m.CallMsg.Data }
func (m callMsg) AccessList() types.AccessList { return m.CallMsg.AccessList }
func (m callMsg) IsFree() bool                 { return false }
func (m callMsg) Mint() *uint256.Int           { return nil }
func (m callMsg) RollupDataGas() uint64        { return 0 }
func (m callMsg) IsDepositTx() bool            { return false }
func (m callMsg) IsSystemTx() bool             { return false }
>>>>>>> 505536d4

// filterBackend implements filters.Backend to support filtering for logs without
// taking bloom-bits acceleration structures into account.
type filterBackend struct {
	db kv.RwDB
	b  *SimulatedBackend
}

func (fb *filterBackend) HeaderByNumber(ctx context.Context, block rpc.BlockNumber) (*types.Header, error) {
	if block == rpc.LatestBlockNumber {
		return fb.b.HeaderByNumber(ctx, nil)
	}
	return fb.b.HeaderByNumber(ctx, big.NewInt(block.Int64()))
}

func (fb *filterBackend) HeaderByHash(ctx context.Context, hash libcommon.Hash) (*types.Header, error) {
	return fb.b.HeaderByHash(ctx, hash)
}

func (fb *filterBackend) GetReceipts(ctx context.Context, hash libcommon.Hash) (types.Receipts, error) {
	tx, err := fb.db.BeginRo(context.Background())
	if err != nil {
		return nil, err
	}
	defer tx.Rollback()
	number := rawdb.ReadHeaderNumber(tx, hash)
	if number == nil {
		return nil, err
	}
	canonicalHash, err := rawdb.ReadCanonicalHash(tx, *number)
	if err != nil {
		return nil, fmt.Errorf("requested non-canonical hash %x. canonical=%x", hash, canonicalHash)
	}
	b, senders, err := rawdb.ReadBlockWithSenders(tx, hash, *number)
	if err != nil {
		return nil, err
	}
	return rawdb.ReadReceipts(fb.b.chainCfg, tx, b, senders), nil
}

func (fb *filterBackend) GetLogs(ctx context.Context, hash libcommon.Hash) ([][]*types.Log, error) {
	tx, err := fb.db.BeginRo(context.Background())
	if err != nil {
		return nil, err
	}
	defer tx.Rollback()
	number := rawdb.ReadHeaderNumber(tx, hash)
	if number == nil {
		return nil, err
	}
	canonicalHash, err := rawdb.ReadCanonicalHash(tx, *number)
	if err != nil {
		return nil, fmt.Errorf("requested non-canonical hash %x. canonical=%x", hash, canonicalHash)
	}
	b, senders, err := rawdb.ReadBlockWithSenders(tx, hash, *number)
	if err != nil {
		return nil, err
	}
	receipts := rawdb.ReadReceipts(fb.b.chainCfg, tx, b, senders)
	if receipts == nil {
		return nil, nil
	}
	logs := make([][]*types.Log, len(receipts))
	for i, receipt := range receipts {
		logs[i] = receipt.Logs
	}
	return logs, nil
}

func (fb *filterBackend) SubscribeNewTxsEvent(ch chan<- core.NewTxsEvent) event.Subscription {
	return nullSubscription()
}

func (fb *filterBackend) SubscribeChainEvent(ch chan<- core.ChainEvent) event.Subscription {
	return fb.b.chainFeed.Subscribe(ch)
}

func (fb *filterBackend) SubscribeRemovedLogsEvent(ch chan<- core.RemovedLogsEvent) event.Subscription {
	return fb.b.rmLogsFeed.Subscribe(ch)
}

func (fb *filterBackend) SubscribeLogsEvent(ch chan<- []*types.Log) event.Subscription {
	return fb.b.logsFeed.Subscribe(ch)
}

func (fb *filterBackend) SubscribePendingLogsEvent(ch chan<- []*types.Log) event.Subscription {
	return nullSubscription()
}

func (fb *filterBackend) BloomStatus() (uint64, uint64) { return 4096, 0 }

func nullSubscription() event.Subscription {
	return event.NewSubscription(func(quit <-chan struct{}) error {
		<-quit
		return nil
	})
}<|MERGE_RESOLUTION|>--- conflicted
+++ resolved
@@ -790,7 +790,6 @@
 	ethereum.CallMsg
 }
 
-<<<<<<< HEAD
 func (m callMsg) From() libcommon.Address       { return m.CallMsg.From }
 func (m callMsg) Nonce() uint64                 { return 0 }
 func (m callMsg) CheckNonce() bool              { return false }
@@ -803,24 +802,10 @@
 func (m callMsg) Data() []byte                  { return m.CallMsg.Data }
 func (m callMsg) AccessList() types2.AccessList { return m.CallMsg.AccessList }
 func (m callMsg) IsFree() bool                  { return false }
-=======
-func (m callMsg) From() common.Address         { return m.CallMsg.From }
-func (m callMsg) Nonce() uint64                { return 0 }
-func (m callMsg) CheckNonce() bool             { return false }
-func (m callMsg) To() *common.Address          { return m.CallMsg.To }
-func (m callMsg) GasPrice() *uint256.Int       { return m.CallMsg.GasPrice }
-func (m callMsg) FeeCap() *uint256.Int         { return m.CallMsg.FeeCap }
-func (m callMsg) Tip() *uint256.Int            { return m.CallMsg.Tip }
-func (m callMsg) Gas() uint64                  { return m.CallMsg.Gas }
-func (m callMsg) Value() *uint256.Int          { return m.CallMsg.Value }
-func (m callMsg) Data() []byte                 { return m.CallMsg.Data }
-func (m callMsg) AccessList() types.AccessList { return m.CallMsg.AccessList }
-func (m callMsg) IsFree() bool                 { return false }
-func (m callMsg) Mint() *uint256.Int           { return nil }
-func (m callMsg) RollupDataGas() uint64        { return 0 }
-func (m callMsg) IsDepositTx() bool            { return false }
-func (m callMsg) IsSystemTx() bool             { return false }
->>>>>>> 505536d4
+func (m callMsg) Mint() *uint256.Int            { return nil }
+func (m callMsg) RollupDataGas() uint64         { return 0 }
+func (m callMsg) IsDepositTx() bool             { return false }
+func (m callMsg) IsSystemTx() bool              { return false }
 
 // filterBackend implements filters.Backend to support filtering for logs without
 // taking bloom-bits acceleration structures into account.
